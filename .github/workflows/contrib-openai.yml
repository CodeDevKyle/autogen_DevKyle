# This workflow will install Python dependencies and run tests
# For more information see: https://help.github.com/actions/language-and-framework-guides/using-python-with-github-actions

name: OpenAI4ContribTests

on:
  pull_request:
    branches: ["main"]
    paths:
      - "autogen/**"
      - "test/agentchat/contrib/**"
      - ".github/workflows/contrib-openai.yml"
      - "setup.py"
permissions:
  {}
  # actions: read
  # checks: read
  # contents: read
  # deployments: read
jobs:
  RetrieveChatTest:
    strategy:
      matrix:
        os: [ubuntu-latest]
        python-version: ["3.10"]
    runs-on: ${{ matrix.os }}
    environment: openai1
    services:
      pgvector:
        image: ankane/pgvector
        env:
          POSTGRES_DB: postgres
          POSTGRES_USER: postgres
          POSTGRES_PASSWORD: ${{ secrets.POSTGRES_PASSWORD }}
          POSTGRES_HOST_AUTH_METHOD: trust
        options: >-
          --health-cmd pg_isready
          --health-interval 10s
          --health-timeout 5s
          --health-retries 5
        ports:
          - 5432:5432
    steps:
      # checkout to pr branch
      - name: Checkout
        uses: actions/checkout@v4
        with:
          ref: ${{ github.event.pull_request.head.sha }}
      - name: Set up Python ${{ matrix.python-version }}
        uses: actions/setup-python@v5
        with:
          python-version: ${{ matrix.python-version }}
      - name: Install packages and dependencies
        run: |
          docker --version
          python -m pip install --upgrade pip wheel
          pip install -e .
          python -c "import autogen"
<<<<<<< HEAD
          pip install pytest-cov>=5 pytest-asyncio
      - name: Install PostgreSQL
        run: |
          sudo apt install postgresql -y
      - name: Start PostgreSQL service
        run: sudo service postgresql start
=======
          pip install coverage pytest-asyncio
>>>>>>> 1b8d65df
      - name: Install packages for test when needed
        run: |
          pip install docker
          pip install -e .[retrievechat,retrievechat-qdrant,retrievechat-pgvector]
      - name: Coverage
        env:
          OPENAI_API_KEY: ${{ secrets.OPENAI_API_KEY }}
          AZURE_OPENAI_API_KEY: ${{ secrets.AZURE_OPENAI_API_KEY }}
          AZURE_OPENAI_API_BASE: ${{ secrets.AZURE_OPENAI_API_BASE }}
          OAI_CONFIG_LIST: ${{ secrets.OAI_CONFIG_LIST }}
        run: |
<<<<<<< HEAD
          pytest test/agentchat/contrib/test_retrievechat.py::test_retrievechat test/agentchat/contrib/test_qdrant_retrievechat.py::test_retrievechat test/agentchat/contrib/test_pgvector_retrievechat.py::test_retrievechat
=======
          coverage run -a -m pytest -k test_retrievechat test/agentchat/contrib/retrievechat
          coverage xml
>>>>>>> 1b8d65df
      - name: Upload coverage to Codecov
        uses: codecov/codecov-action@v3
        with:
          file: ./coverage.xml
          flags: unittests

  CompressionTest:
    strategy:
      matrix:
        os: [ubuntu-latest]
        python-version: ["3.9"]
    runs-on: ${{ matrix.os }}
    environment: openai1
    steps:
      # checkout to pr branch
      - name: Checkout
        uses: actions/checkout@v4
        with:
          ref: ${{ github.event.pull_request.head.sha }}
      - name: Set up Python ${{ matrix.python-version }}
        uses: actions/setup-python@v5
        with:
          python-version: ${{ matrix.python-version }}
      - name: Install packages and dependencies
        run: |
          docker --version
          python -m pip install --upgrade pip wheel
          pip install -e .
          python -c "import autogen"
          pip install pytest-cov>=5 pytest-asyncio
      - name: Install packages for test when needed
        run: |
          pip install docker
      - name: Coverage
        env:
          OPENAI_API_KEY: ${{ secrets.OPENAI_API_KEY }}
          AZURE_OPENAI_API_KEY: ${{ secrets.AZURE_OPENAI_API_KEY }}
          AZURE_OPENAI_API_BASE: ${{ secrets.AZURE_OPENAI_API_BASE }}
          OAI_CONFIG_LIST: ${{ secrets.OAI_CONFIG_LIST }}
        run: |
          pytest test/agentchat/contrib/test_compressible_agent.py
      - name: Upload coverage to Codecov
        uses: codecov/codecov-action@v3
        with:
          file: ./coverage.xml
          flags: unittests
  GPTAssistantAgent:
    strategy:
      matrix:
        os: [ubuntu-latest]
        python-version: ["3.11"]
    runs-on: ${{ matrix.os }}
    environment: openai1
    steps:
      # checkout to pr branch
      - name: Checkout
        uses: actions/checkout@v4
        with:
          ref: ${{ github.event.pull_request.head.sha }}
      - name: Set up Python ${{ matrix.python-version }}
        uses: actions/setup-python@v5
        with:
          python-version: ${{ matrix.python-version }}
      - name: Install packages and dependencies
        run: |
          docker --version
          python -m pip install --upgrade pip wheel
          pip install -e .
          python -c "import autogen"
          pip install pytest-cov>=5 pytest-asyncio
      - name: Install packages for test when needed
        run: |
          pip install docker
      - name: Coverage
        env:
          OPENAI_API_KEY: ${{ secrets.OPENAI_API_KEY }}
          AZURE_OPENAI_API_KEY: ${{ secrets.AZURE_OPENAI_API_KEY }}
          AZURE_OPENAI_API_BASE: ${{ secrets.AZURE_OPENAI_API_BASE }}
          OAI_CONFIG_LIST: ${{ secrets.OAI_CONFIG_LIST }}
        run: |
          pytest test/agentchat/contrib/test_gpt_assistant.py
      - name: Upload coverage to Codecov
        uses: codecov/codecov-action@v3
        with:
          file: ./coverage.xml
          flags: unittests
  TeachableAgent:
    strategy:
      matrix:
        os: [ubuntu-latest]
        python-version: ["3.11"]
    runs-on: ${{ matrix.os }}
    environment: openai1
    steps:
      # checkout to pr branch
      - name: Checkout
        uses: actions/checkout@v4
        with:
          ref: ${{ github.event.pull_request.head.sha }}
      - name: Set up Python ${{ matrix.python-version }}
        uses: actions/setup-python@v5
        with:
          python-version: ${{ matrix.python-version }}
      - name: Install packages and dependencies
        run: |
          docker --version
          python -m pip install --upgrade pip wheel
          pip install -e .[teachable]
          python -c "import autogen"
          pip install pytest-cov>=5
      - name: Coverage
        env:
          OPENAI_API_KEY: ${{ secrets.OPENAI_API_KEY }}
          AZURE_OPENAI_API_KEY: ${{ secrets.AZURE_OPENAI_API_KEY }}
          AZURE_OPENAI_API_BASE: ${{ secrets.AZURE_OPENAI_API_BASE }}
          OAI_CONFIG_LIST: ${{ secrets.OAI_CONFIG_LIST }}
        run: |
          pytest test/agentchat/contrib/capabilities/test_teachable_agent.py
      - name: Upload coverage to Codecov
        uses: codecov/codecov-action@v3
        with:
          file: ./coverage.xml
          flags: unittests
  AgentBuilder:
    strategy:
      matrix:
        os: [ubuntu-latest]
        python-version: ["3.11"]
    runs-on: ${{ matrix.os }}
    environment: openai1
    steps:
      # checkout to pr branch
      - name: Checkout
        uses: actions/checkout@v4
        with:
          ref: ${{ github.event.pull_request.head.sha }}
      - name: Set up Python ${{ matrix.python-version }}
        uses: actions/setup-python@v5
        with:
          python-version: ${{ matrix.python-version }}
      - name: Install packages and dependencies
        run: |
          docker --version
          python -m pip install --upgrade pip wheel
          pip install -e .
          python -c "import autogen"
          pip install pytest-cov>=5 pytest-asyncio
      - name: Install packages for test when needed
        run: |
          pip install -e .[autobuild]
      - name: Coverage
        env:
          OPENAI_API_KEY: ${{ secrets.OPENAI_API_KEY }}
          AZURE_OPENAI_API_KEY: ${{ secrets.AZURE_OPENAI_API_KEY }}
          AZURE_OPENAI_API_BASE: ${{ secrets.AZURE_OPENAI_API_BASE }}
          OAI_CONFIG_LIST: ${{ secrets.OAI_CONFIG_LIST }}
        run: |
          pytest test/agentchat/contrib/test_agent_builder.py
      - name: Upload coverage to Codecov
        uses: codecov/codecov-action@v3
        with:
          file: ./coverage.xml
          flags: unittests
  WebSurfer:
    strategy:
      matrix:
        os: [ubuntu-latest]
        python-version: ["3.11"]
    runs-on: ${{ matrix.os }}
    environment: openai1
    steps:
      # checkout to pr branch
      - name: Checkout
        uses: actions/checkout@v4
        with:
          ref: ${{ github.event.pull_request.head.sha }}
      - name: Set up Python ${{ matrix.python-version }}
        uses: actions/setup-python@v5
        with:
          python-version: ${{ matrix.python-version }}
      - name: Install packages and dependencies
        run: |
          docker --version
          python -m pip install --upgrade pip wheel
          pip install -e .[websurfer]
          python -c "import autogen"
          pip install pytest-cov>=5
      - name: Coverage
        env:
          OPENAI_API_KEY: ${{ secrets.OPENAI_API_KEY }}
          AZURE_OPENAI_API_KEY: ${{ secrets.AZURE_OPENAI_API_KEY }}
          AZURE_OPENAI_API_BASE: ${{ secrets.AZURE_OPENAI_API_BASE }}
          OAI_CONFIG_LIST: ${{ secrets.OAI_CONFIG_LIST }}
          BING_API_KEY: ${{ secrets.BING_API_KEY }}
        run: |
          pytest test/agentchat/contrib/test_web_surfer.py
      - name: Upload coverage to Codecov
        uses: codecov/codecov-action@v3
        with:
          file: ./coverage.xml
          flags: unittests
  ContextHandling:
    strategy:
      matrix:
        os: [ubuntu-latest]
        python-version: ["3.11"]
    runs-on: ${{ matrix.os }}
    environment: openai1
    steps:
      # checkout to pr branch
      - name: Checkout
        uses: actions/checkout@v4
        with:
          ref: ${{ github.event.pull_request.head.sha }}
      - name: Set up Python ${{ matrix.python-version }}
        uses: actions/setup-python@v5
        with:
          python-version: ${{ matrix.python-version }}
      - name: Install packages and dependencies
        run: |
          docker --version
          python -m pip install --upgrade pip wheel
          pip install -e .
          python -c "import autogen"
          pip install pytest-cov>=5
      - name: Coverage
        env:
          OPENAI_API_KEY: ${{ secrets.OPENAI_API_KEY }}
          AZURE_OPENAI_API_KEY: ${{ secrets.AZURE_OPENAI_API_KEY }}
          AZURE_OPENAI_API_BASE: ${{ secrets.AZURE_OPENAI_API_BASE }}
          OAI_CONFIG_LIST: ${{ secrets.OAI_CONFIG_LIST }}
          BING_API_KEY: ${{ secrets.BING_API_KEY }}
        run: |
          pytest test/agentchat/contrib/capabilities/test_context_handling.py
      - name: Upload coverage to Codecov
        uses: codecov/codecov-action@v3
        with:
          file: ./coverage.xml
          flags: unittests
  ImageGen:
    strategy:
      matrix:
        os: [ubuntu-latest]
        python-version: ["3.12"]
    runs-on: ${{ matrix.os }}
    environment: openai1
    steps:
      # checkout to pr branch
      - name: Checkout
        uses: actions/checkout@v4
        with:
          ref: ${{ github.event.pull_request.head.sha }}
      - name: Set up Python ${{ matrix.python-version }}
        uses: actions/setup-python@v5
        with:
          python-version: ${{ matrix.python-version }}
      - name: Install packages and dependencies
        run: |
          docker --version
          python -m pip install --upgrade pip wheel
          pip install -e .[lmm]
          python -c "import autogen"
          pip install pytest-cov>=5
      - name: Coverage
        env:
          OPENAI_API_KEY: ${{ secrets.OPENAI_API_KEY }}
        run: |
          pytest test/agentchat/contrib/capabilities/test_image_generation_capability.py
      - name: Upload coverage to Codecov
        uses: codecov/codecov-action@v3
        with:
          file: ./coverage.xml
          flags: unittests

  AgentOptimizer:
    strategy:
      matrix:
        os: [ubuntu-latest]
        python-version: ["3.11"]
    runs-on: ${{ matrix.os }}
    environment: openai1
    steps:
      # checkout to pr branch
      - name: Checkout
        uses: actions/checkout@v4
        with:
          ref: ${{ github.event.pull_request.head.sha }}
      - name: Set up Python ${{ matrix.python-version }}
        uses: actions/setup-python@v5
        with:
          python-version: ${{ matrix.python-version }}
      - name: Install packages and dependencies
        run: |
          docker --version
          python -m pip install --upgrade pip wheel
          pip install -e .
          python -c "import autogen"
          pip install pytest-cov>=5
      - name: Coverage
        env:
          OPENAI_API_KEY: ${{ secrets.OPENAI_API_KEY }}
          AZURE_OPENAI_API_KEY: ${{ secrets.AZURE_OPENAI_API_KEY }}
          AZURE_OPENAI_API_BASE: ${{ secrets.AZURE_OPENAI_API_BASE }}
          OAI_CONFIG_LIST: ${{ secrets.OAI_CONFIG_LIST }}
        run: |
          pytest test/agentchat/contrib/test_agent_optimizer.py
      - name: Upload coverage to Codecov
        uses: codecov/codecov-action@v3
        with:
          file: ./coverage.xml
          flags: unittests<|MERGE_RESOLUTION|>--- conflicted
+++ resolved
@@ -56,16 +56,7 @@
           python -m pip install --upgrade pip wheel
           pip install -e .
           python -c "import autogen"
-<<<<<<< HEAD
           pip install pytest-cov>=5 pytest-asyncio
-      - name: Install PostgreSQL
-        run: |
-          sudo apt install postgresql -y
-      - name: Start PostgreSQL service
-        run: sudo service postgresql start
-=======
-          pip install coverage pytest-asyncio
->>>>>>> 1b8d65df
       - name: Install packages for test when needed
         run: |
           pip install docker
@@ -77,12 +68,7 @@
           AZURE_OPENAI_API_BASE: ${{ secrets.AZURE_OPENAI_API_BASE }}
           OAI_CONFIG_LIST: ${{ secrets.OAI_CONFIG_LIST }}
         run: |
-<<<<<<< HEAD
-          pytest test/agentchat/contrib/test_retrievechat.py::test_retrievechat test/agentchat/contrib/test_qdrant_retrievechat.py::test_retrievechat test/agentchat/contrib/test_pgvector_retrievechat.py::test_retrievechat
-=======
-          coverage run -a -m pytest -k test_retrievechat test/agentchat/contrib/retrievechat
-          coverage xml
->>>>>>> 1b8d65df
+          pytest -k test_retrievechat test/agentchat/contrib/retrievechat
       - name: Upload coverage to Codecov
         uses: codecov/codecov-action@v3
         with:
