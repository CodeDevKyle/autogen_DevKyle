# This workflow will install Python dependencies, run tests and lint with a variety of Python versions
# For more information see: https://help.github.com/actions/language-and-framework-guides/using-python-with-github-actions

name: ContribTests

on:
  pull_request:
    branches: ['main', 'dev/v0.2']
    paths:
      - 'autogen/**'
      - 'test/agentchat/contrib/**'
      - '.github/workflows/contrib-tests.yml'
      - 'setup.py'

concurrency:
  group: ${{ github.workflow }}-${{ github.ref }}-${{ github.head_ref }}
  cancel-in-progress: ${{ github.ref != 'refs/heads/main' }}

jobs:
  RetrieveChatTest:
    runs-on: ${{ matrix.os }}
    strategy:
      fail-fast: false
      matrix:
        os: [ubuntu-latest, macos-latest, windows-2019]
        python-version: ["3.8", "3.9", "3.10", "3.11"]
    steps:
      - uses: actions/checkout@v3
      - name: Set up Python ${{ matrix.python-version }}
        uses: actions/setup-python@v4
        with:
          python-version: ${{ matrix.python-version }}
      - name: Install packages and dependencies for all tests
        run: |
          python -m pip install --upgrade pip wheel
          pip install pytest
      - name: Install qdrant_client when python-version is 3.8 and 3.10
        if: matrix.python-version == '3.8' || matrix.python-version == '3.10'
        run: |
          pip install qdrant_client[fastembed]
      - name: Install unstructured when python-version is 3.9 and 3.11 and not windows
        if: (matrix.python-version == '3.9' || matrix.python-version == '3.11') && matrix.os != 'windows-2019'
        run: |
          pip install unstructured[all-docs]
      - name: Install packages and dependencies for RetrieveChat
        run: |
          pip install -e .[retrievechat]
      - name: Test RetrieveChat
        run: |
          pytest test/test_retrieve_utils.py test/agentchat/contrib/test_retrievechat.py test/agentchat/contrib/test_qdrant_retrievechat.py --skip-openai
      - name: Coverage
        if: matrix.python-version == '3.10'
        run: |
          pip install coverage>=5.3
          coverage run -a -m pytest test/test_retrieve_utils.py test/agentchat/contrib/test_retrievechat.py test/agentchat/contrib/test_qdrant_retrievechat.py --skip-openai
          coverage xml
      - name: Upload coverage to Codecov
        if: matrix.python-version == '3.10'
        uses: codecov/codecov-action@v3
        with:
          file: ./coverage.xml
          flags: unittests

  CompressionTest:
    runs-on: ${{ matrix.os }}
    strategy:
      fail-fast: false
      matrix:
        os: [ubuntu-latest, macos-latest, windows-2019]
        python-version: ["3.8", "3.9", "3.10", "3.11"]
    steps:
      - uses: actions/checkout@v3
      - name: Set up Python ${{ matrix.python-version }}
        uses: actions/setup-python@v4
        with:
          python-version: ${{ matrix.python-version }}
      - name: Install packages and dependencies for all tests
        run: |
          python -m pip install --upgrade pip wheel
          pip install pytest
      - name: Install packages and dependencies for Compression
        run: |
          pip install -e .
      - name: Test Compression
        if: matrix.python-version != '3.10'   # diversify the python versions
        run: |
          pytest test/agentchat/contrib/test_compressible_agent.py  --skip-openai
      - name: Coverage
        if: matrix.python-version == '3.10'
        run: |
          pip install coverage>=5.3
          coverage run -a -m pytest test/agentchat/contrib/test_compressible_agent.py --skip-openai
          coverage xml
      - name: Upload coverage to Codecov
        if: matrix.python-version == '3.10'
        uses: codecov/codecov-action@v3
        with:
          file: ./coverage.xml
          flags: unittests

  GPTAssistantAgent:
    runs-on: ${{ matrix.os }}
    strategy:
      fail-fast: false
      matrix:
        os: [ubuntu-latest, macos-latest, windows-2019]
        python-version: ["3.8", "3.9", "3.10", "3.11"]
    steps:
      - uses: actions/checkout@v3
      - name: Set up Python ${{ matrix.python-version }}
        uses: actions/setup-python@v4
        with:
          python-version: ${{ matrix.python-version }}
      - name: Install packages and dependencies for all tests
        run: |
          python -m pip install --upgrade pip wheel
          pip install pytest
      - name: Install packages and dependencies for GPTAssistantAgent
        run: |
          pip install -e .
      - name: Test GPTAssistantAgent
        if: matrix.python-version != '3.11'  # diversify the python versions
        run: |
          pytest test/agentchat/contrib/test_gpt_assistant.py --skip-openai
      - name: Coverage
        if: matrix.python-version == '3.11'
        run: |
          pip install coverage>=5.3
          coverage run -a -m pytest test/agentchat/contrib/test_gpt_assistant.py --skip-openai
          coverage xml
      - name: Upload coverage to Codecov
        if: matrix.python-version == '3.11'
        uses: codecov/codecov-action@v3
        with:
          file: ./coverage.xml
          flags: unittests

  TeachableAgent:
    runs-on: ${{ matrix.os }}
    strategy:
      fail-fast: false
      matrix:
        os: [ubuntu-latest, macos-latest, windows-2019]
        python-version: ["3.8", "3.9", "3.10", "3.11"]
    steps:
      - uses: actions/checkout@v3
      - name: Set up Python ${{ matrix.python-version }}
        uses: actions/setup-python@v4
        with:
          python-version: ${{ matrix.python-version }}
      - name: Install packages and dependencies for all tests
        run: |
          python -m pip install --upgrade pip wheel
          pip install pytest
      - name: Install packages and dependencies for Teachability
        run: |
          pip install -e .[teachable]
<<<<<<< HEAD
      - name: Test TeachableAgent
=======
          pip uninstall -y openai
      - name: Test Teachability
>>>>>>> 78a2d844
        if: matrix.python-version != '3.9'  # diversify the python versions
        run: |
          pytest test/agentchat/contrib/test_teachable_agent.py --skip-openai
      - name: Coverage
        if: matrix.python-version == '3.9'
        run: |
          pip install coverage>=5.3
          coverage run -a -m pytest test/agentchat/contrib/test_teachable_agent.py --skip-openai
          coverage xml
      - name: Upload coverage to Codecov
        if: matrix.python-version == '3.9'
        uses: codecov/codecov-action@v3
        with:
          file: ./coverage.xml
          flags: unittests

  LMMTest:
    runs-on: ${{ matrix.os }}
    strategy:
      fail-fast: false
      matrix:
        os: [ubuntu-latest, macos-latest, windows-2019]
        python-version: ["3.8", "3.9", "3.10", "3.11"]
    steps:
      - uses: actions/checkout@v3
      - name: Set up Python ${{ matrix.python-version }}
        uses: actions/setup-python@v4
        with:
          python-version: ${{ matrix.python-version }}
      - name: Install packages and dependencies for all tests
        run: |
          python -m pip install --upgrade pip wheel
          pip install pytest
      - name: Install packages and dependencies for LMM
        run: |
          pip install -e .[lmm]
      - name: Test LMM and LLaVA
        run: |
          pytest test/agentchat/contrib/test_img_utils.py test/agentchat/contrib/test_lmm.py test/agentchat/contrib/test_llava.py --skip-openai
      - name: Coverage
        if: matrix.python-version == '3.10'
        run: |
          pip install coverage>=5.3
          coverage run -a -m pytest test/agentchat/contrib/test_img_utils.py test/agentchat/contrib/test_lmm.py test/agentchat/contrib/test_llava.py --skip-openai
          coverage xml
      - name: Upload coverage to Codecov
        if: matrix.python-version == '3.10'
        uses: codecov/codecov-action@v3
        with:
          file: ./coverage.xml
          flags: unittests<|MERGE_RESOLUTION|>--- conflicted
+++ resolved
@@ -155,12 +155,7 @@
       - name: Install packages and dependencies for Teachability
         run: |
           pip install -e .[teachable]
-<<<<<<< HEAD
       - name: Test TeachableAgent
-=======
-          pip uninstall -y openai
-      - name: Test Teachability
->>>>>>> 78a2d844
         if: matrix.python-version != '3.9'  # diversify the python versions
         run: |
           pytest test/agentchat/contrib/test_teachable_agent.py --skip-openai
