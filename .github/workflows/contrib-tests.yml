# This workflow will install Python dependencies, run tests and lint with a variety of Python versions
# For more information see: https://help.github.com/actions/language-and-framework-guides/using-python-with-github-actions

name: ContribTests

on:
  pull_request:
    branches: ["main"]
    paths:
      - "autogen/**"
      - "test/agentchat/contrib/**"
      - ".github/workflows/contrib-tests.yml"
      - "setup.py"

concurrency:
  group: ${{ github.workflow }}-${{ github.ref }}-${{ github.head_ref }}
  cancel-in-progress: ${{ github.ref != 'refs/heads/main' }}
permissions:
  {}
  # actions: read
  # checks: read
  # contents: read
  # deployments: read
jobs:
  RetrieveChatTest:
    runs-on: ${{ matrix.os }}
    strategy:
      fail-fast: false
      matrix:
        os: [macos-latest, windows-2019]
        python-version: ["3.9", "3.10", "3.11"]
        exclude:
          - os: macos-latest
            python-version: "3.9"
    steps:
      - uses: actions/checkout@v4
      - name: Set up Python ${{ matrix.python-version }}
        uses: actions/setup-python@v5
        with:
          python-version: ${{ matrix.python-version }}
      - name: Install packages and dependencies for all tests
        run: |
          python -m pip install --upgrade pip wheel
          pip install pytest-cov>=5
      - name: Install qdrant_client when python-version is 3.10
        if: matrix.python-version == '3.10'
        run: |
          pip install -e .[retrievechat-qdrant]
      - name: Install packages and dependencies for RetrieveChat
        run: |
          pip install -e .[retrievechat]
      - name: Set AUTOGEN_USE_DOCKER based on OS
        shell: bash
        run: |
          if [[ ${{ matrix.os }} != ubuntu-latest ]]; then
            echo "AUTOGEN_USE_DOCKER=False" >> $GITHUB_ENV
          fi
      - name: Coverage
        run: |
          pytest test/test_retrieve_utils.py test/agentchat/contrib/retrievechat/test_retrievechat.py test/agentchat/contrib/retrievechat/test_qdrant_retrievechat.py test/agentchat/contrib/vectordb --skip-openai
      - name: Upload coverage to Codecov
        uses: codecov/codecov-action@v3
        with:
          file: ./coverage.xml
          flags: unittests

  RetrieveChatTest-Ubuntu:
    runs-on: ubuntu-latest
    strategy:
      fail-fast: false
      matrix:
        python-version: ["3.9", "3.10", "3.11"]
    services:
      pgvector:
        image: ankane/pgvector
        env:
          POSTGRES_DB: postgres
          POSTGRES_USER: postgres
          POSTGRES_PASSWORD: ${{ secrets.POSTGRES_PASSWORD }}
          POSTGRES_HOST_AUTH_METHOD: trust
        options: >-
          --health-cmd pg_isready
          --health-interval 10s
          --health-timeout 5s
          --health-retries 5
        ports:
          - 5432:5432
    steps:
      - uses: actions/checkout@v4
      - name: Set up Python ${{ matrix.python-version }}
        uses: actions/setup-python@v5
        with:
          python-version: ${{ matrix.python-version }}
      - name: Install packages and dependencies for all tests
        run: |
          python -m pip install --upgrade pip wheel
          pip install pytest
      - name: Install qdrant_client when python-version is 3.10
        if: matrix.python-version == '3.10'
        run: |
          pip install -e .[retrievechat-qdrant]
      - name: Install pgvector when on linux
        run: |
          pip install -e .[retrievechat-pgvector]
      - name: Install unstructured when python-version is 3.9 and on linux
        if: matrix.python-version == '3.9'
        run: |
          sudo apt-get update
          sudo apt-get install -y tesseract-ocr poppler-utils
          pip install --no-cache-dir unstructured[all-docs]==0.13.0
      - name: Install packages and dependencies for RetrieveChat
        run: |
          pip install -e .[retrievechat]
      - name: Set AUTOGEN_USE_DOCKER based on OS
        shell: bash
        run: |
          echo "AUTOGEN_USE_DOCKER=False" >> $GITHUB_ENV
      - name: Coverage
        run: |
          pip install pytest-cov>=5
          pytest test/test_retrieve_utils.py test/agentchat/contrib/retrievechat test/agentchat/contrib/vectordb --skip-openai
      - name: Upload coverage to Codecov
        uses: codecov/codecov-action@v3
        with:
          file: ./coverage.xml
          flags: unittests

  AgentEvalTest:
    strategy:
      fail-fast: false
      matrix:
        os: [ubuntu-latest]
        python-version: ["3.10"]
    runs-on: ${{ matrix.os }}
    steps:
      - uses: actions/checkout@v4
      - name: Set up Python ${{ matrix.python-version }}
        uses: actions/setup-python@v5
        with:
          python-version: ${{ matrix.python-version }}
      - name: Install packages and dependencies for all tests
        run: |
          python -m pip install --upgrade pip wheel
          pip install pytest-cov>=5
      - name: Install packages and dependencies for AgentEval
        run: |
          pip install -e .
      - name: Coverage
        run: |
          pytest test/agentchat/contrib/agent_eval/ --skip-openai
      - name: Upload coverage to Codecov
        uses: codecov/codecov-action@v3
        with:
          file: ./coverage.xml
          flags: unittests

  CompressionTest:
    runs-on: ${{ matrix.os }}
    strategy:
      fail-fast: false
      matrix:
        os: [ubuntu-latest, macos-latest, windows-2019]
        python-version: ["3.10"]
    steps:
      - uses: actions/checkout@v4
      - name: Set up Python ${{ matrix.python-version }}
        uses: actions/setup-python@v5
        with:
          python-version: ${{ matrix.python-version }}
      - name: Install packages and dependencies for all tests
        run: |
          python -m pip install --upgrade pip wheel
          pip install pytest-cov>=5
      - name: Install packages and dependencies for Compression
        run: |
          pip install -e .
      - name: Set AUTOGEN_USE_DOCKER based on OS
        shell: bash
        run: |
          if [[ ${{ matrix.os }} != ubuntu-latest ]]; then
            echo "AUTOGEN_USE_DOCKER=False" >> $GITHUB_ENV
          fi
      - name: Coverage
        run: |
          pytest test/agentchat/contrib/test_compressible_agent.py --skip-openai
      - name: Upload coverage to Codecov
        uses: codecov/codecov-action@v3
        with:
          file: ./coverage.xml
          flags: unittests

  GPTAssistantAgent:
    runs-on: ${{ matrix.os }}
    strategy:
      fail-fast: false
      matrix:
        os: [ubuntu-latest, macos-latest, windows-2019]
        python-version: ["3.10"]
    steps:
      - uses: actions/checkout@v4
      - name: Set up Python ${{ matrix.python-version }}
        uses: actions/setup-python@v5
        with:
          python-version: ${{ matrix.python-version }}
      - name: Install packages and dependencies for all tests
        run: |
          python -m pip install --upgrade pip wheel
          pip install pytest-cov>=5
      - name: Install packages and dependencies for GPTAssistantAgent
        run: |
          pip install -e .
      - name: Set AUTOGEN_USE_DOCKER based on OS
        shell: bash
        run: |
          if [[ ${{ matrix.os }} != ubuntu-latest ]]; then
            echo "AUTOGEN_USE_DOCKER=False" >> $GITHUB_ENV
          fi
      - name: Coverage
        run: |
          pytest test/agentchat/contrib/test_gpt_assistant.py --skip-openai
      - name: Upload coverage to Codecov
        uses: codecov/codecov-action@v3
        with:
          file: ./coverage.xml
          flags: unittests

  TeachableAgent:
    runs-on: ${{ matrix.os }}
    strategy:
      fail-fast: false
      matrix:
        os: [ubuntu-latest, macos-latest, windows-2019]
        python-version: ["3.11"]
    steps:
      - uses: actions/checkout@v4
      - name: Set up Python ${{ matrix.python-version }}
        uses: actions/setup-python@v5
        with:
          python-version: ${{ matrix.python-version }}
      - name: Install packages and dependencies for all tests
        run: |
          python -m pip install --upgrade pip wheel
          pip install pytest-cov>=5
      - name: Install packages and dependencies for Teachability
        run: |
          pip install -e .[teachable]
      - name: Set AUTOGEN_USE_DOCKER based on OS
        shell: bash
        run: |
          if [[ ${{ matrix.os }} != ubuntu-latest ]]; then
            echo "AUTOGEN_USE_DOCKER=False" >> $GITHUB_ENV
          fi
      - name: Coverage
        run: |
          pytest test/agentchat/contrib/capabilities/test_teachable_agent.py --skip-openai
      - name: Upload coverage to Codecov
        uses: codecov/codecov-action@v3
        with:
          file: ./coverage.xml
          flags: unittests

  WebSurfer:
    runs-on: ${{ matrix.os }}
    strategy:
      fail-fast: false
      matrix:
        os: [ubuntu-latest, macos-latest, windows-2019]
        python-version: ["3.12"]
    steps:
      - uses: actions/checkout@v4
      - name: Set up Python ${{ matrix.python-version }}
        uses: actions/setup-python@v5
        with:
          python-version: ${{ matrix.python-version }}
      - name: Install packages and dependencies for all tests
        run: |
          python -m pip install --upgrade pip wheel
          pip install pytest-cov>=5
      - name: Install packages and dependencies for WebSurfer
        run: |
          pip install -e .[websurfer]
      - name: Set AUTOGEN_USE_DOCKER based on OS
        shell: bash
        run: |
          if [[ ${{ matrix.os }} != ubuntu-latest ]]; then
            echo "AUTOGEN_USE_DOCKER=False" >> $GITHUB_ENV
          fi
      - name: Coverage
        run: |
          pytest test/test_browser_utils.py test/agentchat/contrib/test_web_surfer.py --skip-openai
      - name: Upload coverage to Codecov
        uses: codecov/codecov-action@v3
        with:
          file: ./coverage.xml
          flags: unittests

  LMMTest:
    runs-on: ${{ matrix.os }}
    strategy:
      fail-fast: false
      matrix:
        os: [ubuntu-latest, macos-latest, windows-2019]
        python-version: ["3.12"]
    steps:
      - uses: actions/checkout@v4
        with:
          lfs: true
      - name: Set up Python ${{ matrix.python-version }}
        uses: actions/setup-python@v5
        with:
          python-version: ${{ matrix.python-version }}
      - name: Install packages and dependencies for all tests
        run: |
          python -m pip install --upgrade pip wheel
          pip install pytest-cov>=5
      - name: Install packages and dependencies for LMM
        run: |
          pip install -e .[lmm]
      - name: Set AUTOGEN_USE_DOCKER based on OS
        shell: bash
        run: |
          if [[ ${{ matrix.os }} != ubuntu-latest ]]; then
            echo "AUTOGEN_USE_DOCKER=False" >> $GITHUB_ENV
          fi
      - name: Coverage
        run: |
          pytest test/agentchat/contrib/test_img_utils.py test/agentchat/contrib/test_lmm.py test/agentchat/contrib/test_llava.py test/agentchat/contrib/capabilities/test_vision_capability.py --skip-openai
      - name: Image Gen Coverage
        if: ${{ matrix.os != 'windows-2019' && matrix.python-version != '3.12' }}
        run: |
          pytest test/agentchat/contrib/capabilities/test_image_generation_capability.py --skip-openai
      - name: Upload coverage to Codecov
        uses: codecov/codecov-action@v3
        with:
          file: ./coverage.xml
          flags: unittests

  GeminiTest:
    runs-on: ${{ matrix.os }}
    strategy:
      fail-fast: false
      matrix:
        os: [ubuntu-latest, macos-latest, windows-2019]
        python-version: ["3.9", "3.10", "3.11", "3.12"]
        exclude:
          - os: macos-latest
            python-version: "3.9"
    steps:
      - uses: actions/checkout@v4
        with:
          lfs: true
      - name: Set up Python ${{ matrix.python-version }}
        uses: actions/setup-python@v5
        with:
          python-version: ${{ matrix.python-version }}
      - name: Install packages and dependencies for all tests
        run: |
          python -m pip install --upgrade pip wheel
          pip install pytest-cov>=5
      - name: Install packages and dependencies for Gemini
        run: |
          pip install -e .[gemini,test]
      - name: Set AUTOGEN_USE_DOCKER based on OS
        shell: bash
        run: |
          if [[ ${{ matrix.os }} != ubuntu-latest ]]; then
            echo "AUTOGEN_USE_DOCKER=False" >> $GITHUB_ENV
          fi
      - name: Coverage
        run: |
          pytest test/oai/test_gemini.py --skip-openai
      - name: Upload coverage to Codecov
        uses: codecov/codecov-action@v3
        with:
          file: ./coverage.xml
          flags: unittests

  ContextHandling:
    runs-on: ${{ matrix.os }}
    strategy:
      fail-fast: false
      matrix:
        os: [ubuntu-latest, macos-latest, windows-2019]
        python-version: ["3.11"]
    steps:
      - uses: actions/checkout@v4
      - name: Set up Python ${{ matrix.python-version }}
        uses: actions/setup-python@v5
        with:
          python-version: ${{ matrix.python-version }}
      - name: Install packages and dependencies for all tests
        run: |
          python -m pip install --upgrade pip wheel
          pip install pytest-cov>=5
      - name: Install packages and dependencies for Context Handling
        run: |
          pip install -e .
      - name: Set AUTOGEN_USE_DOCKER based on OS
        shell: bash
        run: |
          if [[ ${{ matrix.os }} != ubuntu-latest ]]; then
            echo "AUTOGEN_USE_DOCKER=False" >> $GITHUB_ENV
          fi
      - name: Coverage
        run: |
          pytest test/agentchat/contrib/capabilities/test_context_handling.py --skip-openai
      - name: Upload coverage to Codecov
        uses: codecov/codecov-action@v3
        with:
          file: ./coverage.xml
          flags: unittests

  TransformMessages:
    runs-on: ${{ matrix.os }}
    strategy:
      fail-fast: false
      matrix:
        os: [ubuntu-latest, macos-latest, windows-2019]
        python-version: ["3.11"]
    steps:
      - uses: actions/checkout@v4
      - name: Set up Python ${{ matrix.python-version }}
        uses: actions/setup-python@v5
        with:
          python-version: ${{ matrix.python-version }}
      - name: Install packages and dependencies for all tests
        run: |
          python -m pip install --upgrade pip wheel
          pip install pytest-cov>=5
      - name: Install packages and dependencies for Transform Messages
        run: |
          pip install -e '.[long-context]'
      - name: Set AUTOGEN_USE_DOCKER based on OS
        shell: bash
        run: |
          if [[ ${{ matrix.os }} != ubuntu-latest ]]; then
            echo "AUTOGEN_USE_DOCKER=False" >> $GITHUB_ENV
          fi
      - name: Coverage
        run: |
          pytest test/agentchat/contrib/capabilities/test_transform_messages.py --skip-openai
      - name: Upload coverage to Codecov
        uses: codecov/codecov-action@v3
        with:
          file: ./coverage.xml
          flags: unittest

  LlamaIndexAgent:
    runs-on: ${{ matrix.os }}
    strategy:
      fail-fast: false
      matrix:
        os: [ubuntu-latest, macos-latest, windows-2019]
        python-version: ["3.11"]
    steps:
      - uses: actions/checkout@v4
      - name: Set up Python ${{ matrix.python-version }}
        uses: actions/setup-python@v5
        with:
          python-version: ${{ matrix.python-version }}
      - name: Install packages and dependencies for all tests
        run: |
          python -m pip install --upgrade pip wheel
          pip install pytest-cov>=5
      - name: Install packages and dependencies for LlamaIndexConverableAgent
        run: |
          pip install -e .
          pip install llama-index
          pip install llama-index-llms-openai
      - name: Coverage
        run: |
          pytest test/agentchat/contrib/test_llamaindex_conversable_agent.py --skip-openai
      - name: Upload coverage to Codecov
        uses: codecov/codecov-action@v3
        with:
          file: ./coverage.xml
          flags: unittests

<<<<<<< HEAD
  TogetherTest:
=======

  AnthropicTest:
>>>>>>> 32fa709e
    runs-on: ${{ matrix.os }}
    strategy:
      fail-fast: false
      matrix:
<<<<<<< HEAD
        os: [ubuntu-latest, macos-latest, windows-2019]
        python-version: ["3.9", "3.10", "3.11", "3.12"]
        exclude:
          - os: macos-latest
            python-version: "3.9"
=======
        os: ["ubuntu-latest", "windows-latest", "macos-latest"]
        python-version: ["3.9", "3.10", "3.11", "3.12"]

>>>>>>> 32fa709e
    steps:
      - uses: actions/checkout@v4
        with:
          lfs: true
      - name: Set up Python ${{ matrix.python-version }}
        uses: actions/setup-python@v5
        with:
          python-version: ${{ matrix.python-version }}
      - name: Install packages and dependencies for all tests
        run: |
          python -m pip install --upgrade pip wheel
          pip install pytest-cov>=5
<<<<<<< HEAD
      - name: Install packages and dependencies for Together
        run: |
          pip install -e .[together,test]
=======

      - name: Install packages and dependencies for Anthropic
        run: |
          pip install -e .[test]
          pip install -e .[anthropic]

>>>>>>> 32fa709e
      - name: Set AUTOGEN_USE_DOCKER based on OS
        shell: bash
        run: |
          if [[ ${{ matrix.os }} != ubuntu-latest ]]; then
            echo "AUTOGEN_USE_DOCKER=False" >> $GITHUB_ENV
          fi
<<<<<<< HEAD
      - name: Coverage
        run: |
          pytest test/oai/test_together.py --skip-openai
=======

      - name: Coverage
        run: |
          pytest test/oai/test_anthropic.py --skip-openai
>>>>>>> 32fa709e
      - name: Upload coverage to Codecov
        uses: codecov/codecov-action@v3
        with:
          file: ./coverage.xml
          flags: unittests<|MERGE_RESOLUTION|>--- conflicted
+++ resolved
@@ -476,27 +476,59 @@
           file: ./coverage.xml
           flags: unittests
 
-<<<<<<< HEAD
+
+  AnthropicTest:
+    runs-on: ${{ matrix.os }}
+    strategy:
+      fail-fast: false
+      matrix:
+        os: ["ubuntu-latest", "windows-latest", "macos-latest"]
+        python-version: ["3.9", "3.10", "3.11", "3.12"]
+
+    steps:
+      - uses: actions/checkout@v4
+        with:
+          lfs: true
+      - name: Set up Python ${{ matrix.python-version }}
+        uses: actions/setup-python@v5
+        with:
+          python-version: ${{ matrix.python-version }}
+      - name: Install packages and dependencies for all tests
+        run: |
+          python -m pip install --upgrade pip wheel
+          pip install pytest-cov>=5
+
+      - name: Install packages and dependencies for Anthropic
+        run: |
+          pip install -e .[test]
+          pip install -e .[anthropic]
+
+      - name: Set AUTOGEN_USE_DOCKER based on OS
+        shell: bash
+        run: |
+          if [[ ${{ matrix.os }} != ubuntu-latest ]]; then
+            echo "AUTOGEN_USE_DOCKER=False" >> $GITHUB_ENV
+          fi
+
+      - name: Coverage
+        run: |
+          pytest test/oai/test_anthropic.py --skip-openai
+      - name: Upload coverage to Codecov
+        uses: codecov/codecov-action@v3
+        with:
+          file: ./coverage.xml
+          flags: unittests
+
   TogetherTest:
-=======
-
-  AnthropicTest:
->>>>>>> 32fa709e
-    runs-on: ${{ matrix.os }}
-    strategy:
-      fail-fast: false
-      matrix:
-<<<<<<< HEAD
+    runs-on: ${{ matrix.os }}
+    strategy:
+      fail-fast: false
+      matrix:
         os: [ubuntu-latest, macos-latest, windows-2019]
         python-version: ["3.9", "3.10", "3.11", "3.12"]
         exclude:
           - os: macos-latest
             python-version: "3.9"
-=======
-        os: ["ubuntu-latest", "windows-latest", "macos-latest"]
-        python-version: ["3.9", "3.10", "3.11", "3.12"]
-
->>>>>>> 32fa709e
     steps:
       - uses: actions/checkout@v4
         with:
@@ -509,34 +541,18 @@
         run: |
           python -m pip install --upgrade pip wheel
           pip install pytest-cov>=5
-<<<<<<< HEAD
       - name: Install packages and dependencies for Together
         run: |
           pip install -e .[together,test]
-=======
-
-      - name: Install packages and dependencies for Anthropic
-        run: |
-          pip install -e .[test]
-          pip install -e .[anthropic]
-
->>>>>>> 32fa709e
-      - name: Set AUTOGEN_USE_DOCKER based on OS
-        shell: bash
-        run: |
-          if [[ ${{ matrix.os }} != ubuntu-latest ]]; then
-            echo "AUTOGEN_USE_DOCKER=False" >> $GITHUB_ENV
-          fi
-<<<<<<< HEAD
+      - name: Set AUTOGEN_USE_DOCKER based on OS
+        shell: bash
+        run: |
+          if [[ ${{ matrix.os }} != ubuntu-latest ]]; then
+            echo "AUTOGEN_USE_DOCKER=False" >> $GITHUB_ENV
+          fi
       - name: Coverage
         run: |
           pytest test/oai/test_together.py --skip-openai
-=======
-
-      - name: Coverage
-        run: |
-          pytest test/oai/test_anthropic.py --skip-openai
->>>>>>> 32fa709e
       - name: Upload coverage to Codecov
         uses: codecov/codecov-action@v3
         with:
