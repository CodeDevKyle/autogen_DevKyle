# This workflow will install Python dependencies, run tests and lint with a variety of Python versions
# For more information see: https://help.github.com/actions/language-and-framework-guides/using-python-with-github-actions

name: ContribTests

on:
  pull_request:
    branches: ['main', 'dev/v0.2']
    paths:
      - 'autogen/**'
      - 'test/agentchat/contrib/**'
      - '.github/workflows/contrib-tests.yml'
      - 'setup.py'

concurrency:
  group: ${{ github.workflow }}-${{ github.ref }}-${{ github.head_ref }}
  cancel-in-progress: ${{ github.ref != 'refs/heads/main' }}

jobs:
  RetrieveChatTest:
    runs-on: ${{ matrix.os }}
    strategy:
      fail-fast: false
      matrix:
        os: [ubuntu-latest, macos-latest, windows-2019]
        python-version: ["3.8", "3.9", "3.10", "3.11"]
    steps:
      - uses: actions/checkout@v3
      - name: Set up Python ${{ matrix.python-version }}
        uses: actions/setup-python@v4
        with:
          python-version: ${{ matrix.python-version }}
      - name: Install packages and dependencies for all tests
        run: |
          python -m pip install --upgrade pip wheel
          pip install pytest
      - name: Install qdrant_client when python-version is 3.8 and 3.10
        if: matrix.python-version == '3.8' || matrix.python-version == '3.10'
        run: |
          pip install qdrant_client[fastembed]
      - name: Install unstructured when python-version is 3.9 and 3.11 and not windows
        if: (matrix.python-version == '3.9' || matrix.python-version == '3.11') && matrix.os != 'windows-2019'
        run: |
          pip install unstructured[all-docs]
      - name: Install packages and dependencies for RetrieveChat
        run: |
          pip install -e .[retrievechat]
          pip uninstall -y openai
      - name: Test RetrieveChat
        run: |
          pytest test/test_retrieve_utils.py test/agentchat/contrib/test_retrievechat.py test/agentchat/contrib/test_qdrant_retrievechat.py
      - name: Coverage
        if: matrix.python-version == '3.10'
        run: |
          pip install coverage>=5.3
          coverage run -a -m pytest test/test_retrieve_utils.py test/agentchat/contrib
          coverage xml
      - name: Upload coverage to Codecov
        if: matrix.python-version == '3.10'
        uses: codecov/codecov-action@v3
        with:
          file: ./coverage.xml
          flags: unittests

  CompressionTest:
    runs-on: ${{ matrix.os }}
    strategy:
      fail-fast: false
      matrix:
        os: [ubuntu-latest, macos-latest, windows-2019]
        python-version: ["3.8", "3.9", "3.10", "3.11"]
    steps:
      - uses: actions/checkout@v3
      - name: Set up Python ${{ matrix.python-version }}
        uses: actions/setup-python@v4
        with:
          python-version: ${{ matrix.python-version }}
      - name: Install packages and dependencies for all tests
        run: |
          python -m pip install --upgrade pip wheel
          pip install pytest
      - name: Install packages and dependencies for Compression
        run: |
          pip install -e .
          pip uninstall -y openai
      - name: Test Compression
        if: matrix.python-version != '3.10'   # diversify the python versions
        run: |
<<<<<<< HEAD
          pytest test/agentchat/contrib/test_compressible_agent.py test/agentchat/contrib/test_compressible_groupchat.py
=======
          pytest test/agentchat/contrib/test_compressible_agent.py
      - name: Coverage
        if: matrix.python-version == '3.10'
        run: |
          pip install coverage>=5.3
          coverage run -a -m pytest test/agentchat/contrib/test_compressible_agent.py
          coverage xml
      - name: Upload coverage to Codecov
        if: matrix.python-version == '3.10'
        uses: codecov/codecov-action@v3
        with:
          file: ./coverage.xml
          flags: unittests
>>>>>>> 913b5f2f

  GPTAssistantAgent:
    runs-on: ${{ matrix.os }}
    strategy:
      fail-fast: false
      matrix:
        os: [ubuntu-latest, macos-latest, windows-2019]
        python-version: ["3.8", "3.9", "3.10", "3.11"]
    steps:
      - uses: actions/checkout@v3
      - name: Set up Python ${{ matrix.python-version }}
        uses: actions/setup-python@v4
        with:
          python-version: ${{ matrix.python-version }}
      - name: Install packages and dependencies for all tests
        run: |
          python -m pip install --upgrade pip wheel
          pip install pytest
      - name: Install packages and dependencies for GPTAssistantAgent
        run: |
          pip install -e .
          pip uninstall -y openai
      - name: Test GPTAssistantAgent
        if: matrix.python-version != '3.11'  # diversify the python versions
        run: |
          pytest test/agentchat/contrib/test_gpt_assistant.py
      - name: Coverage
        if: matrix.python-version == '3.11'
        run: |
          pip install coverage>=5.3
          coverage run -a -m pytest test/agentchat/contrib/test_gpt_assistant.py
          coverage xml
      - name: Upload coverage to Codecov
        if: matrix.python-version == '3.11'
        uses: codecov/codecov-action@v3
        with:
          file: ./coverage.xml
          flags: unittests

  TeachableAgent:
    runs-on: ${{ matrix.os }}
    strategy:
      fail-fast: false
      matrix:
        os: [ubuntu-latest, macos-latest, windows-2019]
        python-version: ["3.8", "3.9", "3.10", "3.11"]
    steps:
      - uses: actions/checkout@v3
      - name: Set up Python ${{ matrix.python-version }}
        uses: actions/setup-python@v4
        with:
          python-version: ${{ matrix.python-version }}
      - name: Install packages and dependencies for all tests
        run: |
          python -m pip install --upgrade pip wheel
          pip install pytest
      - name: Install packages and dependencies for TeachableAgent
        run: |
          pip install -e .[teachable]
          pip uninstall -y openai
      - name: Test TeachableAgent
        if: matrix.python-version != '3.9'  # diversify the python versions
        run: |
          pytest test/agentchat/contrib/test_teachable_agent.py
      - name: Coverage
        if: matrix.python-version == '3.9'
        run: |
          pip install coverage>=5.3
          coverage run -a -m pytest test/agentchat/contrib/test_teachable_agent.py
          coverage xml
      - name: Upload coverage to Codecov
        if: matrix.python-version == '3.9'
        uses: codecov/codecov-action@v3
        with:
          file: ./coverage.xml
          flags: unittests

  LMMTest:
    runs-on: ${{ matrix.os }}
    strategy:
      fail-fast: false
      matrix:
        os: [ubuntu-latest, macos-latest, windows-2019]
        python-version: ["3.8", "3.9", "3.10", "3.11"]
    steps:
      - uses: actions/checkout@v3
      - name: Set up Python ${{ matrix.python-version }}
        uses: actions/setup-python@v4
        with:
          python-version: ${{ matrix.python-version }}
      - name: Install packages and dependencies for all tests
        run: |
          python -m pip install --upgrade pip wheel
          pip install pytest
      - name: Install packages and dependencies for LMM
        run: |
          pip install -e .[lmm]
          pip uninstall -y openai
      - name: Test LMM and LLaVA
        run: |
          pytest test/agentchat/contrib/test_img_utils.py test/agentchat/contrib/test_lmm.py test/agentchat/contrib/test_llava.py
      - name: Coverage
        if: matrix.python-version == '3.10'
        run: |
          pip install coverage>=5.3
          coverage run -a -m pytest test/agentchat/contrib/test_img_utils.py test/agentchat/contrib/test_lmm.py test/agentchat/contrib/test_llava.py
          coverage xml
      - name: Upload coverage to Codecov
        if: matrix.python-version == '3.10'
        uses: codecov/codecov-action@v3
        with:
          file: ./coverage.xml
          flags: unittests<|MERGE_RESOLUTION|>--- conflicted
+++ resolved
@@ -86,23 +86,19 @@
       - name: Test Compression
         if: matrix.python-version != '3.10'   # diversify the python versions
         run: |
-<<<<<<< HEAD
           pytest test/agentchat/contrib/test_compressible_agent.py test/agentchat/contrib/test_compressible_groupchat.py
-=======
-          pytest test/agentchat/contrib/test_compressible_agent.py
-      - name: Coverage
-        if: matrix.python-version == '3.10'
-        run: |
-          pip install coverage>=5.3
-          coverage run -a -m pytest test/agentchat/contrib/test_compressible_agent.py
-          coverage xml
-      - name: Upload coverage to Codecov
-        if: matrix.python-version == '3.10'
-        uses: codecov/codecov-action@v3
-        with:
-          file: ./coverage.xml
-          flags: unittests
->>>>>>> 913b5f2f
+      - name: Coverage
+        if: matrix.python-version == '3.10'
+        run: |
+          pip install coverage>=5.3
+          coverage run -a -m pytest test/agentchat/contrib/test_compressible_agent.py test/agentchat/contrib/test_compressible_groupchat.py
+          coverage xml
+      - name: Upload coverage to Codecov
+        if: matrix.python-version == '3.10'
+        uses: codecov/codecov-action@v3
+        with:
+          file: ./coverage.xml
+          flags: unittests
 
   GPTAssistantAgent:
     runs-on: ${{ matrix.os }}
