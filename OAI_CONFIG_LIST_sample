--- conflicted
+++ resolved
@@ -13,21 +13,13 @@
         "api_key": "<your Azure OpenAI API key here>",
         "base_url": "<your Azure OpenAI API base here>",
         "api_type": "azure",
-<<<<<<< HEAD
         "api_version": "<your Azure OpenAI API version here>"
-=======
-        "api_version": "2024-02-01"
->>>>>>> 10b8fa54
     },
     {
         "model": "<your Azure OpenAI deployment name>",
         "api_key": "<your Azure OpenAI API key here>",
         "base_url": "<your Azure OpenAI API base here>",
         "api_type": "azure",
-<<<<<<< HEAD
         "api_version": "<your Azure OpenAI API version here>"
-=======
-        "api_version": "2024-02-01"
->>>>>>> 10b8fa54
     }
 ]