--- conflicted
+++ resolved
@@ -201,23 +201,15 @@
             "This is bob speaking.",
         ] * 3
 
-    # test one agent
+    # test zero agent
+    groupchat = autogen.GroupChat(
+        agents=[],
+        messages=[],
+        max_round=6,
+        speaker_selection_method="round_robin",
+        allow_repeat_speaker=False,
+    )
     with pytest.raises(ValueError):
-        groupchat = autogen.GroupChat(
-            agents=[agent1],
-            messages=[],
-            max_round=6,
-            speaker_selection_method="round_robin",
-            allow_repeat_speaker=False,
-        )
-        group_chat_manager = autogen.GroupChatManager(groupchat=groupchat, llm_config=False)
-        agent1.initiate_chat(group_chat_manager, message="This is alice speaking.")
-
-    # test zero agent
-    with pytest.raises(ValueError):
-        groupchat = autogen.GroupChat(
-            agents=[], messages=[], max_round=6, speaker_selection_method="round_robin", allow_repeat_speaker=False
-        )
         group_chat_manager = autogen.GroupChatManager(groupchat=groupchat, llm_config=False)
         agent1.initiate_chat(group_chat_manager, message="This is alice speaking.")
 
@@ -569,9 +561,5 @@
     # test_n_agents_less_than_3()
     # test_agent_mentions()
     # test_termination()
-<<<<<<< HEAD
     # test_next_agent()
-=======
-    # test_next_agent()
-    test_invalid_allow_repeat_speaker()
->>>>>>> e6325a40
+    test_invalid_allow_repeat_speaker()