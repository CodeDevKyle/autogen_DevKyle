--- conflicted
+++ resolved
@@ -1,7 +1,7 @@
 #!/usr/bin/env python3 -m pytest
 
 from typing import Any, Dict, List, Optional, Type
-from autogen import AgentNameConflict, Agent, GroupChat
+from autogen import AgentNameConflict, Agent, GroupChat, Agent, GroupChat
 import pytest
 from unittest import mock
 import builtins
@@ -1030,11 +1030,7 @@
 
     def custom_speaker_selection_func(last_speaker: Agent, groupchat: GroupChat) -> Agent:
         """Define a customized speaker selection function.
-<<<<<<< HEAD
-        A recommended way is to define a transition for each speaker in the groupchat.
-=======
         A recommended way is to define a transition for each speaker using the groupchat allowed_or_disallowed_speaker_transitions parameter.
->>>>>>> c37227bd
         """
         if last_speaker is a1:
             return a2
@@ -1094,11 +1090,7 @@
             allowed_or_disallowed_speaker_transitions[previous_agent].append(current_agent)
         previous_agent = current_agent
 
-<<<<<<< HEAD
-    def custom_speaker_selection_func(last_speaker: Agent, groupchat: GroupChat) -> Agent:
-=======
     def custom_speaker_selection_func(last_speaker: Agent, groupchat: GroupChat) -> Optional[Agent]:
->>>>>>> c37227bd
         """
         Define a customized speaker selection function.
         """
@@ -1134,8 +1126,6 @@
     assert expected_sequence == actual_sequence
 
 
-<<<<<<< HEAD
-=======
 def test_custom_speaker_selection_overrides_transition_graph():
     """
     In this test, team A engineer can transition to team A executor and team B engineer, but team B engineer cannot transition to team A executor.
@@ -1194,7 +1184,6 @@
     assert "teamA_executor" in speakers
 
 
->>>>>>> c37227bd
 if __name__ == "__main__":
     # test_func_call_groupchat()
     # test_broadcast()
@@ -1209,9 +1198,5 @@
     # test_invalid_allow_repeat_speaker()
     # test_graceful_exit_before_max_round()
     # test_clear_agents_history()
-<<<<<<< HEAD
-    test_custom_speaker_selection_with_transition_graph()
-=======
     test_custom_speaker_selection_overrides_transition_graph()
->>>>>>> c37227bd
     # pass