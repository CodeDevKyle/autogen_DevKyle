--- conflicted
+++ resolved
@@ -456,8 +456,5 @@
     # test_speaker_selection_method()
     # test_n_agents_less_than_3()
     # test_agent_mentions()
-<<<<<<< HEAD
-    test_groupchat_auto_select_speaker_func_call()
-=======
-    test_termination()
->>>>>>> f6549466
+    # test_groupchat_auto_select_speaker_func_call()
+    test_termination()