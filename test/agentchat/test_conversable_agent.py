--- conflicted
+++ resolved
@@ -473,13 +473,8 @@
 
 def test_update_function_signature_and_register_functions() -> None:
     with pytest.MonkeyPatch.context() as mp:
-<<<<<<< HEAD
-        mp.setenv("OPENAI_API_KEY", "mock")
+        mp.setenv("OPENAI_API_KEY", MOCK_OPEN_AI_API_KEY)
         agent = ConversableAgent(name="agent", llm_config={"config_list": [{"model": "gpt-4", "api_key": ""}]})
-=======
-        mp.setenv("OPENAI_API_KEY", MOCK_OPEN_AI_API_KEY)
-        agent = ConversableAgent(name="agent", llm_config={})
->>>>>>> f68c09b0
 
         def exec_python(cell: str) -> None:
             pass
@@ -622,17 +617,10 @@
 
 def test_register_for_llm():
     with pytest.MonkeyPatch.context() as mp:
-<<<<<<< HEAD
-        mp.setenv("OPENAI_API_KEY", "mock")
+        mp.setenv("OPENAI_API_KEY", MOCK_OPEN_AI_API_KEY)
         agent3 = ConversableAgent(name="agent3", llm_config={"config_list": [{"model": "gpt-4", "api_key": ""}]})
         agent2 = ConversableAgent(name="agent2", llm_config={"config_list": [{"model": "gpt-4", "api_key": ""}]})
         agent1 = ConversableAgent(name="agent1", llm_config={"config_list": [{"model": "gpt-4", "api_key": ""}]})
-=======
-        mp.setenv("OPENAI_API_KEY", MOCK_OPEN_AI_API_KEY)
-        agent3 = ConversableAgent(name="agent3", llm_config={"config_list": []})
-        agent2 = ConversableAgent(name="agent2", llm_config={"config_list": []})
-        agent1 = ConversableAgent(name="agent1", llm_config={"config_list": []})
->>>>>>> f68c09b0
 
         @agent3.register_for_llm()
         @agent2.register_for_llm(name="python")
@@ -702,17 +690,10 @@
 
 def test_register_for_llm_api_style_function():
     with pytest.MonkeyPatch.context() as mp:
-<<<<<<< HEAD
-        mp.setenv("OPENAI_API_KEY", "mock")
+        mp.setenv("OPENAI_API_KEY", MOCK_OPEN_AI_API_KEY)
         agent3 = ConversableAgent(name="agent3", llm_config={"config_list": [{"model": "gpt-4", "api_key": ""}]})
         agent2 = ConversableAgent(name="agent2", llm_config={"config_list": [{"model": "gpt-4", "api_key": ""}]})
         agent1 = ConversableAgent(name="agent1", llm_config={"config_list": [{"model": "gpt-4", "api_key": ""}]})
-=======
-        mp.setenv("OPENAI_API_KEY", MOCK_OPEN_AI_API_KEY)
-        agent3 = ConversableAgent(name="agent3", llm_config={"config_list": []})
-        agent2 = ConversableAgent(name="agent2", llm_config={"config_list": []})
-        agent1 = ConversableAgent(name="agent1", llm_config={"config_list": []})
->>>>>>> f68c09b0
 
         @agent3.register_for_llm(api_style="function")
         @agent2.register_for_llm(name="python", api_style="function")
@@ -780,13 +761,8 @@
 
 def test_register_for_llm_without_description():
     with pytest.MonkeyPatch.context() as mp:
-<<<<<<< HEAD
-        mp.setenv("OPENAI_API_KEY", "mock")
+        mp.setenv("OPENAI_API_KEY", MOCK_OPEN_AI_API_KEY)
         agent = ConversableAgent(name="agent", llm_config={"config_list": [{"model": "gpt-4", "api_key": ""}]})
-=======
-        mp.setenv("OPENAI_API_KEY", MOCK_OPEN_AI_API_KEY)
-        agent = ConversableAgent(name="agent", llm_config={})
->>>>>>> f68c09b0
 
         with pytest.raises(ValueError) as e:
 
@@ -798,19 +774,11 @@
 
 
 def test_register_for_llm_without_LLM():
-<<<<<<< HEAD
     try:
         ConversableAgent(name="agent", llm_config=None)
         assert False, "Expected ConversableAgent to throw ValueError."
     except ValueError as e:
         assert e.args[0] == "Please specify the value for 'llm_config'."
-=======
-    with pytest.MonkeyPatch.context() as mp:
-        mp.setenv("OPENAI_API_KEY", MOCK_OPEN_AI_API_KEY)
-        agent = ConversableAgent(name="agent", llm_config=None)
-        agent.llm_config = None
-        assert agent.llm_config is None
->>>>>>> f68c09b0
 
 
 def test_register_for_llm_without_configuration():
@@ -831,13 +799,8 @@
 
 def test_register_for_execution():
     with pytest.MonkeyPatch.context() as mp:
-<<<<<<< HEAD
-        mp.setenv("OPENAI_API_KEY", "mock")
+        mp.setenv("OPENAI_API_KEY", MOCK_OPEN_AI_API_KEY)
         agent = ConversableAgent(name="agent", llm_config={"config_list": [{"model": "gpt-4", "api_key": ""}]})
-=======
-        mp.setenv("OPENAI_API_KEY", MOCK_OPEN_AI_API_KEY)
-        agent = ConversableAgent(name="agent", llm_config={"config_list": []})
->>>>>>> f68c09b0
         user_proxy_1 = UserProxyAgent(name="user_proxy_1")
         user_proxy_2 = UserProxyAgent(name="user_proxy_2")
 
@@ -871,13 +834,8 @@
 
 def test_register_functions():
     with pytest.MonkeyPatch.context() as mp:
-<<<<<<< HEAD
-        mp.setenv("OPENAI_API_KEY", "mock")
+        mp.setenv("OPENAI_API_KEY", MOCK_OPEN_AI_API_KEY)
         agent = ConversableAgent(name="agent", llm_config={"config_list": [{"model": "gpt-4", "api_key": ""}]})
-=======
-        mp.setenv("OPENAI_API_KEY", MOCK_OPEN_AI_API_KEY)
-        agent = ConversableAgent(name="agent", llm_config={"config_list": []})
->>>>>>> f68c09b0
         user_proxy = UserProxyAgent(name="user_proxy")
 
         def exec_python(cell: Annotated[str, "Valid Python cell to execute."]) -> str:
