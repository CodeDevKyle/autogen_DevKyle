--- conflicted
+++ resolved
@@ -226,7 +226,6 @@
     raise NotImplementedError(f"{lang} not recognized in code execution")
 
 
-<<<<<<< HEAD
 def is_docker_running():
     """Check if docker is running.
 
@@ -289,7 +288,8 @@
                 '- Set "use_docker": False in code_execution_config\n'
                 '- Set AUTOGEN_USE_DOCKER to "0/False/no" in your environment variables'
             )
-=======
+
+
 def _sanitize_filename_for_docker_tag(filename: str) -> str:
     """Convert a filename to a valid docker tag.
     See https://docs.docker.com/engine/reference/commandline/tag/ for valid tag
@@ -311,7 +311,6 @@
 
     # Truncate if longer than 128 characters
     return sanitized[:128]
->>>>>>> 563b1bb0
 
 
 def execute_code(
