from __future__ import annotations

import inspect
import logging
import os
import sys
from typing import Callable, Dict, List, Optional, Union

from flaml.automl.logger import logger_formatter
from pydantic import ValidationError

from autogen.oai.openai_utils import get_key, OAI_PRICE1K
from autogen.token_count_utils import count_token

TOOL_ENABLED = False
try:
    import diskcache
    import openai
<<<<<<< HEAD
    from openai import APIError, OpenAI
=======
    from openai import OpenAI, APIError, __version__ as OPENAIVERSION
>>>>>>> c80df8ac
    from openai.types.chat import ChatCompletion
    from openai.types.chat.chat_completion import ChatCompletionMessage, Choice
    from openai.types.completion import Completion
    from openai.types.completion_usage import CompletionUsage

    if openai.__version__ >= "1.1.0":
        TOOL_ENABLED = True
    ERROR = None
except ImportError:
    ERROR = ImportError("Please install openai>=1 and diskcache to use autogen.OpenAIWrapper.")
    OpenAI = object

try:
    from autogen.oai.gemini import GeminiClient
except ImportError:
    GeminiClient = object


logger = logging.getLogger(__name__)
if not logger.handlers:
    # Add the console handler.
    _ch = logging.StreamHandler(stream=sys.stdout)
    _ch.setFormatter(logger_formatter)
    logger.addHandler(_ch)


class OpenAIWrapper:
    """A wrapper class for openai client."""

    cache_path_root: str = ".cache"
    extra_kwargs = {"cache_seed", "filter_func", "allow_format_str_template", "context", "api_version"}
    openai_kwargs = set(inspect.getfullargspec(OpenAI.__init__).kwonlyargs)
    total_usage_summary: Dict = None
    actual_usage_summary: Dict = None

    def __init__(self, *, config_list: List[Dict] = None, **base_config):
        """
        Args:
            config_list: a list of config dicts to override the base_config.
                They can contain additional kwargs as allowed in the [create](/docs/reference/oai/client#create) method. E.g.,

        ```python
        config_list=[
            {
                "model": "gpt-4",
                "api_key": os.environ.get("AZURE_OPENAI_API_KEY"),
                "api_type": "azure",
                "base_url": os.environ.get("AZURE_OPENAI_API_BASE"),
                "api_version": "2023-03-15-preview",
            },
            {
                "model": "gpt-3.5-turbo",
                "api_key": os.environ.get("OPENAI_API_KEY"),
                "api_type": "open_ai",
                "base_url": "https://api.openai.com/v1",
            },
            {
                "model": "llama-7B",
                "base_url": "http://127.0.0.1:8080",
                "api_type": "open_ai",
            }
        ]
        ```

            base_config: base config. It can contain both keyword arguments for openai client
                and additional kwargs.
        """
        openai_config, extra_kwargs = self._separate_openai_config(base_config)
        if type(config_list) is list and len(config_list) == 0:
            logger.warning("openai client was provided with an empty config_list, which may not be intended.")
        if config_list:
            config_list = [config.copy() for config in config_list]  # make a copy before modifying
            self._clients = [self._client(config, openai_config) for config in config_list]  # could modify the config
            self._config_list = [
                {**extra_kwargs, **{k: v for k, v in config.items() if k not in self.openai_kwargs}}
                for config in config_list
            ]
        else:
            self._clients = [self._client(extra_kwargs, openai_config)]
            self._config_list = [extra_kwargs]

    def _process_for_azure(self, config: Dict, extra_kwargs: Dict, segment: str = "default"):
        # deal with api_version
        query_segment = f"{segment}_query"
        headers_segment = f"{segment}_headers"
        api_version = extra_kwargs.get("api_version")
        if api_version is not None and query_segment not in config:
            config[query_segment] = {"api-version": api_version}
            if segment == "default":
                # remove the api_version from extra_kwargs
                extra_kwargs.pop("api_version")
        if segment == "extra":
            return
        # deal with api_type
        api_type = extra_kwargs.get("api_type")
        if api_type is not None and api_type.startswith("azure") and headers_segment not in config:
            api_key = config.get("api_key", os.environ.get("AZURE_OPENAI_API_KEY"))
            config[headers_segment] = {"api-key": api_key}
            # remove the api_type from extra_kwargs
            extra_kwargs.pop("api_type")
            # deal with model
            model = extra_kwargs.get("model")
            if model is None:
                return
            if "gpt-3.5" in model:
                # hack for azure gpt-3.5
                extra_kwargs["model"] = model = model.replace("gpt-3.5", "gpt-35")
            base_url = config.get("base_url")
            if base_url is None:
                raise ValueError("to use azure openai api, base_url must be specified.")
            suffix = f"/openai/deployments/{model}"
            if not base_url.endswith(suffix):
                config["base_url"] += suffix[1:] if base_url.endswith("/") else suffix

    def _separate_openai_config(self, config):
        """Separate the config into openai_config and extra_kwargs."""
        openai_config = {k: v for k, v in config.items() if k in self.openai_kwargs}
        extra_kwargs = {k: v for k, v in config.items() if k not in self.openai_kwargs}
        self._process_for_azure(openai_config, extra_kwargs)
        return openai_config, extra_kwargs

    def _separate_create_config(self, config):
        """Separate the config into create_config and extra_kwargs."""
        create_config = {k: v for k, v in config.items() if k not in self.extra_kwargs}
        extra_kwargs = {k: v for k, v in config.items() if k in self.extra_kwargs}
        return create_config, extra_kwargs

    def _client(self, config, openai_config):
        """Create a client with the given config to override openai_config,
        after removing extra kwargs.
        """
        openai_config = {**openai_config, **{k: v for k, v in config.items() if k in self.openai_kwargs}}
        self._process_for_azure(openai_config, config)
        if config.get("api_type") == "google":
            client = GeminiClient(**openai_config)
        else:
            client = OpenAI(**openai_config)
        return client

    @classmethod
    def instantiate(
        cls,
        template: str | Callable | None,
        context: Optional[Dict] = None,
        allow_format_str_template: Optional[bool] = False,
    ):
        if not context or template is None:
            return template
        if isinstance(template, str):
            return template.format(**context) if allow_format_str_template else template
        return template(context)

    def _construct_create_params(self, create_config: Dict, extra_kwargs: Dict) -> Dict:
        """Prime the create_config with additional_kwargs."""
        # Validate the config
        prompt = create_config.get("prompt")
        messages = create_config.get("messages")
        if (prompt is None) == (messages is None):
            raise ValueError("Either prompt or messages should be in create config but not both.")
        context = extra_kwargs.get("context")
        if context is None:
            # No need to instantiate if no context is provided.
            return create_config
        # Instantiate the prompt or messages
        allow_format_str_template = extra_kwargs.get("allow_format_str_template", False)
        # Make a copy of the config
        params = create_config.copy()
        if prompt is not None:
            # Instantiate the prompt
            params["prompt"] = self.instantiate(prompt, context, allow_format_str_template)
        elif context:
            # Instantiate the messages
            params["messages"] = [
                {
                    **m,
                    "content": self.instantiate(m["content"], context, allow_format_str_template),
                }
                if m.get("content")
                else m
                for m in messages
            ]
        return params

    def create(self, **config):
        """Make a completion for a given config using openai's clients.
        Besides the kwargs allowed in openai's client, we allow the following additional kwargs.
        The config in each client will be overridden by the config.

        Args:
            - context (Dict | None): The context to instantiate the prompt or messages. Default to None.
                It needs to contain keys that are used by the prompt template or the filter function.
                E.g., `prompt="Complete the following sentence: {prefix}, context={"prefix": "Today I feel"}`.
                The actual prompt will be:
                "Complete the following sentence: Today I feel".
                More examples can be found at [templating](/docs/Use-Cases/enhanced_inference#templating).
            - `cache_seed` (int | None) for the cache. Default to 41.
                An integer cache_seed is useful when implementing "controlled randomness" for the completion.
                None for no caching.
            - filter_func (Callable | None): A function that takes in the context and the response
                and returns a boolean to indicate whether the response is valid. E.g.,

        ```python
        def yes_or_no_filter(context, response):
            return context.get("yes_or_no_choice", False) is False or any(
                text in ["Yes.", "No."] for text in client.extract_text_or_completion_object(response)
            )
        ```

            - allow_format_str_template (bool | None): Whether to allow format string template in the config. Default to false.
            - api_version (str | None): The api version. Default to None. E.g., "2023-08-01-preview".
        """
        if ERROR:
            raise ERROR
        last = len(self._clients) - 1
        for i, client in enumerate(self._clients):
            # merge the input config with the i-th config in the config list
            full_config = {**config, **self._config_list[i]}
            # separate the config into create_config and extra_kwargs
            create_config, extra_kwargs = self._separate_create_config(full_config)
            # process for azure
            self._process_for_azure(create_config, extra_kwargs, "extra")
            # construct the create params
            params = self._construct_create_params(create_config, extra_kwargs)
            # get the cache_seed, filter_func and context
            cache_seed = extra_kwargs.get("cache_seed", 41)
            filter_func = extra_kwargs.get("filter_func")
            context = extra_kwargs.get("context")

            # Try to load the response from cache
            if cache_seed is not None:
                with diskcache.Cache(f"{self.cache_path_root}/{cache_seed}") as cache:
                    # Try to get the response from cache
                    key = get_key(params)
                    response = cache.get(key, None)

                    if response is not None:
                        try:
                            response.cost
                        except AttributeError:
                            # update attribute if cost is not calculated
                            response.cost = self.cost(response)
                            cache.set(key, response)
                        self._update_usage_summary(response, use_cache=True)
                        # check the filter
                        pass_filter = filter_func is None or filter_func(context=context, response=response)
                        if pass_filter or i == last:
                            # Return the response if it passes the filter or it is the last client
                            response.config_id = i
                            response.pass_filter = pass_filter
                            return response
                        continue  # filter is not passed; try the next config
            try:
                if isinstance(client, GeminiClient):
                    response = client.call(params)
                else:
                    response = self._completions_create(client, params)
            except APIError as err:
                error_code = getattr(err, "code", None)
                if error_code == "content_filter":
                    # raise the error for content_filter
                    raise
                logger.debug(f"config {i} failed", exc_info=1)
                if i == last:
                    raise
            else:
                # add cost calculation before caching no matter filter is passed or not
                response.cost = self.cost(response)
                self._update_usage_summary(response, use_cache=False)
                if cache_seed is not None:
                    # Cache the response
                    with diskcache.Cache(f"{self.cache_path_root}/{cache_seed}") as cache:
                        cache.set(key, response)

                # check the filter
                pass_filter = filter_func is None or filter_func(context=context, response=response)
                if pass_filter or i == last:
                    # Return the response if it passes the filter or it is the last client
                    response.config_id = i
                    response.pass_filter = pass_filter
                    return response
                continue  # filter is not passed; try the next config

    def _completions_create(self, client, params):
        completions = client.chat.completions if "messages" in params else client.completions
        # If streaming is enabled, has messages, and does not have functions, then
        # iterate over the chunks of the response
        if params.get("stream", False) and "messages" in params and "functions" not in params:
            response_contents = [""] * params.get("n", 1)
            finish_reasons = [""] * params.get("n", 1)
            completion_tokens = 0

            # Set the terminal text color to green
            print("\033[32m", end="")

            # Send the chat completion request to OpenAI's API and process the response in chunks
            for chunk in completions.create(**params):
                if chunk.choices:
                    for choice in chunk.choices:
                        content = choice.delta.content
                        finish_reasons[choice.index] = choice.finish_reason
                        # If content is present, print it to the terminal and update response variables
                        if content is not None:
                            print(content, end="", flush=True)
                            response_contents[choice.index] += content
                            completion_tokens += 1
                        else:
                            print()

            # Reset the terminal text color
            print("\033[0m\n")

            # Prepare the final ChatCompletion object based on the accumulated data
            model = chunk.model.replace("gpt-35", "gpt-3.5")  # hack for Azure API
            prompt_tokens = count_token(params["messages"], model)
            response = ChatCompletion(
                id=chunk.id,
                model=chunk.model,
                created=chunk.created,
                object="chat.completion",
                choices=[],
                usage=CompletionUsage(
                    prompt_tokens=prompt_tokens,
                    completion_tokens=completion_tokens,
                    total_tokens=prompt_tokens + completion_tokens,
                ),
            )
            for i in range(len(response_contents)):
                if OPENAIVERSION >= "1.5":  # pragma: no cover
                    # OpenAI versions 1.5.0 and above
                    choice = Choice(
                        index=i,
                        finish_reason=finish_reasons[i],
                        message=ChatCompletionMessage(
                            role="assistant", content=response_contents[i], function_call=None
                        ),
                        logprobs=None,
                    )
                else:
                    # OpenAI versions below 1.5.0
                    choice = Choice(
                        index=i,
                        finish_reason=finish_reasons[i],
                        message=ChatCompletionMessage(
                            role="assistant", content=response_contents[i], function_call=None
                        ),
                    )

                response.choices.append(choice)
        else:
            # If streaming is not enabled or using functions, send a regular chat completion request
            # Functions are not supported, so ensure streaming is disabled
            params = params.copy()
            params["stream"] = False
            response = completions.create(**params)
        return response

    def _update_usage_summary(self, response: ChatCompletion | Completion, use_cache: bool) -> None:
        """Update the usage summary.

        Usage is calculated no matter filter is passed or not.
        """

        def update_usage(usage_summary):
            if usage_summary is None:
                usage_summary = {"total_cost": response.cost}
            else:
                usage_summary["total_cost"] += response.cost

            usage_summary[response.model] = {
                "cost": usage_summary.get(response.model, {}).get("cost", 0) + response.cost,
                "prompt_tokens": usage_summary.get(response.model, {}).get("prompt_tokens", 0)
                + response.usage.prompt_tokens,
                "completion_tokens": usage_summary.get(response.model, {}).get("completion_tokens", 0)
                + response.usage.completion_tokens,
                "total_tokens": usage_summary.get(response.model, {}).get("total_tokens", 0)
                + response.usage.total_tokens,
            }
            return usage_summary

        self.total_usage_summary = update_usage(self.total_usage_summary)
        if not use_cache:
            self.actual_usage_summary = update_usage(self.actual_usage_summary)

    def print_usage_summary(self, mode: Union[str, List[str]] = ["actual", "total"]) -> None:
        """Print the usage summary."""

        def print_usage(usage_summary, usage_type="total"):
            word_from_type = "including" if usage_type == "total" else "excluding"
            if usage_summary is None:
                print("No actual cost incurred (all completions are using cache).", flush=True)
                return

            print(f"Usage summary {word_from_type} cached usage: ", flush=True)
            print(f"Total cost: {round(usage_summary['total_cost'], 5)}", flush=True)
            for model, counts in usage_summary.items():
                if model == "total_cost":
                    continue  #
                print(
                    f"* Model '{model}': cost: {round(counts['cost'], 5)}, prompt_tokens: {counts['prompt_tokens']}, completion_tokens: {counts['completion_tokens']}, total_tokens: {counts['total_tokens']}",
                    flush=True,
                )

        if self.total_usage_summary is None:
            print('No usage summary. Please call "create" first.', flush=True)
            return

        if isinstance(mode, list):
            if len(mode) == 0 or len(mode) > 2:
                raise ValueError(f'Invalid mode: {mode}, choose from "actual", "total", ["actual", "total"]')
            if "actual" in mode and "total" in mode:
                mode = "both"
            elif "actual" in mode:
                mode = "actual"
            elif "total" in mode:
                mode = "total"

        print("-" * 100, flush=True)
        if mode == "both":
            print_usage(self.actual_usage_summary, "actual")
            print()
            if self.total_usage_summary != self.actual_usage_summary:
                print_usage(self.total_usage_summary, "total")
            else:
                print(
                    "All completions are non-cached: the total cost with cached completions is the same as actual cost.",
                    flush=True,
                )
        elif mode == "total":
            print_usage(self.total_usage_summary, "total")
        elif mode == "actual":
            print_usage(self.actual_usage_summary, "actual")
        else:
            raise ValueError(f'Invalid mode: {mode}, choose from "actual", "total", ["actual", "total"]')
        print("-" * 100, flush=True)

    def clear_usage_summary(self) -> None:
        """Clear the usage summary."""
        self.total_usage_summary = None
        self.actual_usage_summary = None

    def cost(self, response: Union[ChatCompletion, Completion]) -> float:
        """Calculate the cost of the response."""
        model = response.model
        if model not in OAI_PRICE1K:
            # TODO: add logging to warn that the model is not found
            return 0

        n_input_tokens = response.usage.prompt_tokens
        n_output_tokens = response.usage.completion_tokens
        tmp_price1K = OAI_PRICE1K[model]
        # First value is input token rate, second value is output token rate
        if isinstance(tmp_price1K, tuple):
            return (tmp_price1K[0] * n_input_tokens + tmp_price1K[1] * n_output_tokens) / 1000
        return tmp_price1K * (n_input_tokens + n_output_tokens) / 1000

    @classmethod
    def extract_text_or_completion_object(
        cls, response: ChatCompletion | Completion
    ) -> Union[List[str], List[ChatCompletionMessage]]:
        """Extract the text or ChatCompletion objects from a completion or chat response.

        Args:
            response (ChatCompletion | Completion): The response from openai.

        Returns:
            A list of text, or a list of ChatCompletion objects if function_call/tool_calls are present.
        """
        choices = response.choices
        if isinstance(response, Completion):
            return [choice.text for choice in choices]

        if TOOL_ENABLED:
            return [
                choice.message
                if choice.message.function_call is not None or choice.message.tool_calls is not None
                else choice.message.content
                for choice in choices
            ]
        else:
            return [
                choice.message if choice.message.function_call is not None else choice.message.content
                for choice in choices
            ]


# TODO: logging<|MERGE_RESOLUTION|>--- conflicted
+++ resolved
@@ -9,18 +9,15 @@
 from flaml.automl.logger import logger_formatter
 from pydantic import ValidationError
 
-from autogen.oai.openai_utils import get_key, OAI_PRICE1K
+from autogen.oai.openai_utils import OAI_PRICE1K, get_key
 from autogen.token_count_utils import count_token
 
 TOOL_ENABLED = False
 try:
     import diskcache
     import openai
-<<<<<<< HEAD
     from openai import APIError, OpenAI
-=======
-    from openai import OpenAI, APIError, __version__ as OPENAIVERSION
->>>>>>> c80df8ac
+    from openai import __version__ as OPENAIVERSION
     from openai.types.chat import ChatCompletion
     from openai.types.chat.chat_completion import ChatCompletionMessage, Choice
     from openai.types.completion import Completion
