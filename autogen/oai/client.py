from __future__ import annotations

<<<<<<< HEAD
import inspect
import logging
import os
import sys
from typing import Any, Callable, Dict, List, Optional, Protocol, Tuple, Union
=======
import sys
from typing import Any, List, Optional, Dict, Callable, Tuple, Union
import logging
import inspect
import uuid
from flaml.automl.logger import logger_formatter
>>>>>>> 799a24e0

from flaml.automl.logger import logger_formatter
from pydantic import BaseModel

from autogen._pydantic import model_dump
from autogen.cache.cache import Cache
<<<<<<< HEAD
from autogen.oai import completion
from autogen.oai.openai_utils import DEFAULT_AZURE_API_VERSION, OAI_PRICE1K, get_key
from autogen.token_count_utils import count_token
=======
from autogen.oai.openai_utils import get_key, is_valid_api_key, OAI_PRICE1K
from autogen.token_count_utils import count_token

from autogen.runtime_logging import logging_enabled, log_chat_completion, log_new_client, log_new_wrapper
from autogen.logger.logger_utils import get_current_ts
>>>>>>> 799a24e0

TOOL_ENABLED = False
try:
    import openai
except ImportError:
    ERROR: Optional[ImportError] = ImportError("Please install openai>=1 and diskcache to use autogen.OpenAIWrapper.")
    OpenAI = object
    AzureOpenAI = object
else:
    # raises exception if openai>=1 is installed and something is wrong with imports
<<<<<<< HEAD
    from openai import APIError, AzureOpenAI, OpenAI
    from openai import __version__ as OPENAIVERSION
=======
    from openai import OpenAI, AzureOpenAI, APIError, APITimeoutError, __version__ as OPENAIVERSION
>>>>>>> 799a24e0
    from openai.resources import Completions
    from openai.types.chat import ChatCompletion
    from openai.types.chat.chat_completion import ChatCompletionMessage, Choice  # type: ignore [attr-defined]
    from openai.types.chat.chat_completion_chunk import (
        ChoiceDeltaFunctionCall,
        ChoiceDeltaToolCall,
        ChoiceDeltaToolCallFunction,
    )
    from openai.types.completion import Completion
    from openai.types.completion_usage import CompletionUsage

    if openai.__version__ >= "1.1.0":
        TOOL_ENABLED = True
    ERROR = None

try:
    from autogen.oai.gemini import GeminiClient
except ImportError:
    GeminiClient = object

logger = logging.getLogger(__name__)
if not logger.handlers:
    # Add the console handler.
    _ch = logging.StreamHandler(stream=sys.stdout)
    _ch.setFormatter(logger_formatter)
    logger.addHandler(_ch)

LEGACY_DEFAULT_CACHE_SEED = 41
LEGACY_CACHE_DIR = ".cache"
OPEN_API_BASE_URL_PREFIX = "https://api.openai.com"


class ModelClient(Protocol):
    """
    A client class must implement the following methods:
    - create must return a response object that implements the ModelClientResponseProtocol
    - cost must return the cost of the response
    - get_usage must return a dict with the following keys:
        - prompt_tokens
        - completion_tokens
        - total_tokens
        - cost
        - model

    This class is used to create a client that can be used by OpenAIWrapper.
    The response returned from create must adhere to the ModelClientResponseProtocol but can be extended however needed.
    The message_retrieval method must be implemented to return a list of str or a list of messages from the response.
    """

    RESPONSE_USAGE_KEYS = ["prompt_tokens", "completion_tokens", "total_tokens", "cost", "model"]

    class ModelClientResponseProtocol(Protocol):
        class Choice(Protocol):
            class Message(Protocol):
                content: Optional[str]

            message: Message

        choices: List[Choice]
        model: str

    def create(self, **params: Any) -> ModelClientResponseProtocol:
        ...  # pragma: no cover

    def message_retrieval(
        self, response: ModelClientResponseProtocol
    ) -> Union[List[str], List[ModelClient.ModelClientResponseProtocol.Choice.Message]]:
        """
        Retrieve and return a list of strings or a list of Choice.Message from the response.

        NOTE: if a list of Choice.Message is returned, it currently needs to contain the fields of OpenAI's ChatCompletion Message object,
        since that is expected for function or tool calling in the rest of the codebase at the moment, unless a custom agent is being used.
        """
        ...  # pragma: no cover

    def cost(self, response: ModelClientResponseProtocol) -> float:
        ...  # pragma: no cover

    @staticmethod
    def get_usage(response: ModelClientResponseProtocol) -> Dict:
        """Return usage summary of the response using RESPONSE_USAGE_KEYS."""
        ...  # pragma: no cover


class PlaceHolderClient:
    def __init__(self, config):
        self.config = config


class OpenAIClient:
    """Follows the Client protocol and wraps the OpenAI client."""

    def __init__(self, client: Union[OpenAI, AzureOpenAI]):
        self._oai_client = client
        if (
            not isinstance(client, openai.AzureOpenAI)
            and str(client.base_url).startswith(OPEN_API_BASE_URL_PREFIX)
            and not is_valid_api_key(self._oai_client.api_key)
        ):
            logger.warning(
                "The API key specified is not a valid OpenAI format; it won't work with the OpenAI-hosted model."
            )

    def message_retrieval(
        self, response: Union[ChatCompletion, Completion]
    ) -> Union[List[str], List[ChatCompletionMessage]]:
        """Retrieve the messages from the response."""
        choices = response.choices
        if isinstance(response, Completion):
            return [choice.text for choice in choices]  # type: ignore [union-attr]

        if TOOL_ENABLED:
            return [  # type: ignore [return-value]
                (
                    choice.message  # type: ignore [union-attr]
                    if choice.message.function_call is not None or choice.message.tool_calls is not None  # type: ignore [union-attr]
                    else choice.message.content
                )  # type: ignore [union-attr]
                for choice in choices
            ]
        else:
            return [  # type: ignore [return-value]
                choice.message if choice.message.function_call is not None else choice.message.content  # type: ignore [union-attr]
                for choice in choices
            ]

    def create(self, params: Dict[str, Any]) -> ChatCompletion:
        """Create a completion for a given config using openai's client.

        Args:
            client: The openai client.
            params: The params for the completion.

        Returns:
            The completion.
        """
        completions: Completions = self._oai_client.chat.completions if "messages" in params else self._oai_client.completions  # type: ignore [attr-defined]
        # If streaming is enabled and has messages, then iterate over the chunks of the response.
        if params.get("stream", False) and "messages" in params:
            response_contents = [""] * params.get("n", 1)
            finish_reasons = [""] * params.get("n", 1)
            completion_tokens = 0

            # Set the terminal text color to green
            print("\033[32m", end="")

            # Prepare for potential function call
            full_function_call: Optional[Dict[str, Any]] = None
            full_tool_calls: Optional[List[Optional[Dict[str, Any]]]] = None

            # Send the chat completion request to OpenAI's API and process the response in chunks
            for chunk in completions.create(**params):
                if chunk.choices:
                    for choice in chunk.choices:
                        content = choice.delta.content
                        tool_calls_chunks = choice.delta.tool_calls
                        finish_reasons[choice.index] = choice.finish_reason

                        # todo: remove this after function calls are removed from the API
                        # the code should work regardless of whether function calls are removed or not, but test_chat_functions_stream should fail
                        # begin block
                        function_call_chunk = (
                            choice.delta.function_call if hasattr(choice.delta, "function_call") else None
                        )
                        # Handle function call
                        if function_call_chunk:
                            # Handle function call
                            if function_call_chunk:
                                full_function_call, completion_tokens = OpenAIWrapper._update_function_call_from_chunk(
                                    function_call_chunk, full_function_call, completion_tokens
                                )
                            if not content:
                                continue
                        # end block

                        # Handle tool calls
                        if tool_calls_chunks:
                            for tool_calls_chunk in tool_calls_chunks:
                                # the current tool call to be reconstructed
                                ix = tool_calls_chunk.index
                                if full_tool_calls is None:
                                    full_tool_calls = []
                                if ix >= len(full_tool_calls):
                                    # in case ix is not sequential
                                    full_tool_calls = full_tool_calls + [None] * (ix - len(full_tool_calls) + 1)

                                full_tool_calls[ix], completion_tokens = OpenAIWrapper._update_tool_calls_from_chunk(
                                    tool_calls_chunk, full_tool_calls[ix], completion_tokens
                                )
                                if not content:
                                    continue

                        # End handle tool calls

                        # If content is present, print it to the terminal and update response variables
                        if content is not None:
                            print(content, end="", flush=True)
                            response_contents[choice.index] += content
                            completion_tokens += 1
                        else:
                            # print()
                            pass

            # Reset the terminal text color
            print("\033[0m\n")

            # Prepare the final ChatCompletion object based on the accumulated data
            model = chunk.model.replace("gpt-35", "gpt-3.5")  # hack for Azure API
            prompt_tokens = count_token(params["messages"], model)
            response = ChatCompletion(
                id=chunk.id,
                model=chunk.model,
                created=chunk.created,
                object="chat.completion",
                choices=[],
                usage=CompletionUsage(
                    prompt_tokens=prompt_tokens,
                    completion_tokens=completion_tokens,
                    total_tokens=prompt_tokens + completion_tokens,
                ),
            )
            for i in range(len(response_contents)):
                if OPENAIVERSION >= "1.5":  # pragma: no cover
                    # OpenAI versions 1.5.0 and above
                    choice = Choice(
                        index=i,
                        finish_reason=finish_reasons[i],
                        message=ChatCompletionMessage(
                            role="assistant",
                            content=response_contents[i],
                            function_call=full_function_call,
                            tool_calls=full_tool_calls,
                        ),
                        logprobs=None,
                    )
                else:
                    # OpenAI versions below 1.5.0
                    choice = Choice(  # type: ignore [call-arg]
                        index=i,
                        finish_reason=finish_reasons[i],
                        message=ChatCompletionMessage(
                            role="assistant",
                            content=response_contents[i],
                            function_call=full_function_call,
                            tool_calls=full_tool_calls,
                        ),
                    )

                response.choices.append(choice)
        else:
            # If streaming is not enabled, send a regular chat completion request
            params = params.copy()
            params["stream"] = False
            response = completions.create(**params)

        return response

    def cost(self, response: Union[ChatCompletion, Completion]) -> float:
        """Calculate the cost of the response."""
        model = response.model
        if model not in OAI_PRICE1K:
            # TODO: add logging to warn that the model is not found
            logger.debug(f"Model {model} is not found. The cost will be 0.", exc_info=True)
            return 0

        n_input_tokens = response.usage.prompt_tokens if response.usage is not None else 0  # type: ignore [union-attr]
        n_output_tokens = response.usage.completion_tokens if response.usage is not None else 0  # type: ignore [union-attr]
        tmp_price1K = OAI_PRICE1K[model]
        # First value is input token rate, second value is output token rate
        if isinstance(tmp_price1K, tuple):
            return (tmp_price1K[0] * n_input_tokens + tmp_price1K[1] * n_output_tokens) / 1000  # type: ignore [no-any-return]
        return tmp_price1K * (n_input_tokens + n_output_tokens) / 1000  # type: ignore [operator]

    @staticmethod
    def get_usage(response: Union[ChatCompletion, Completion]) -> Dict:
        return {
            "prompt_tokens": response.usage.prompt_tokens if response.usage is not None else 0,
            "completion_tokens": response.usage.completion_tokens if response.usage is not None else 0,
            "total_tokens": response.usage.total_tokens if response.usage is not None else 0,
            "cost": response.cost if hasattr(response, "cost") else 0,
            "model": response.model,
        }


class OpenAIWrapper:
    """A wrapper class for openai client."""

    extra_kwargs = {
        "cache",
        "cache_seed",
        "filter_func",
        "allow_format_str_template",
        "context",
        "api_version",
        "api_type",
        "tags",
    }

    openai_kwargs = set(inspect.getfullargspec(OpenAI.__init__).kwonlyargs)
    aopenai_kwargs = set(inspect.getfullargspec(AzureOpenAI.__init__).kwonlyargs)
    openai_kwargs = openai_kwargs | aopenai_kwargs
    total_usage_summary: Optional[Dict[str, Any]] = None
    actual_usage_summary: Optional[Dict[str, Any]] = None

    def __init__(self, *, config_list: Optional[List[Dict[str, Any]]] = None, **base_config: Any):
        """
        Args:
            config_list: a list of config dicts to override the base_config.
                They can contain additional kwargs as allowed in the [create](/docs/reference/oai/client#create) method. E.g.,

        ```python
        config_list=[
            {
                "model": "gpt-4",
                "api_key": os.environ.get("AZURE_OPENAI_API_KEY"),
                "api_type": "azure",
                "base_url": os.environ.get("AZURE_OPENAI_API_BASE"),
                "api_version": "2024-02-15-preview",
            },
            {
                "model": "gpt-3.5-turbo",
                "api_key": os.environ.get("OPENAI_API_KEY"),
                "api_type": "openai",
                "base_url": "https://api.openai.com/v1",
            },
            {
                "model": "llama-7B",
                "base_url": "http://127.0.0.1:8080",
            }
        ]
        ```

            base_config: base config. It can contain both keyword arguments for openai client
                and additional kwargs.
        """

        if logging_enabled():
            log_new_wrapper(self, locals())
        openai_config, extra_kwargs = self._separate_openai_config(base_config)
        # It's OK if "model" is not provided in base_config or config_list
        # Because one can provide "model" at `create` time.

        self._clients: List[ModelClient] = []
        self._config_list: List[Dict[str, Any]] = []

        if config_list:
            config_list = [config.copy() for config in config_list]  # make a copy before modifying
            for config in config_list:
                self._register_default_client(config, openai_config)  # could modify the config
                self._config_list.append(
                    {**extra_kwargs, **{k: v for k, v in config.items() if k not in self.openai_kwargs}}
                )
        else:
            self._register_default_client(extra_kwargs, openai_config)
            self._config_list = [extra_kwargs]
        self.wrapper_id = id(self)

    def _separate_openai_config(self, config: Dict[str, Any]) -> Tuple[Dict[str, Any], Dict[str, Any]]:
        """Separate the config into openai_config and extra_kwargs."""
        openai_config = {k: v for k, v in config.items() if k in self.openai_kwargs}
        extra_kwargs = {k: v for k, v in config.items() if k not in self.openai_kwargs}
        return openai_config, extra_kwargs

    def _separate_create_config(self, config: Dict[str, Any]) -> Tuple[Dict[str, Any], Dict[str, Any]]:
        """Separate the config into create_config and extra_kwargs."""
        create_config = {k: v for k, v in config.items() if k not in self.extra_kwargs}
        extra_kwargs = {k: v for k, v in config.items() if k in self.extra_kwargs}
        return create_config, extra_kwargs

    def _configure_azure_openai(self, config: Dict[str, Any], openai_config: Dict[str, Any]) -> None:
        openai_config["azure_deployment"] = openai_config.get("azure_deployment", config.get("model"))
        if openai_config["azure_deployment"] is not None:
            openai_config["azure_deployment"] = openai_config["azure_deployment"].replace(".", "")
        openai_config["azure_endpoint"] = openai_config.get("azure_endpoint", openai_config.pop("base_url", None))

    def _register_default_client(self, config: Dict[str, Any], openai_config: Dict[str, Any]) -> None:
        """Create a client with the given config to override openai_config,
        after removing extra kwargs.

        For Azure models/deployment names there's a convenience modification of model removing dots in
        the it's value (Azure deploment names can't have dots). I.e. if you have Azure deployment name
        "gpt-35-turbo" and define model "gpt-3.5-turbo" in the config the function will remove the dot
        from the name and create a client that connects to "gpt-35-turbo" Azure deployment.
        """
        openai_config = {**openai_config, **{k: v for k, v in config.items() if k in self.openai_kwargs}}

        api_type = config.get("api_type")
        model_client_cls_name = config.get("model_client_cls")
        if model_client_cls_name is not None:
            # a config for a custom client is set
            # adding placeholder until the register_model_client is called with the appropriate class
            self._clients.append(PlaceHolderClient(config))
            logger.info(
                f"Detected custom model client in config: {model_client_cls_name}, model client can not be used until register_model_client is called."
            )
            # TODO: logging for custom client
        else:
            if api_type is not None and api_type.startswith("azure"):
                self._configure_azure_openai(config, openai_config)
<<<<<<< HEAD
                self._clients.append(OpenAIClient(AzureOpenAI(**openai_config)))
            elif api_type is not None and api_type.startswith("google"):
                self._clients.append(GeminiClient(**openai_config))
=======
                client = AzureOpenAI(**openai_config)
                self._clients.append(OpenAIClient(client))
>>>>>>> 799a24e0
            else:
                client = OpenAI(**openai_config)
                self._clients.append(OpenAIClient(client))

            if logging_enabled():
                log_new_client(client, self, openai_config)

    def register_model_client(self, model_client_cls: ModelClient, **kwargs):
        """Register a model client.

        Args:
            model_client_cls: A custom client class that follows the ModelClient interface
            **kwargs: The kwargs for the custom client class to be initialized with
        """
        existing_client_class = False
        for i, client in enumerate(self._clients):
            if isinstance(client, PlaceHolderClient):
                placeholder_config = client.config

                if placeholder_config.get("model_client_cls") == model_client_cls.__name__:
                    self._clients[i] = model_client_cls(placeholder_config, **kwargs)
                    return
            elif isinstance(client, model_client_cls):
                existing_client_class = True

        if existing_client_class:
            logger.warn(
                f"Model client {model_client_cls.__name__} is already registered. Add more entries in the config_list to use multiple model clients."
            )
        else:
            raise ValueError(
                f'Model client "{model_client_cls.__name__}" is being registered but was not found in the config_list. '
                f'Please make sure to include an entry in the config_list with "model_client_cls": "{model_client_cls.__name__}"'
            )

    @classmethod
    def instantiate(
        cls,
        template: Optional[Union[str, Callable[[Dict[str, Any]], str]]],
        context: Optional[Dict[str, Any]] = None,
        allow_format_str_template: Optional[bool] = False,
    ) -> Optional[str]:
        if not context or template is None:
            return template  # type: ignore [return-value]
        if isinstance(template, str):
            return template.format(**context) if allow_format_str_template else template
        return template(context)

    def _construct_create_params(self, create_config: Dict[str, Any], extra_kwargs: Dict[str, Any]) -> Dict[str, Any]:
        """Prime the create_config with additional_kwargs."""
        # Validate the config
        prompt: Optional[str] = create_config.get("prompt")
        messages: Optional[List[Dict[str, Any]]] = create_config.get("messages")
        if (prompt is None) == (messages is None):
            raise ValueError("Either prompt or messages should be in create config but not both.")
        context = extra_kwargs.get("context")
        if context is None:
            # No need to instantiate if no context is provided.
            return create_config
        # Instantiate the prompt or messages
        allow_format_str_template = extra_kwargs.get("allow_format_str_template", False)
        # Make a copy of the config
        params = create_config.copy()
        if prompt is not None:
            # Instantiate the prompt
            params["prompt"] = self.instantiate(prompt, context, allow_format_str_template)
        elif context:
            # Instantiate the messages
            params["messages"] = [
                (
                    {
                        **m,
                        "content": self.instantiate(m["content"], context, allow_format_str_template),
                    }
                    if m.get("content")
                    else m
                )
                for m in messages  # type: ignore [union-attr]
            ]
        return params

    def create(self, **config: Any) -> ModelClient.ModelClientResponseProtocol:
        """Make a completion for a given config using available clients.
        Besides the kwargs allowed in openai's [or other] client, we allow the following additional kwargs.
        The config in each client will be overridden by the config.

        Args:
            - context (Dict | None): The context to instantiate the prompt or messages. Default to None.
                It needs to contain keys that are used by the prompt template or the filter function.
                E.g., `prompt="Complete the following sentence: {prefix}, context={"prefix": "Today I feel"}`.
                The actual prompt will be:
                "Complete the following sentence: Today I feel".
                More examples can be found at [templating](/docs/Use-Cases/enhanced_inference#templating).
            - cache (Cache | None): A Cache object to use for response cache. Default to None.
                Note that the cache argument overrides the legacy cache_seed argument: if this argument is provided,
                then the cache_seed argument is ignored. If this argument is not provided or None,
                then the cache_seed argument is used.
            - (Legacy) cache_seed (int | None) for using the DiskCache. Default to 41.
                An integer cache_seed is useful when implementing "controlled randomness" for the completion.
                None for no caching.
                Note: this is a legacy argument. It is only used when the cache argument is not provided.
            - filter_func (Callable | None): A function that takes in the context and the response
                and returns a boolean to indicate whether the response is valid. E.g.,

        ```python
        def yes_or_no_filter(context, response):
            return context.get("yes_or_no_choice", False) is False or any(
                text in ["Yes.", "No."] for text in client.extract_text_or_completion_object(response)
            )
        ```

            - allow_format_str_template (bool | None): Whether to allow format string template in the config. Default to false.
            - api_version (str | None): The api version. Default to None. E.g., "2024-02-15-preview".
        Raises:
            - RuntimeError: If all declared custom model clients are not registered
            - APIError: If any model client create call raises an APIError
        """
        if ERROR:
            raise ERROR
        invocation_id = str(uuid.uuid4())
        last = len(self._clients) - 1
        # Check if all configs in config list are activated
        non_activated = [
            client.config["model_client_cls"] for client in self._clients if isinstance(client, PlaceHolderClient)
        ]
        if non_activated:
            raise RuntimeError(
                f"Model client(s) {non_activated} are not activated. Please register the custom model clients using `register_model_client` or filter them out form the config list."
            )
        for i, client in enumerate(self._clients):
            # merge the input config with the i-th config in the config list
            full_config = {**config, **self._config_list[i]}
            # separate the config into create_config and extra_kwargs
            create_config, extra_kwargs = self._separate_create_config(full_config)
            api_type = extra_kwargs.get("api_type")
            if api_type and api_type.startswith("azure") and "model" in create_config:
                create_config["model"] = create_config["model"].replace(".", "")
            # construct the create params
            params = self._construct_create_params(create_config, extra_kwargs)
            # get the cache_seed, filter_func and context
            cache_seed = extra_kwargs.get("cache_seed", LEGACY_DEFAULT_CACHE_SEED)
            cache = extra_kwargs.get("cache")
            filter_func = extra_kwargs.get("filter_func")
            context = extra_kwargs.get("context")

            total_usage = None
            actual_usage = None

            cache_client = None
            if cache is not None:
                # Use the cache object if provided.
                cache_client = cache
            elif cache_seed is not None:
                # Legacy cache behavior, if cache_seed is given, use DiskCache.
                cache_client = Cache.disk(cache_seed, LEGACY_CACHE_DIR)

            if cache_client is not None:
                with cache_client as cache:
                    # Try to get the response from cache
                    key = get_key(params)
                    request_ts = get_current_ts()

                    response: ModelClient.ModelClientResponseProtocol = cache.get(key, None)

                    if response is not None:
                        response.message_retrieval_function = client.message_retrieval
                        try:
                            response.cost  # type: ignore [attr-defined]
                        except AttributeError:
                            # update attribute if cost is not calculated
                            response.cost = client.cost(response)
                            cache.set(key, response)
                        total_usage = client.get_usage(response)

                        if logging_enabled():
                            # Log the cache hit
                            # TODO: log the config_id and pass_filter etc.
                            log_chat_completion(
                                invocation_id=invocation_id,
                                client_id=id(client),
                                wrapper_id=id(self),
                                request=params,
                                response=response,
                                is_cached=1,
                                cost=response.cost,
                                start_time=request_ts,
                            )

                        # check the filter
                        pass_filter = filter_func is None or filter_func(context=context, response=response)
                        if pass_filter or i == last:
                            # Return the response if it passes the filter or it is the last client
                            response.config_id = i
                            response.pass_filter = pass_filter
                            self._update_usage(actual_usage=actual_usage, total_usage=total_usage)
                            return response
                        continue  # filter is not passed; try the next config
            try:
                request_ts = get_current_ts()
                response = client.create(params)
            except APITimeoutError as err:
                logger.debug(f"config {i} timed out", exc_info=True)
                if i == last:
                    raise TimeoutError(
                        "OpenAI API call timed out. This could be due to congestion or too small a timeout value. The timeout can be specified by setting the 'timeout' value (in seconds) in the llm_config (if you are using agents) or the OpenAIWrapper constructor (if you are using the OpenAIWrapper directly)."
                    ) from err
            except APIError as err:
                error_code = getattr(err, "code", None)
                if logging_enabled():
                    log_chat_completion(
                        invocation_id=invocation_id,
                        client_id=id(client),
                        wrapper_id=id(self),
                        request=params,
                        response=f"error_code:{error_code}, config {i} failed",
                        is_cached=0,
                        cost=0,
                        start_time=request_ts,
                    )

                if error_code == "content_filter":
                    # raise the error for content_filter
                    raise
                logger.debug(f"config {i} failed", exc_info=True)
                if i == last:
                    raise
            else:
                # add cost calculation before caching no matter filter is passed or not
                response.cost = client.cost(response)
                actual_usage = client.get_usage(response)
                total_usage = actual_usage.copy() if actual_usage is not None else total_usage
                self._update_usage(actual_usage=actual_usage, total_usage=total_usage)
                if cache_client is not None:
                    # Cache the response
                    with cache_client as cache:
                        cache.set(key, response)

                if logging_enabled():
                    # TODO: log the config_id and pass_filter etc.
                    log_chat_completion(
                        invocation_id=invocation_id,
                        client_id=id(client),
                        wrapper_id=id(self),
                        request=params,
                        response=response,
                        is_cached=0,
                        cost=response.cost,
                        start_time=request_ts,
                    )

                response.message_retrieval_function = client.message_retrieval
                # check the filter
                pass_filter = filter_func is None or filter_func(context=context, response=response)
                if pass_filter or i == last:
                    # Return the response if it passes the filter or it is the last client
                    response.config_id = i
                    response.pass_filter = pass_filter
                    return response
                continue  # filter is not passed; try the next config
        raise RuntimeError("Should not reach here.")

    @staticmethod
    def _update_dict_from_chunk(chunk: BaseModel, d: Dict[str, Any], field: str) -> int:
        """Update the dict from the chunk.

        Reads `chunk.field` and if present updates `d[field]` accordingly.

        Args:
            chunk: The chunk.
            d: The dict to be updated in place.
            field: The field.

        Returns:
            The updated dict.

        """
        completion_tokens = 0
        assert isinstance(d, dict), d
        if hasattr(chunk, field) and getattr(chunk, field) is not None:
            new_value = getattr(chunk, field)
            if isinstance(new_value, list) or isinstance(new_value, dict):
                raise NotImplementedError(
                    f"Field {field} is a list or dict, which is currently not supported. "
                    "Only string and numbers are supported."
                )
            if field not in d:
                d[field] = ""
            if isinstance(new_value, str):
                d[field] += getattr(chunk, field)
            else:
                d[field] = new_value
            completion_tokens = 1

        return completion_tokens

    @staticmethod
    def _update_function_call_from_chunk(
        function_call_chunk: Union[ChoiceDeltaToolCallFunction, ChoiceDeltaFunctionCall],
        full_function_call: Optional[Dict[str, Any]],
        completion_tokens: int,
    ) -> Tuple[Dict[str, Any], int]:
        """Update the function call from the chunk.

        Args:
            function_call_chunk: The function call chunk.
            full_function_call: The full function call.
            completion_tokens: The number of completion tokens.

        Returns:
            The updated full function call and the updated number of completion tokens.

        """
        # Handle function call
        if function_call_chunk:
            if full_function_call is None:
                full_function_call = {}
            for field in ["name", "arguments"]:
                completion_tokens += OpenAIWrapper._update_dict_from_chunk(
                    function_call_chunk, full_function_call, field
                )

        if full_function_call:
            return full_function_call, completion_tokens
        else:
            raise RuntimeError("Function call is not found, this should not happen.")

    @staticmethod
    def _update_tool_calls_from_chunk(
        tool_calls_chunk: ChoiceDeltaToolCall,
        full_tool_call: Optional[Dict[str, Any]],
        completion_tokens: int,
    ) -> Tuple[Dict[str, Any], int]:
        """Update the tool call from the chunk.

        Args:
            tool_call_chunk: The tool call chunk.
            full_tool_call: The full tool call.
            completion_tokens: The number of completion tokens.

        Returns:
            The updated full tool call and the updated number of completion tokens.

        """
        # future proofing for when tool calls other than function calls are supported
        if tool_calls_chunk.type and tool_calls_chunk.type != "function":
            raise NotImplementedError(
                f"Tool call type {tool_calls_chunk.type} is currently not supported. "
                "Only function calls are supported."
            )

        # Handle tool call
        assert full_tool_call is None or isinstance(full_tool_call, dict), full_tool_call
        if tool_calls_chunk:
            if full_tool_call is None:
                full_tool_call = {}
            for field in ["index", "id", "type"]:
                completion_tokens += OpenAIWrapper._update_dict_from_chunk(tool_calls_chunk, full_tool_call, field)

            if hasattr(tool_calls_chunk, "function") and tool_calls_chunk.function:
                if "function" not in full_tool_call:
                    full_tool_call["function"] = None

                full_tool_call["function"], completion_tokens = OpenAIWrapper._update_function_call_from_chunk(
                    tool_calls_chunk.function, full_tool_call["function"], completion_tokens
                )

        if full_tool_call:
            return full_tool_call, completion_tokens
        else:
            raise RuntimeError("Tool call is not found, this should not happen.")

    def _update_usage(self, actual_usage, total_usage):
        def update_usage(usage_summary, response_usage):
            # go through RESPONSE_USAGE_KEYS and check that they are in response_usage and if not just return usage_summary
            for key in ModelClient.RESPONSE_USAGE_KEYS:
                if key not in response_usage:
                    return usage_summary

            model = response_usage["model"]
            cost = response_usage["cost"]
            prompt_tokens = response_usage["prompt_tokens"]
            completion_tokens = response_usage["completion_tokens"]
            total_tokens = response_usage["total_tokens"]

            if usage_summary is None:
                usage_summary = {"total_cost": cost}
            else:
                usage_summary["total_cost"] += cost

            usage_summary[model] = {
                "cost": usage_summary.get(model, {}).get("cost", 0) + cost,
                "prompt_tokens": usage_summary.get(model, {}).get("prompt_tokens", 0) + prompt_tokens,
                "completion_tokens": usage_summary.get(model, {}).get("completion_tokens", 0) + completion_tokens,
                "total_tokens": usage_summary.get(model, {}).get("total_tokens", 0) + total_tokens,
            }
            return usage_summary

        if total_usage is not None:
            self.total_usage_summary = update_usage(self.total_usage_summary, total_usage)
        if actual_usage is not None:
            self.actual_usage_summary = update_usage(self.actual_usage_summary, actual_usage)

    def print_usage_summary(self, mode: Union[str, List[str]] = ["actual", "total"]) -> None:
        """Print the usage summary."""

        def print_usage(usage_summary: Optional[Dict[str, Any]], usage_type: str = "total") -> None:
            word_from_type = "including" if usage_type == "total" else "excluding"
            if usage_summary is None:
                print("No actual cost incurred (all completions are using cache).", flush=True)
                return

            print(f"Usage summary {word_from_type} cached usage: ", flush=True)
            print(f"Total cost: {round(usage_summary['total_cost'], 5)}", flush=True)
            for model, counts in usage_summary.items():
                if model == "total_cost":
                    continue  #
                print(
                    f"* Model '{model}': cost: {round(counts['cost'], 5)}, prompt_tokens: {counts['prompt_tokens']}, completion_tokens: {counts['completion_tokens']}, total_tokens: {counts['total_tokens']}",
                    flush=True,
                )

        if self.total_usage_summary is None:
            print('No usage summary. Please call "create" first.', flush=True)
            return

        if isinstance(mode, list):
            if len(mode) == 0 or len(mode) > 2:
                raise ValueError(f'Invalid mode: {mode}, choose from "actual", "total", ["actual", "total"]')
            if "actual" in mode and "total" in mode:
                mode = "both"
            elif "actual" in mode:
                mode = "actual"
            elif "total" in mode:
                mode = "total"

        print("-" * 100, flush=True)
        if mode == "both":
            print_usage(self.actual_usage_summary, "actual")
            print()
            if self.total_usage_summary != self.actual_usage_summary:
                print_usage(self.total_usage_summary, "total")
            else:
                print(
                    "All completions are non-cached: the total cost with cached completions is the same as actual cost.",
                    flush=True,
                )
        elif mode == "total":
            print_usage(self.total_usage_summary, "total")
        elif mode == "actual":
            print_usage(self.actual_usage_summary, "actual")
        else:
            raise ValueError(f'Invalid mode: {mode}, choose from "actual", "total", ["actual", "total"]')
        print("-" * 100, flush=True)

    def clear_usage_summary(self) -> None:
        """Clear the usage summary."""
        self.total_usage_summary = None
        self.actual_usage_summary = None

    @classmethod
    def extract_text_or_completion_object(
        cls, response: ModelClient.ModelClientResponseProtocol
    ) -> Union[List[str], List[ModelClient.ModelClientResponseProtocol.Choice.Message]]:
        """Extract the text or ChatCompletion objects from a completion or chat response.

        Args:
            response (ChatCompletion | Completion): The response from openai.

        Returns:
            A list of text, or a list of ChatCompletion objects if function_call/tool_calls are present.
        """
        return response.message_retrieval_function(response)<|MERGE_RESOLUTION|>--- conflicted
+++ resolved
@@ -1,36 +1,24 @@
 from __future__ import annotations
 
-<<<<<<< HEAD
 import inspect
 import logging
 import os
 import sys
+import uuid
 from typing import Any, Callable, Dict, List, Optional, Protocol, Tuple, Union
-=======
-import sys
-from typing import Any, List, Optional, Dict, Callable, Tuple, Union
-import logging
-import inspect
-import uuid
-from flaml.automl.logger import logger_formatter
->>>>>>> 799a24e0
 
 from flaml.automl.logger import logger_formatter
 from pydantic import BaseModel
 
 from autogen._pydantic import model_dump
 from autogen.cache.cache import Cache
-<<<<<<< HEAD
+from autogen.logger.logger_utils import get_current_ts
 from autogen.oai import completion
-from autogen.oai.openai_utils import DEFAULT_AZURE_API_VERSION, OAI_PRICE1K, get_key
+from autogen.oai.openai_utils import (DEFAULT_AZURE_API_VERSION, OAI_PRICE1K,
+                                      get_key, is_valid_api_key)
+from autogen.runtime_logging import (log_chat_completion, log_new_client,
+                                     log_new_wrapper, logging_enabled)
 from autogen.token_count_utils import count_token
-=======
-from autogen.oai.openai_utils import get_key, is_valid_api_key, OAI_PRICE1K
-from autogen.token_count_utils import count_token
-
-from autogen.runtime_logging import logging_enabled, log_chat_completion, log_new_client, log_new_wrapper
-from autogen.logger.logger_utils import get_current_ts
->>>>>>> 799a24e0
 
 TOOL_ENABLED = False
 try:
@@ -41,20 +29,15 @@
     AzureOpenAI = object
 else:
     # raises exception if openai>=1 is installed and something is wrong with imports
-<<<<<<< HEAD
-    from openai import APIError, AzureOpenAI, OpenAI
+    from openai import APIError, APITimeoutError, AzureOpenAI, OpenAI
     from openai import __version__ as OPENAIVERSION
-=======
-    from openai import OpenAI, AzureOpenAI, APIError, APITimeoutError, __version__ as OPENAIVERSION
->>>>>>> 799a24e0
     from openai.resources import Completions
     from openai.types.chat import ChatCompletion
-    from openai.types.chat.chat_completion import ChatCompletionMessage, Choice  # type: ignore [attr-defined]
+    from openai.types.chat.chat_completion import (  # type: ignore [attr-defined]
+        ChatCompletionMessage, Choice)
     from openai.types.chat.chat_completion_chunk import (
-        ChoiceDeltaFunctionCall,
-        ChoiceDeltaToolCall,
-        ChoiceDeltaToolCallFunction,
-    )
+        ChoiceDeltaFunctionCall, ChoiceDeltaToolCall,
+        ChoiceDeltaToolCallFunction)
     from openai.types.completion import Completion
     from openai.types.completion_usage import CompletionUsage
 
@@ -446,14 +429,12 @@
         else:
             if api_type is not None and api_type.startswith("azure"):
                 self._configure_azure_openai(config, openai_config)
-<<<<<<< HEAD
-                self._clients.append(OpenAIClient(AzureOpenAI(**openai_config)))
+                client = AzureOpenAI(**openai_config)
+                self._clients.append(OpenAIClient(client))
             elif api_type is not None and api_type.startswith("google"):
                 self._clients.append(GeminiClient(**openai_config))
-=======
                 client = AzureOpenAI(**openai_config)
                 self._clients.append(OpenAIClient(client))
->>>>>>> 799a24e0
             else:
                 client = OpenAI(**openai_config)
                 self._clients.append(OpenAIClient(client))
