from __future__ import annotations

import json
import logging
import os
import sqlite3
import threading
import uuid
from typing import TYPE_CHECKING, Any, Callable, Dict, List, Tuple, TypeVar, Union

from openai import AzureOpenAI, OpenAI
from openai.types.chat import ChatCompletion

from autogen.logger.base_logger import BaseLogger
from autogen.logger.logger_utils import get_current_ts, to_dict

from .base_logger import LLMConfig

if TYPE_CHECKING:
    from autogen import Agent, ConversableAgent, OpenAIWrapper
    from autogen.oai.anthropic import AnthropicClient
    from autogen.oai.gemini import GeminiClient
<<<<<<< HEAD
    from autogen.oai.together import TogetherClient
=======
    from autogen.oai.mistral import MistralAIClient
>>>>>>> 3e3f2985

logger = logging.getLogger(__name__)
lock = threading.Lock()

__all__ = ("SqliteLogger",)

F = TypeVar("F", bound=Callable[..., Any])


def safe_serialize(obj: Any) -> str:
    def default(o: Any) -> str:
        if hasattr(o, "to_json"):
            return str(o.to_json())
        else:
            return f"<<non-serializable: {type(o).__qualname__}>>"

    return json.dumps(obj, default=default)


class SqliteLogger(BaseLogger):
    schema_version = 1

    def __init__(self, config: Dict[str, Any]):
        self.config = config

        try:
            self.dbname = self.config.get("dbname", "logs.db")
            self.con = sqlite3.connect(self.dbname, check_same_thread=False)
            self.cur = self.con.cursor()
            self.session_id = str(uuid.uuid4())
        except sqlite3.Error as e:
            logger.error(f"[SqliteLogger] Failed to connect to database {self.dbname}: {e}")

    def start(self) -> str:
        try:
            query = """
                CREATE TABLE IF NOT EXISTS chat_completions(
                    id INTEGER PRIMARY KEY,
                    invocation_id TEXT,
                    client_id INTEGER,
                    wrapper_id INTEGER,
                    session_id TEXT,
                    source_name TEXT,
                    request TEXT,
                    response TEXT,
                    is_cached INEGER,
                    cost REAL,
                    start_time DATETIME DEFAULT CURRENT_TIMESTAMP,
                    end_time DATETIME DEFAULT CURRENT_TIMESTAMP)
            """
            self._run_query(query=query)

            query = """
                CREATE TABLE IF NOT EXISTS agents (
                    id INTEGER PRIMARY KEY,                             -- Key assigned by the database
                    agent_id INTEGER,                                   -- result of python id(agent)
                    wrapper_id INTEGER,                                 -- result of python id(agent.client)
                    session_id TEXT,
                    name TEXT,                                          -- agent.name
                    class TEXT,                                         -- type or class name of agent
                    init_args TEXT,                                     -- JSON serialization of constructor
                    timestamp DATETIME DEFAULT CURRENT_TIMESTAMP,
                    UNIQUE(agent_id, session_id))
            """
            self._run_query(query=query)

            query = """
                CREATE TABLE IF NOT EXISTS oai_wrappers (
                    id INTEGER PRIMARY KEY,                             -- Key assigned by the database
                    wrapper_id INTEGER,                                 -- result of python id(wrapper)
                    session_id TEXT,
                    init_args TEXT,                                     -- JSON serialization of constructor
                    timestamp DATETIME DEFAULT CURRENT_TIMESTAMP,
                    UNIQUE(wrapper_id, session_id))
            """
            self._run_query(query=query)

            query = """
                CREATE TABLE IF NOT EXISTS oai_clients (
                    id INTEGER PRIMARY KEY,                             -- Key assigned by the database
                    client_id INTEGER,                                  -- result of python id(client)
                    wrapper_id INTEGER,                                 -- result of python id(wrapper)
                    session_id TEXT,
                    class TEXT,                                         -- type or class name of client
                    init_args TEXT,                                     -- JSON serialization of constructor
                    timestamp DATETIME DEFAULT CURRENT_TIMESTAMP,
                    UNIQUE(client_id, session_id))
            """
            self._run_query(query=query)

            query = """
            CREATE TABLE IF NOT EXISTS version (
                id INTEGER PRIMARY KEY CHECK (id = 1),                  -- id of the logging database
                version_number INTEGER NOT NULL                         -- version of the logging database
            );
            """
            self._run_query(query=query)

            query = """
            CREATE TABLE IF NOT EXISTS events (
                event_name TEXT,
                source_id INTEGER,
                source_name TEXT,
                agent_module TEXT DEFAULT NULL,
                agent_class_name TEXT DEFAULT NULL,
                id INTEGER PRIMARY KEY,
                json_state TEXT,
                timestamp DATETIME DEFAULT CURRENT_TIMESTAMP
            );
            """
            self._run_query(query=query)

            query = """
                        CREATE TABLE IF NOT EXISTS function_calls (
                            source_id INTEGER,
                            source_name TEXT,
                            function_name TEXT,
                            args TEXT DEFAULT NULL,
                            returns TEXT DEFAULT NULL,
                            timestamp DATETIME DEFAULT CURRENT_TIMESTAMP
                        );
                        """
            self._run_query(query=query)

            current_verion = self._get_current_db_version()
            if current_verion is None:
                self._run_query(
                    query="INSERT INTO version (id, version_number) VALUES (1, ?);", args=(SqliteLogger.schema_version,)
                )
            self._apply_migration()

        except sqlite3.Error as e:
            logger.error(f"[SqliteLogger] start logging error: {e}")
        finally:
            return self.session_id

    def _get_current_db_version(self) -> Union[None, int]:
        self.cur.execute("SELECT version_number FROM version ORDER BY id DESC LIMIT 1")
        result = self.cur.fetchone()
        return result[0] if result is not None else None

    # Example migration script name format: 002_update_agents_table.sql
    def _apply_migration(self, migrations_dir: str = "./migrations") -> None:
        current_version = self._get_current_db_version()
        current_version = SqliteLogger.schema_version if current_version is None else current_version

        if os.path.isdir(migrations_dir):
            migrations = sorted(os.listdir(migrations_dir))
        else:
            logger.info("no migration scripts, skip...")
            return

        migrations_to_apply = [m for m in migrations if int(m.split("_")[0]) > current_version]

        for script in migrations_to_apply:
            with open(script, "r") as f:
                migration_sql = f.read()
                self._run_query_script(script=migration_sql)

                latest_version = int(script.split("_")[0])
                query = "UPDATE version SET version_number = ? WHERE id = 1"
                args = (latest_version,)
                self._run_query(query=query, args=args)

    def _run_query(self, query: str, args: Tuple[Any, ...] = ()) -> None:
        """
        Executes a given SQL query.

        Args:
            query (str):        The SQL query to execute.
            args (Tuple):       The arguments to pass to the SQL query.
        """
        try:
            with lock:
                self.cur.execute(query, args)
                self.con.commit()
        except Exception as e:
            logger.error("[sqlite logger]Error running query with query %s and args %s: %s", query, args, e)

    def _run_query_script(self, script: str) -> None:
        """
        Executes SQL script.

        Args:
            script (str):       SQL script to execute.
        """
        try:
            with lock:
                self.cur.executescript(script)
                self.con.commit()
        except Exception as e:
            logger.error("[sqlite logger]Error running query script %s: %s", script, e)

    def log_chat_completion(
        self,
        invocation_id: uuid.UUID,
        client_id: int,
        wrapper_id: int,
        source: Union[str, Agent],
        request: Dict[str, Union[float, str, List[Dict[str, str]]]],
        response: Union[str, ChatCompletion],
        is_cached: int,
        cost: float,
        start_time: str,
    ) -> None:
        if self.con is None:
            return

        end_time = get_current_ts()

        if response is None or isinstance(response, str):
            response_messages = json.dumps({"response": response})
        else:
            response_messages = json.dumps(to_dict(response), indent=4)

        source_name = None
        if isinstance(source, str):
            source_name = source
        else:
            source_name = source.name

        query = """
            INSERT INTO chat_completions (
                invocation_id, client_id, wrapper_id, session_id, request, response, is_cached, cost, start_time, end_time, source_name
            ) VALUES (?, ?, ?, ?, ?, ?, ?, ?, ?, ?, ?)
        """
        args = (
            invocation_id,
            client_id,
            wrapper_id,
            self.session_id,
            json.dumps(request),
            response_messages,
            is_cached,
            cost,
            start_time,
            end_time,
            source_name,
        )

        self._run_query(query=query, args=args)

    def log_new_agent(self, agent: ConversableAgent, init_args: Dict[str, Any]) -> None:
        from autogen import Agent

        if self.con is None:
            return

        args = to_dict(
            init_args,
            exclude=(
                "self",
                "__class__",
                "api_key",
                "organization",
                "base_url",
                "azure_endpoint",
                "azure_ad_token",
                "azure_ad_token_provider",
            ),
            no_recursive=(Agent,),
        )

        # We do an upsert since both the superclass and subclass may call this method (in that order)
        query = """
        INSERT INTO agents (agent_id, wrapper_id, session_id, name, class, init_args, timestamp) VALUES (?, ?, ?, ?, ?, ?, ?)
        ON CONFLICT (agent_id, session_id) DO UPDATE SET
            wrapper_id = excluded.wrapper_id,
            name = excluded.name,
            class = excluded.class,
            init_args = excluded.init_args,
            timestamp = excluded.timestamp
        """
        args = (
            id(agent),
            agent.client.wrapper_id if hasattr(agent, "client") and agent.client is not None else "",
            self.session_id,
            agent.name if hasattr(agent, "name") and agent.name is not None else "",
            type(agent).__name__,
            json.dumps(args),
            get_current_ts(),
        )
        self._run_query(query=query, args=args)

    def log_event(self, source: Union[str, Agent], name: str, **kwargs: Dict[str, Any]) -> None:
        from autogen import Agent

        if self.con is None:
            return

        json_args = json.dumps(kwargs, default=lambda o: f"<<non-serializable: {type(o).__qualname__}>>")

        if isinstance(source, Agent):
            query = """
            INSERT INTO events (source_id, source_name, event_name, agent_module, agent_class_name, json_state, timestamp) VALUES (?, ?, ?, ?, ?, ?, ?)
            """
            args = (
                id(source),
                source.name if hasattr(source, "name") else source,
                name,
                source.__module__,
                source.__class__.__name__,
                json_args,
                get_current_ts(),
            )
            self._run_query(query=query, args=args)
        else:
            query = """
            INSERT INTO events (source_id, source_name, event_name, json_state, timestamp) VALUES (?, ?, ?, ?, ?)
            """
            args_str_based = (
                id(source),
                source.name if hasattr(source, "name") else source,
                name,
                json_args,
                get_current_ts(),
            )
            self._run_query(query=query, args=args_str_based)

    def log_new_wrapper(self, wrapper: OpenAIWrapper, init_args: Dict[str, Union[LLMConfig, List[LLMConfig]]]) -> None:
        if self.con is None:
            return

        args = to_dict(
            init_args,
            exclude=(
                "self",
                "__class__",
                "api_key",
                "organization",
                "base_url",
                "azure_endpoint",
                "azure_ad_token",
                "azure_ad_token_provider",
            ),
        )

        query = """
        INSERT INTO oai_wrappers (wrapper_id, session_id, init_args, timestamp) VALUES (?, ?, ?, ?)
        ON CONFLICT (wrapper_id, session_id) DO NOTHING;
        """
        args = (
            id(wrapper),
            self.session_id,
            json.dumps(args),
            get_current_ts(),
        )
        self._run_query(query=query, args=args)

    def log_function_use(self, source: Union[str, Agent], function: F, args: Dict[str, Any], returns: Any) -> None:

        if self.con is None:
            return

        query = """
        INSERT INTO function_calls (source_id, source_name, function_name, args, returns, timestamp) VALUES (?, ?, ?, ?, ?, ?)
        """
        query_args: Tuple[Any, ...] = (
            id(source),
            source.name if hasattr(source, "name") else source,
            function.__name__,
            safe_serialize(args),
            safe_serialize(returns),
            get_current_ts(),
        )
        self._run_query(query=query, args=query_args)

    def log_new_client(
        self,
<<<<<<< HEAD
        client: Union[AzureOpenAI, OpenAI, GeminiClient, AnthropicClient, TogetherClient],
=======
        client: Union[AzureOpenAI, OpenAI, GeminiClient, AnthropicClient, MistralAIClient],
>>>>>>> 3e3f2985
        wrapper: OpenAIWrapper,
        init_args: Dict[str, Any],
    ) -> None:
        if self.con is None:
            return

        args = to_dict(
            init_args,
            exclude=(
                "self",
                "__class__",
                "api_key",
                "organization",
                "base_url",
                "azure_endpoint",
                "azure_ad_token",
                "azure_ad_token_provider",
            ),
        )

        query = """
        INSERT INTO oai_clients (client_id, wrapper_id, session_id, class, init_args, timestamp) VALUES (?, ?, ?, ?, ?, ?)
        ON CONFLICT (client_id, session_id) DO NOTHING;
        """
        args = (
            id(client),
            id(wrapper),
            self.session_id,
            type(client).__name__,
            json.dumps(args),
            get_current_ts(),
        )
        self._run_query(query=query, args=args)

    def stop(self) -> None:
        if self.con:
            self.con.close()

    def get_connection(self) -> Union[None, sqlite3.Connection]:
        if self.con:
            return self.con
        return None<|MERGE_RESOLUTION|>--- conflicted
+++ resolved
@@ -20,11 +20,8 @@
     from autogen import Agent, ConversableAgent, OpenAIWrapper
     from autogen.oai.anthropic import AnthropicClient
     from autogen.oai.gemini import GeminiClient
-<<<<<<< HEAD
+    from autogen.oai.mistral import MistralAIClient
     from autogen.oai.together import TogetherClient
-=======
-    from autogen.oai.mistral import MistralAIClient
->>>>>>> 3e3f2985
 
 logger = logging.getLogger(__name__)
 lock = threading.Lock()
@@ -394,11 +391,7 @@
 
     def log_new_client(
         self,
-<<<<<<< HEAD
-        client: Union[AzureOpenAI, OpenAI, GeminiClient, AnthropicClient, TogetherClient],
-=======
-        client: Union[AzureOpenAI, OpenAI, GeminiClient, AnthropicClient, MistralAIClient],
->>>>>>> 3e3f2985
+        client: Union[AzureOpenAI, OpenAI, GeminiClient, AnthropicClient, MistralAIClient, TogetherClient],
         wrapper: OpenAIWrapper,
         init_args: Dict[str, Any],
     ) -> None:
