--- conflicted
+++ resolved
@@ -3,12 +3,8 @@
 from collections import defaultdict, abc
 from typing import Dict, List, Any, Set, Tuple
 from dataclasses import dataclass
-<<<<<<< HEAD
 from .utils import consolidate_chat_info
-import time
 import datetime
-=======
->>>>>>> 0e1a4b9f
 import warnings
 from termcolor import colored
 from .utils import consolidate_chat_info
