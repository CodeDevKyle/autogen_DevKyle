import asyncio
import copy
import functools
import inspect
import json
import logging
import re
from collections import defaultdict
from typing import Any, Awaitable, Callable, Dict, List, Literal, Optional, Tuple, Type, TypeVar, Union
import warnings

<<<<<<< HEAD
from .. import OpenAIWrapper
from ..telemetry import log_new_agent
=======
from .. import OpenAIWrapper, ModelClient
>>>>>>> d999b452
from ..cache.cache import Cache
from ..code_utils import (
    DEFAULT_MODEL,
    UNKNOWN,
    content_str,
    check_can_use_docker_or_throw,
    decide_use_docker,
    execute_code,
    extract_code,
    infer_lang,
)


from ..function_utils import get_function_schema, load_basemodels_if_needed, serialize_to_str
from .agent import Agent
from .._pydantic import model_dump

try:
    from termcolor import colored
except ImportError:

    def colored(x, *args, **kwargs):
        return x


__all__ = ("ConversableAgent",)

logger = logging.getLogger(__name__)

F = TypeVar("F", bound=Callable[..., Any])


class ConversableAgent(Agent):
    """(In preview) A class for generic conversable agents which can be configured as assistant or user proxy.

    After receiving each message, the agent will send a reply to the sender unless the msg is a termination msg.
    For example, AssistantAgent and UserProxyAgent are subclasses of this class,
    configured with different default settings.

    To modify auto reply, override `generate_reply` method.
    To disable/enable human response in every turn, set `human_input_mode` to "NEVER" or "ALWAYS".
    To modify the way to get human input, override `get_human_input` method.
    To modify the way to execute code blocks, single code block, or function call, override `execute_code_blocks`,
    `run_code`, and `execute_function` methods respectively.
    To customize the initial message when a conversation starts, override `generate_init_message` method.
    """

    DEFAULT_CONFIG = {}  # An empty configuration
    MAX_CONSECUTIVE_AUTO_REPLY = 100  # maximum number of consecutive auto replies (subject to future change)

    llm_config: Union[Dict, Literal[False]]

    def __init__(
        self,
        name: str,
        system_message: Optional[Union[str, List]] = "You are a helpful AI Assistant.",
        is_termination_msg: Optional[Callable[[Dict], bool]] = None,
        max_consecutive_auto_reply: Optional[int] = None,
        human_input_mode: Optional[str] = "TERMINATE",
        function_map: Optional[Dict[str, Callable]] = None,
        code_execution_config: Union[Dict, Literal[False]] = False,
        llm_config: Optional[Union[Dict, Literal[False]]] = None,
        default_auto_reply: Optional[Union[str, Dict, None]] = "",
        description: Optional[str] = None,
    ):
        """
        Args:
            name (str): name of the agent.
            system_message (str or list): system message for the ChatCompletion inference.
            is_termination_msg (function): a function that takes a message in the form of a dictionary
                and returns a boolean value indicating if this received message is a termination message.
                The dict can contain the following keys: "content", "role", "name", "function_call".
            max_consecutive_auto_reply (int): the maximum number of consecutive auto replies.
                default to None (no limit provided, class attribute MAX_CONSECUTIVE_AUTO_REPLY will be used as the limit in this case).
                When set to 0, no auto reply will be generated.
            human_input_mode (str): whether to ask for human inputs every time a message is received.
                Possible values are "ALWAYS", "TERMINATE", "NEVER".
                (1) When "ALWAYS", the agent prompts for human input every time a message is received.
                    Under this mode, the conversation stops when the human input is "exit",
                    or when is_termination_msg is True and there is no human input.
                (2) When "TERMINATE", the agent only prompts for human input only when a termination message is received or
                    the number of auto reply reaches the max_consecutive_auto_reply.
                (3) When "NEVER", the agent will never prompt for human input. Under this mode, the conversation stops
                    when the number of auto reply reaches the max_consecutive_auto_reply or when is_termination_msg is True.
            function_map (dict[str, callable]): Mapping function names (passed to openai) to callable functions, also used for tool calls.
            code_execution_config (dict or False): config for the code execution.
                To disable code execution, set to False. Otherwise, set to a dictionary with the following keys:
                - work_dir (Optional, str): The working directory for the code execution.
                    If None, a default working directory will be used.
                    The default working directory is the "extensions" directory under
                    "path_to_autogen".
                - use_docker (Optional, list, str or bool): The docker image to use for code execution.
                    Default is True, which means the code will be executed in a docker container. A default list of images will be used.
                    If a list or a str of image name(s) is provided, the code will be executed in a docker container
                    with the first image successfully pulled.
                    If False, the code will be executed in the current environment.
                    We strongly recommend using docker for code execution.
                - timeout (Optional, int): The maximum execution time in seconds.
                - last_n_messages (Experimental, int or str): The number of messages to look back for code execution.
                    If set to 'auto', it will scan backwards through all messages arriving since the agent last spoke, which is typically the last time execution was attempted. (Default: auto)
            llm_config (dict or False): llm inference configuration.
                Please refer to [OpenAIWrapper.create](/docs/reference/oai/client#create)
                for available options.
                To disable llm-based auto reply, set to False.
            default_auto_reply (str or dict or None): default auto reply when no code execution or llm-based reply is generated.
            description (str): a short description of the agent. This description is used by other agents
                (e.g. the GroupChatManager) to decide when to call upon this agent. (Default: system_message)
        """
        super().__init__(name)

        # a dictionary of conversations, default value is list
        self._oai_messages = defaultdict(list)
        self._oai_system_message = [{"content": system_message, "role": "system"}]
        self.description = description if description is not None else system_message
        self._is_termination_msg = (
            is_termination_msg
            if is_termination_msg is not None
            else (lambda x: content_str(x.get("content")) == "TERMINATE")
        )

        if llm_config is False:
            self.llm_config = False
            self.client = None
        else:
            self.llm_config = self.DEFAULT_CONFIG.copy()
            if isinstance(llm_config, dict):
                self.llm_config.update(llm_config)
            self.client = OpenAIWrapper(**self.llm_config)

        log_new_agent(self, locals())

        # Initialize standalone client cache object.
        self.client_cache = None

        if code_execution_config is None:
            warnings.warn(
                "Using None to signal a default code_execution_config is deprecated. "
                "Use {} to use default or False to disable code execution.",
                stacklevel=2,
            )

        self._code_execution_config: Union[Dict, Literal[False]] = (
            {} if code_execution_config is None else code_execution_config
        )

        if isinstance(self._code_execution_config, dict):
            use_docker = self._code_execution_config.get("use_docker", None)
            use_docker = decide_use_docker(use_docker)
            check_can_use_docker_or_throw(use_docker)
            self._code_execution_config["use_docker"] = use_docker

        self.human_input_mode = human_input_mode
        self._max_consecutive_auto_reply = (
            max_consecutive_auto_reply if max_consecutive_auto_reply is not None else self.MAX_CONSECUTIVE_AUTO_REPLY
        )
        self._consecutive_auto_reply_counter = defaultdict(int)
        self._max_consecutive_auto_reply_dict = defaultdict(self.max_consecutive_auto_reply)
        self._function_map = (
            {}
            if function_map is None
            else {name: callable for name, callable in function_map.items() if self._assert_valid_name(name)}
        )
        self._default_auto_reply = default_auto_reply
        self._reply_func_list = []
        self._ignore_async_func_in_sync_chat_list = []
        self.reply_at_receive = defaultdict(bool)
        self.register_reply([Agent, None], ConversableAgent.generate_oai_reply)
        self.register_reply([Agent, None], ConversableAgent.a_generate_oai_reply, ignore_async_in_sync_chat=True)
        self.register_reply([Agent, None], ConversableAgent.generate_code_execution_reply)
        self.register_reply([Agent, None], ConversableAgent.generate_tool_calls_reply)
        self.register_reply([Agent, None], ConversableAgent.a_generate_tool_calls_reply, ignore_async_in_sync_chat=True)
        self.register_reply([Agent, None], ConversableAgent.generate_function_call_reply)
        self.register_reply(
            [Agent, None], ConversableAgent.a_generate_function_call_reply, ignore_async_in_sync_chat=True
        )
        self.register_reply([Agent, None], ConversableAgent.check_termination_and_human_reply)
        self.register_reply(
            [Agent, None], ConversableAgent.a_check_termination_and_human_reply, ignore_async_in_sync_chat=True
        )

        # Registered hooks are kept in lists, indexed by hookable method, to be called in their order of registration.
        # New hookable methods should be added to this list as required to support new agent capabilities.
        self.hook_lists = {self.process_last_message: []}  # This is currently the only hookable method.

    def register_reply(
        self,
        trigger: Union[Type[Agent], str, Agent, Callable[[Agent], bool], List],
        reply_func: Callable,
        position: int = 0,
        config: Optional[Any] = None,
        reset_config: Optional[Callable] = None,
        *,
        ignore_async_in_sync_chat: bool = False,
    ):
        """Register a reply function.

        The reply function will be called when the trigger matches the sender.
        The function registered later will be checked earlier by default.
        To change the order, set the position to a positive integer.

        Both sync and async reply functions can be registered. The sync reply function will be triggered
        from both sync and async chats. However, an async reply function will only be triggered from async
        chats (initiated with `ConversableAgent.a_initiate_chat`). If an `async` reply function is registered
        and a chat is initialized with a sync function, `ignore_async_in_sync_chat` determines the behaviour as follows:
        - if `ignore_async_in_sync_chat` is set to `False` (default value), an exception will be raised, and
        - if `ignore_async_in_sync_chat` is set to `True`, the reply function will be ignored.

        Args:
            trigger (Agent class, str, Agent instance, callable, or list): the trigger.
                - If a class is provided, the reply function will be called when the sender is an instance of the class.
                - If a string is provided, the reply function will be called when the sender's name matches the string.
                - If an agent instance is provided, the reply function will be called when the sender is the agent instance.
                - If a callable is provided, the reply function will be called when the callable returns True.
                - If a list is provided, the reply function will be called when any of the triggers in the list is activated.
                - If None is provided, the reply function will be called only when the sender is None.
                Note: Be sure to register `None` as a trigger if you would like to trigger an auto-reply function with non-empty messages and `sender=None`.
            reply_func (Callable): the reply function.
                The function takes a recipient agent, a list of messages, a sender agent and a config as input and returns a reply message.
            position: the position of the reply function in the reply function list.
            config: the config to be passed to the reply function, see below.
            reset_config: the function to reset the config, see below.
            ignore_async_in_sync_chat: whether to ignore the async reply function in sync chats. If `False`, an exception
                will be raised if an async reply function is registered and a chat is initialized with a sync
                function.
        ```python
        def reply_func(
            recipient: ConversableAgent,
            messages: Optional[List[Dict]] = None,
            sender: Optional[Agent] = None,
            config: Optional[Any] = None,
        ) -> Tuple[bool, Union[str, Dict, None]]:
        ```
            position (int): the position of the reply function in the reply function list.
                The function registered later will be checked earlier by default.
                To change the order, set the position to a positive integer.
            config (Any): the config to be passed to the reply function.
                When an agent is reset, the config will be reset to the original value.
            reset_config (Callable): the function to reset the config.
                The function returns None. Signature: ```def reset_config(config: Any)```
        """
        if not isinstance(trigger, (type, str, Agent, Callable, list)):
            raise ValueError("trigger must be a class, a string, an agent, a callable or a list.")
        self._reply_func_list.insert(
            position,
            {
                "trigger": trigger,
                "reply_func": reply_func,
                "config": copy.copy(config),
                "init_config": config,
                "reset_config": reset_config,
            },
        )
        if ignore_async_in_sync_chat and inspect.iscoroutinefunction(reply_func):
            self._ignore_async_func_in_sync_chat_list.append(reply_func)

    @property
    def system_message(self) -> Union[str, List]:
        """Return the system message."""
        return self._oai_system_message[0]["content"]

    def update_system_message(self, system_message: Union[str, List]):
        """Update the system message.

        Args:
            system_message (str or List): system message for the ChatCompletion inference.
        """
        self._oai_system_message[0]["content"] = system_message

    def update_max_consecutive_auto_reply(self, value: int, sender: Optional[Agent] = None):
        """Update the maximum number of consecutive auto replies.

        Args:
            value (int): the maximum number of consecutive auto replies.
            sender (Agent): when the sender is provided, only update the max_consecutive_auto_reply for that sender.
        """
        if sender is None:
            self._max_consecutive_auto_reply = value
            for k in self._max_consecutive_auto_reply_dict:
                self._max_consecutive_auto_reply_dict[k] = value
        else:
            self._max_consecutive_auto_reply_dict[sender] = value

    def max_consecutive_auto_reply(self, sender: Optional[Agent] = None) -> int:
        """The maximum number of consecutive auto replies."""
        return self._max_consecutive_auto_reply if sender is None else self._max_consecutive_auto_reply_dict[sender]

    @property
    def chat_messages(self) -> Dict[Agent, List[Dict]]:
        """A dictionary of conversations from agent to list of messages."""
        return self._oai_messages

    def last_message(self, agent: Optional[Agent] = None) -> Optional[Dict]:
        """The last message exchanged with the agent.

        Args:
            agent (Agent): The agent in the conversation.
                If None and more than one agent's conversations are found, an error will be raised.
                If None and only one conversation is found, the last message of the only conversation will be returned.

        Returns:
            The last message exchanged with the agent.
        """
        if agent is None:
            n_conversations = len(self._oai_messages)
            if n_conversations == 0:
                return None
            if n_conversations == 1:
                for conversation in self._oai_messages.values():
                    return conversation[-1]
            raise ValueError("More than one conversation is found. Please specify the sender to get the last message.")
        if agent not in self._oai_messages.keys():
            raise KeyError(
                f"The agent '{agent.name}' is not present in any conversation. No history available for this agent."
            )
        return self._oai_messages[agent][-1]

    @property
    def use_docker(self) -> Union[bool, str, None]:
        """Bool value of whether to use docker to execute the code,
        or str value of the docker image name to use, or None when code execution is disabled.
        """
        return None if self._code_execution_config is False else self._code_execution_config.get("use_docker")

    @staticmethod
    def _message_to_dict(message: Union[Dict, str]) -> Dict:
        """Convert a message to a dictionary.

        The message can be a string or a dictionary. The string will be put in the "content" field of the new dictionary.
        """
        if isinstance(message, str):
            return {"content": message}
        elif isinstance(message, dict):
            return message
        else:
            return dict(message)

    @staticmethod
    def _normalize_name(name):
        """
        LLMs sometimes ask functions while ignoring their own format requirements, this function should be used to replace invalid characters with "_".

        Prefer _assert_valid_name for validating user configuration or input
        """
        return re.sub(r"[^a-zA-Z0-9_-]", "_", name)[:64]

    @staticmethod
    def _assert_valid_name(name):
        """
        Ensure that configured names are valid, raises ValueError if not.

        For munging LLM responses use _normalize_name to ensure LLM specified names don't break the API.
        """
        if not re.match(r"^[a-zA-Z0-9_-]+$", name):
            raise ValueError(f"Invalid name: {name}. Only letters, numbers, '_' and '-' are allowed.")
        if len(name) > 64:
            raise ValueError(f"Invalid name: {name}. Name must be less than 64 characters.")
        return name

    def _append_oai_message(self, message: Union[Dict, str], role, conversation_id: Agent) -> bool:
        """Append a message to the ChatCompletion conversation.

        If the message received is a string, it will be put in the "content" field of the new dictionary.
        If the message received is a dictionary but does not have any of the three fields "content", "function_call", or "tool_calls",
            this message is not a valid ChatCompletion message.
        If only "function_call" or "tool_calls" is provided, "content" will be set to None if not provided, and the role of the message will be forced "assistant".

        Args:
            message (dict or str): message to be appended to the ChatCompletion conversation.
            role (str): role of the message, can be "assistant" or "function".
            conversation_id (Agent): id of the conversation, should be the recipient or sender.

        Returns:
            bool: whether the message is appended to the ChatCompletion conversation.
        """
        message = self._message_to_dict(message)
        # create oai message to be appended to the oai conversation that can be passed to oai directly.
        oai_message = {
            k: message[k]
            for k in ("content", "function_call", "tool_calls", "tool_responses", "tool_call_id", "name", "context")
            if k in message and message[k] is not None
        }
        if "content" not in oai_message:
            if "function_call" in oai_message or "tool_calls" in oai_message:
                oai_message["content"] = None  # if only function_call is provided, content will be set to None.
            else:
                return False

        if message.get("role") in ["function", "tool"]:
            oai_message["role"] = message.get("role")
        else:
            oai_message["role"] = role

        if oai_message.get("function_call", False) or oai_message.get("tool_calls", False):
            oai_message["role"] = "assistant"  # only messages with role 'assistant' can have a function call.
        self._oai_messages[conversation_id].append(oai_message)
        return True

    def send(
        self,
        message: Union[Dict, str],
        recipient: Agent,
        request_reply: Optional[bool] = None,
        silent: Optional[bool] = False,
    ):
        """Send a message to another agent.

        Args:
            message (dict or str): message to be sent.
                The message could contain the following fields:
                - content (str or List): Required, the content of the message. (Can be None)
                - function_call (str): the name of the function to be called.
                - name (str): the name of the function to be called.
                - role (str): the role of the message, any role that is not "function"
                    will be modified to "assistant".
                - context (dict): the context of the message, which will be passed to
                    [OpenAIWrapper.create](../oai/client#create).
                    For example, one agent can send a message A as:
        ```python
        {
            "content": lambda context: context["use_tool_msg"],
            "context": {
                "use_tool_msg": "Use tool X if they are relevant."
            }
        }
        ```
                    Next time, one agent can send a message B with a different "use_tool_msg".
                    Then the content of message A will be refreshed to the new "use_tool_msg".
                    So effectively, this provides a way for an agent to send a "link" and modify
                    the content of the "link" later.
            recipient (Agent): the recipient of the message.
            request_reply (bool or None): whether to request a reply from the recipient.
            silent (bool or None): (Experimental) whether to print the message sent.

        Raises:
            ValueError: if the message can't be converted into a valid ChatCompletion message.
        """
        # When the agent composes and sends the message, the role of the message is "assistant"
        # unless it's "function".
        valid = self._append_oai_message(message, "assistant", recipient)
        if valid:
            recipient.receive(message, self, request_reply, silent)
        else:
            raise ValueError(
                "Message can't be converted into a valid ChatCompletion message. Either content or function_call must be provided."
            )

    async def a_send(
        self,
        message: Union[Dict, str],
        recipient: Agent,
        request_reply: Optional[bool] = None,
        silent: Optional[bool] = False,
    ):
        """(async) Send a message to another agent.

        Args:
            message (dict or str): message to be sent.
                The message could contain the following fields:
                - content (str or List): Required, the content of the message. (Can be None)
                - function_call (str): the name of the function to be called.
                - name (str): the name of the function to be called.
                - role (str): the role of the message, any role that is not "function"
                    will be modified to "assistant".
                - context (dict): the context of the message, which will be passed to
                    [OpenAIWrapper.create](../oai/client#create).
                    For example, one agent can send a message A as:
        ```python
        {
            "content": lambda context: context["use_tool_msg"],
            "context": {
                "use_tool_msg": "Use tool X if they are relevant."
            }
        }
        ```
                    Next time, one agent can send a message B with a different "use_tool_msg".
                    Then the content of message A will be refreshed to the new "use_tool_msg".
                    So effectively, this provides a way for an agent to send a "link" and modify
                    the content of the "link" later.
            recipient (Agent): the recipient of the message.
            request_reply (bool or None): whether to request a reply from the recipient.
            silent (bool or None): (Experimental) whether to print the message sent.

        Raises:
            ValueError: if the message can't be converted into a valid ChatCompletion message.
        """
        # When the agent composes and sends the message, the role of the message is "assistant"
        # unless it's "function".
        valid = self._append_oai_message(message, "assistant", recipient)
        if valid:
            await recipient.a_receive(message, self, request_reply, silent)
        else:
            raise ValueError(
                "Message can't be converted into a valid ChatCompletion message. Either content or function_call must be provided."
            )

    def _print_received_message(self, message: Union[Dict, str], sender: Agent):
        # print the message received
        print(colored(sender.name, "yellow"), "(to", f"{self.name}):\n", flush=True)
        message = self._message_to_dict(message)

        if message.get("tool_responses"):  # Handle tool multi-call responses
            for tool_response in message["tool_responses"]:
                self._print_received_message(tool_response, sender)
            if message.get("role") == "tool":
                return  # If role is tool, then content is just a concatenation of all tool_responses

        if message.get("role") in ["function", "tool"]:
            if message["role"] == "function":
                id_key = "name"
            else:
                id_key = "tool_call_id"

            func_print = f"***** Response from calling {message['role']} \"{message[id_key]}\" *****"
            print(colored(func_print, "green"), flush=True)
            print(message["content"], flush=True)
            print(colored("*" * len(func_print), "green"), flush=True)
        else:
            content = message.get("content")
            if content is not None:
                if "context" in message:
                    content = OpenAIWrapper.instantiate(
                        content,
                        message["context"],
                        self.llm_config and self.llm_config.get("allow_format_str_template", False),
                    )
                print(content_str(content), flush=True)
            if "function_call" in message and message["function_call"]:
                function_call = dict(message["function_call"])
                func_print = (
                    f"***** Suggested function Call: {function_call.get('name', '(No function name found)')} *****"
                )
                print(colored(func_print, "green"), flush=True)
                print(
                    "Arguments: \n",
                    function_call.get("arguments", "(No arguments found)"),
                    flush=True,
                    sep="",
                )
                print(colored("*" * len(func_print), "green"), flush=True)
            if "tool_calls" in message and message["tool_calls"]:
                for tool_call in message["tool_calls"]:
                    id = tool_call.get("id", "(No id found)")
                    function_call = dict(tool_call.get("function", {}))
                    func_print = f"***** Suggested tool Call ({id}): {function_call.get('name', '(No function name found)')} *****"
                    print(colored(func_print, "green"), flush=True)
                    print(
                        "Arguments: \n",
                        function_call.get("arguments", "(No arguments found)"),
                        flush=True,
                        sep="",
                    )
                    print(colored("*" * len(func_print), "green"), flush=True)

        print("\n", "-" * 80, flush=True, sep="")

    def _process_received_message(self, message: Union[Dict, str], sender: Agent, silent: bool):
        # When the agent receives a message, the role of the message is "user". (If 'role' exists and is 'function', it will remain unchanged.)
        valid = self._append_oai_message(message, "user", sender)
        if not valid:
            raise ValueError(
                "Received message can't be converted into a valid ChatCompletion message. Either content or function_call must be provided."
            )
        if not silent:
            self._print_received_message(message, sender)

    def receive(
        self,
        message: Union[Dict, str],
        sender: Agent,
        request_reply: Optional[bool] = None,
        silent: Optional[bool] = False,
    ):
        """Receive a message from another agent.

        Once a message is received, this function sends a reply to the sender or stop.
        The reply can be generated automatically or entered manually by a human.

        Args:
            message (dict or str): message from the sender. If the type is dict, it may contain the following reserved fields (either content or function_call need to be provided).
                1. "content": content of the message, can be None.
                2. "function_call": a dictionary containing the function name and arguments. (deprecated in favor of "tool_calls")
                3. "tool_calls": a list of dictionaries containing the function name and arguments.
                4. "role": role of the message, can be "assistant", "user", "function", "tool".
                    This field is only needed to distinguish between "function" or "assistant"/"user".
                5. "name": In most cases, this field is not needed. When the role is "function", this field is needed to indicate the function name.
                6. "context" (dict): the context of the message, which will be passed to
                    [OpenAIWrapper.create](../oai/client#create).
            sender: sender of an Agent instance.
            request_reply (bool or None): whether a reply is requested from the sender.
                If None, the value is determined by `self.reply_at_receive[sender]`.
            silent (bool or None): (Experimental) whether to print the message received.

        Raises:
            ValueError: if the message can't be converted into a valid ChatCompletion message.
        """
        self._process_received_message(message, sender, silent)
        if request_reply is False or request_reply is None and self.reply_at_receive[sender] is False:
            return
        reply = self.generate_reply(messages=self.chat_messages[sender], sender=sender)
        if reply is not None:
            self.send(reply, sender, silent=silent)

    async def a_receive(
        self,
        message: Union[Dict, str],
        sender: Agent,
        request_reply: Optional[bool] = None,
        silent: Optional[bool] = False,
    ):
        """(async) Receive a message from another agent.

        Once a message is received, this function sends a reply to the sender or stop.
        The reply can be generated automatically or entered manually by a human.

        Args:
            message (dict or str): message from the sender. If the type is dict, it may contain the following reserved fields (either content or function_call need to be provided).
                1. "content": content of the message, can be None.
                2. "function_call": a dictionary containing the function name and arguments. (deprecated in favor of "tool_calls")
                3. "tool_calls": a list of dictionaries containing the function name and arguments.
                4. "role": role of the message, can be "assistant", "user", "function".
                    This field is only needed to distinguish between "function" or "assistant"/"user".
                5. "name": In most cases, this field is not needed. When the role is "function", this field is needed to indicate the function name.
                6. "context" (dict): the context of the message, which will be passed to
                    [OpenAIWrapper.create](../oai/client#create).
            sender: sender of an Agent instance.
            request_reply (bool or None): whether a reply is requested from the sender.
                If None, the value is determined by `self.reply_at_receive[sender]`.
            silent (bool or None): (Experimental) whether to print the message received.

        Raises:
            ValueError: if the message can't be converted into a valid ChatCompletion message.
        """
        self._process_received_message(message, sender, silent)
        if request_reply is False or request_reply is None and self.reply_at_receive[sender] is False:
            return
        reply = await self.a_generate_reply(sender=sender)
        if reply is not None:
            await self.a_send(reply, sender, silent=silent)

    def _prepare_chat(self, recipient: "ConversableAgent", clear_history: bool, prepare_recipient: bool = True) -> None:
        self.reset_consecutive_auto_reply_counter(recipient)
        self.reply_at_receive[recipient] = True
        if clear_history:
            self.clear_history(recipient)
        if prepare_recipient:
            recipient._prepare_chat(self, clear_history, False)

    def _raise_exception_on_async_reply_functions(self) -> None:
        """Raise an exception if any async reply functions are registered.

        Raises:
            RuntimeError: if any async reply functions are registered.
        """
        reply_functions = {f["reply_func"] for f in self._reply_func_list}.difference(
            self._ignore_async_func_in_sync_chat_list
        )

        async_reply_functions = [f for f in reply_functions if inspect.iscoroutinefunction(f)]
        if async_reply_functions != []:
            msg = (
                "Async reply functions can only be used with ConversableAgent.a_initiate_chat(). The following async reply functions are found: "
                + ", ".join([f.__name__ for f in async_reply_functions])
            )

            raise RuntimeError(msg)

    def initiate_chat(
        self,
        recipient: "ConversableAgent",
        clear_history: Optional[bool] = True,
        silent: Optional[bool] = False,
        cache: Optional[Cache] = None,
        **context,
    ):
        """Initiate a chat with the recipient agent.

        Reset the consecutive auto reply counter.
        If `clear_history` is True, the chat history with the recipient agent will be cleared.
        `generate_init_message` is called to generate the initial message for the agent.

        Args:
            recipient: the recipient agent.
            clear_history (bool): whether to clear the chat history with the agent.
            silent (bool or None): (Experimental) whether to print the messages for this conversation.
            cache (Cache or None): the cache client to be used for this conversation.
            **context: any context information.
                "message" needs to be provided if the `generate_init_message` method is not overridden.
                          Otherwise, input() will be called to get the initial message.

        Raises:
            RuntimeError: if any async reply functions are registered and not ignored in sync chat.
        """
        for agent in [self, recipient]:
            agent._raise_exception_on_async_reply_functions()
            agent.previous_cache = agent.client_cache
            agent.client_cache = cache
        self._prepare_chat(recipient, clear_history)
        self.send(self.generate_init_message(**context), recipient, silent=silent)
        for agent in [self, recipient]:
            agent.client_cache = agent.previous_cache
            agent.previous_cache = None

    async def a_initiate_chat(
        self,
        recipient: "ConversableAgent",
        clear_history: Optional[bool] = True,
        silent: Optional[bool] = False,
        cache: Optional[Cache] = None,
        **context,
    ):
        """(async) Initiate a chat with the recipient agent.

        Reset the consecutive auto reply counter.
        If `clear_history` is True, the chat history with the recipient agent will be cleared.
        `generate_init_message` is called to generate the initial message for the agent.

        Args:
            recipient: the recipient agent.
            clear_history (bool): whether to clear the chat history with the agent.
            silent (bool or None): (Experimental) whether to print the messages for this conversation.
            cache (Cache or None): the cache client to be used for this conversation.
            **context: any context information.
                "message" needs to be provided if the `generate_init_message` method is not overridden.
                          Otherwise, input() will be called to get the initial message.
        """
        self._prepare_chat(recipient, clear_history)
        for agent in [self, recipient]:
            agent.previous_cache = agent.client_cache
            agent.client_cache = cache
        await self.a_send(await self.a_generate_init_message(**context), recipient, silent=silent)
        for agent in [self, recipient]:
            agent.client_cache = agent.previous_cache
            agent.previous_cache = None

    def reset(self):
        """Reset the agent."""
        self.clear_history()
        self.reset_consecutive_auto_reply_counter()
        self.stop_reply_at_receive()
        if self.client is not None:
            self.client.clear_usage_summary()
        for reply_func_tuple in self._reply_func_list:
            if reply_func_tuple["reset_config"] is not None:
                reply_func_tuple["reset_config"](reply_func_tuple["config"])
            else:
                reply_func_tuple["config"] = copy.copy(reply_func_tuple["init_config"])

    def stop_reply_at_receive(self, sender: Optional[Agent] = None):
        """Reset the reply_at_receive of the sender."""
        if sender is None:
            self.reply_at_receive.clear()
        else:
            self.reply_at_receive[sender] = False

    def reset_consecutive_auto_reply_counter(self, sender: Optional[Agent] = None):
        """Reset the consecutive_auto_reply_counter of the sender."""
        if sender is None:
            self._consecutive_auto_reply_counter.clear()
        else:
            self._consecutive_auto_reply_counter[sender] = 0

    def clear_history(self, recipient: Optional[Agent] = None, nr_messages_to_preserve: Optional[int] = None):
        """Clear the chat history of the agent.

        Args:
            recipient: the agent with whom the chat history to clear. If None, clear the chat history with all agents.
            nr_messages_to_preserve: the number of newest messages to preserve in the chat history.
        """
        if recipient is None:
            if nr_messages_to_preserve:
                for key in self._oai_messages:
                    # Remove messages from history except last `nr_messages_to_preserve` messages.
                    self._oai_messages[key] = self._oai_messages[key][-nr_messages_to_preserve:]
            else:
                self._oai_messages.clear()
        else:
            self._oai_messages[recipient].clear()
            if nr_messages_to_preserve:
                print(
                    colored(
                        "WARNING: `nr_preserved_messages` is ignored when clearing chat history with a specific agent.",
                        "yellow",
                    ),
                    flush=True,
                )

    def generate_oai_reply(
        self,
        messages: Optional[List[Dict]] = None,
        sender: Optional[Agent] = None,
        config: Optional[OpenAIWrapper] = None,
    ) -> Tuple[bool, Union[str, Dict, None]]:
        """Generate a reply using autogen.oai."""
        client = self.client if config is None else config
        if client is None:
            return False, None
        if messages is None:
            messages = self._oai_messages[sender]

        # unroll tool_responses
        all_messages = []
        for message in messages:
            tool_responses = message.get("tool_responses", [])
            if tool_responses:
                all_messages += tool_responses
                # tool role on the parent message means the content is just concatenation of all of the tool_responses
                if message.get("role") != "tool":
                    all_messages.append({key: message[key] for key in message if key != "tool_responses"})
            else:
                all_messages.append(message)

        # TODO: #1143 handle token limit exceeded error
        response = client.create(
            context=messages[-1].pop("context", None),
            messages=self._oai_system_message + all_messages,
            cache=self.client_cache,
        )

        extracted_response = client.extract_text_or_completion_object(response)[0]

        # ensure function and tool calls will be accepted when sent back to the LLM
        if not isinstance(extracted_response, str):
            extracted_response = model_dump(extracted_response)
        if isinstance(extracted_response, dict):
            if extracted_response.get("function_call"):
                extracted_response["function_call"]["name"] = self._normalize_name(
                    extracted_response["function_call"]["name"]
                )
            for tool_call in extracted_response.get("tool_calls") or []:
                tool_call["function"]["name"] = self._normalize_name(tool_call["function"]["name"])
        return True, extracted_response

    async def a_generate_oai_reply(
        self,
        messages: Optional[List[Dict]] = None,
        sender: Optional[Agent] = None,
        config: Optional[Any] = None,
    ) -> Tuple[bool, Union[str, Dict, None]]:
        """Generate a reply using autogen.oai asynchronously."""
        return await asyncio.get_event_loop().run_in_executor(
            None, functools.partial(self.generate_oai_reply, messages=messages, sender=sender, config=config)
        )

    def generate_code_execution_reply(
        self,
        messages: Optional[List[Dict]] = None,
        sender: Optional[Agent] = None,
        config: Optional[Union[Dict, Literal[False]]] = None,
    ):
        """Generate a reply using code execution."""
        code_execution_config = config if config is not None else self._code_execution_config
        if code_execution_config is False:
            return False, None
        if messages is None:
            messages = self._oai_messages[sender]
        last_n_messages = code_execution_config.pop("last_n_messages", "auto")

        if not (isinstance(last_n_messages, (int, float)) and last_n_messages >= 0) and last_n_messages != "auto":
            raise ValueError("last_n_messages must be either a non-negative integer, or the string 'auto'.")

        messages_to_scan = last_n_messages
        if last_n_messages == "auto":
            # Find when the agent last spoke
            messages_to_scan = 0
            for i in range(len(messages)):
                message = messages[-(i + 1)]
                if "role" not in message:
                    break
                elif message["role"] != "user":
                    break
                else:
                    messages_to_scan += 1

        # iterate through the last n messages in reverse
        # if code blocks are found, execute the code blocks and return the output
        # if no code blocks are found, continue
        for i in range(min(len(messages), messages_to_scan)):
            message = messages[-(i + 1)]
            if not message["content"]:
                continue
            code_blocks = extract_code(message["content"])
            if len(code_blocks) == 1 and code_blocks[0][0] == UNKNOWN:
                continue

            # found code blocks, execute code and push "last_n_messages" back
            exitcode, logs = self.execute_code_blocks(code_blocks)
            code_execution_config["last_n_messages"] = last_n_messages
            exitcode2str = "execution succeeded" if exitcode == 0 else "execution failed"
            return True, f"exitcode: {exitcode} ({exitcode2str})\nCode output: {logs}"

        # no code blocks are found, push last_n_messages back and return.
        code_execution_config["last_n_messages"] = last_n_messages

        return False, None

    def generate_function_call_reply(
        self,
        messages: Optional[List[Dict]] = None,
        sender: Optional[Agent] = None,
        config: Optional[Any] = None,
    ) -> Tuple[bool, Union[Dict, None]]:
        """
        Generate a reply using function call.

        "function_call" replaced by "tool_calls" as of [OpenAI API v1.1.0](https://github.com/openai/openai-python/releases/tag/v1.1.0)
        See https://platform.openai.com/docs/api-reference/chat/create#chat-create-functions
        """
        if config is None:
            config = self
        if messages is None:
            messages = self._oai_messages[sender]
        message = messages[-1]
        if "function_call" in message and message["function_call"]:
            func_call = message["function_call"]
            func = self._function_map.get(func_call.get("name", None), None)
            if inspect.iscoroutinefunction(func):
                try:
                    # get the running loop if it was already created
                    loop = asyncio.get_running_loop()
                    close_loop = False
                except RuntimeError:
                    # create a loop if there is no running loop
                    loop = asyncio.new_event_loop()
                    close_loop = True

                _, func_return = loop.run_until_complete(self.a_execute_function(func_call))
                if close_loop:
                    loop.close()
            else:
                _, func_return = self.execute_function(message["function_call"])
            return True, func_return
        return False, None

    async def a_generate_function_call_reply(
        self,
        messages: Optional[List[Dict]] = None,
        sender: Optional[Agent] = None,
        config: Optional[Any] = None,
    ) -> Tuple[bool, Union[Dict, None]]:
        """
        Generate a reply using async function call.

        "function_call" replaced by "tool_calls" as of [OpenAI API v1.1.0](https://github.com/openai/openai-python/releases/tag/v1.1.0)
        See https://platform.openai.com/docs/api-reference/chat/create#chat-create-functions
        """
        if config is None:
            config = self
        if messages is None:
            messages = self._oai_messages[sender]
        message = messages[-1]
        if "function_call" in message:
            func_call = message["function_call"]
            func_name = func_call.get("name", "")
            func = self._function_map.get(func_name, None)
            if func and inspect.iscoroutinefunction(func):
                _, func_return = await self.a_execute_function(func_call)
            else:
                _, func_return = self.execute_function(func_call)
            return True, func_return

        return False, None

    def _str_for_tool_response(self, tool_response):
        return str(tool_response.get("content", ""))

    def generate_tool_calls_reply(
        self,
        messages: Optional[List[Dict]] = None,
        sender: Optional[Agent] = None,
        config: Optional[Any] = None,
    ) -> Tuple[bool, Union[Dict, None]]:
        """Generate a reply using tool call."""
        if config is None:
            config = self
        if messages is None:
            messages = self._oai_messages[sender]
        message = messages[-1]
        tool_returns = []
        for tool_call in message.get("tool_calls", []):
            id = tool_call["id"]
            function_call = tool_call.get("function", {})
            func = self._function_map.get(function_call.get("name", None), None)
            if inspect.iscoroutinefunction(func):
                try:
                    # get the running loop if it was already created
                    loop = asyncio.get_running_loop()
                    close_loop = False
                except RuntimeError:
                    # create a loop if there is no running loop
                    loop = asyncio.new_event_loop()
                    close_loop = True

                _, func_return = loop.run_until_complete(self.a_execute_function(function_call))
                if close_loop:
                    loop.close()
            else:
                _, func_return = self.execute_function(function_call)
            tool_returns.append(
                {
                    "tool_call_id": id,
                    "role": "tool",
                    "content": func_return.get("content", ""),
                }
            )
        if tool_returns:
            return True, {
                "role": "tool",
                "tool_responses": tool_returns,
                "content": "\n\n".join([self._str_for_tool_response(tool_return) for tool_return in tool_returns]),
            }
        return False, None

    async def _a_execute_tool_call(self, tool_call):
        id = tool_call["id"]
        function_call = tool_call.get("function", {})
        _, func_return = await self.a_execute_function(function_call)
        return {
            "tool_call_id": id,
            "role": "tool",
            "content": func_return.get("content", ""),
        }

    async def a_generate_tool_calls_reply(
        self,
        messages: Optional[List[Dict]] = None,
        sender: Optional[Agent] = None,
        config: Optional[Any] = None,
    ) -> Tuple[bool, Union[Dict, None]]:
        """Generate a reply using async function call."""
        if config is None:
            config = self
        if messages is None:
            messages = self._oai_messages[sender]
        message = messages[-1]
        async_tool_calls = []
        for tool_call in message.get("tool_calls", []):
            async_tool_calls.append(self._a_execute_tool_call(tool_call))
        if async_tool_calls:
            tool_returns = await asyncio.gather(*async_tool_calls)
            return True, {
                "role": "tool",
                "tool_responses": tool_returns,
                "content": "\n\n".join([self._str_for_tool_response(tool_return) for tool_return in tool_returns]),
            }

        return False, None

    def check_termination_and_human_reply(
        self,
        messages: Optional[List[Dict]] = None,
        sender: Optional[Agent] = None,
        config: Optional[Any] = None,
    ) -> Tuple[bool, Union[str, None]]:
        """Check if the conversation should be terminated, and if human reply is provided.

        This method checks for conditions that require the conversation to be terminated, such as reaching
        a maximum number of consecutive auto-replies or encountering a termination message. Additionally,
        it prompts for and processes human input based on the configured human input mode, which can be
        'ALWAYS', 'NEVER', or 'TERMINATE'. The method also manages the consecutive auto-reply counter
        for the conversation and prints relevant messages based on the human input received.

        Args:
            - messages (Optional[List[Dict]]): A list of message dictionaries, representing the conversation history.
            - sender (Optional[Agent]): The agent object representing the sender of the message.
            - config (Optional[Any]): Configuration object, defaults to the current instance if not provided.

        Returns:
            - Tuple[bool, Union[str, Dict, None]]: A tuple containing a boolean indicating if the conversation
            should be terminated, and a human reply which can be a string, a dictionary, or None.
        """
        # Function implementation...

        if config is None:
            config = self
        if messages is None:
            messages = self._oai_messages[sender]
        message = messages[-1]
        reply = ""
        no_human_input_msg = ""
        if self.human_input_mode == "ALWAYS":
            reply = self.get_human_input(
                f"Provide feedback to {sender.name}. Press enter to skip and use auto-reply, or type 'exit' to end the conversation: "
            )
            no_human_input_msg = "NO HUMAN INPUT RECEIVED." if not reply else ""
            # if the human input is empty, and the message is a termination message, then we will terminate the conversation
            reply = reply if reply or not self._is_termination_msg(message) else "exit"
        else:
            if self._consecutive_auto_reply_counter[sender] >= self._max_consecutive_auto_reply_dict[sender]:
                if self.human_input_mode == "NEVER":
                    reply = "exit"
                else:
                    # self.human_input_mode == "TERMINATE":
                    terminate = self._is_termination_msg(message)
                    reply = self.get_human_input(
                        f"Please give feedback to {sender.name}. Press enter or type 'exit' to stop the conversation: "
                        if terminate
                        else f"Please give feedback to {sender.name}. Press enter to skip and use auto-reply, or type 'exit' to stop the conversation: "
                    )
                    no_human_input_msg = "NO HUMAN INPUT RECEIVED." if not reply else ""
                    # if the human input is empty, and the message is a termination message, then we will terminate the conversation
                    reply = reply if reply or not terminate else "exit"
            elif self._is_termination_msg(message):
                if self.human_input_mode == "NEVER":
                    reply = "exit"
                else:
                    # self.human_input_mode == "TERMINATE":
                    reply = self.get_human_input(
                        f"Please give feedback to {sender.name}. Press enter or type 'exit' to stop the conversation: "
                    )
                    no_human_input_msg = "NO HUMAN INPUT RECEIVED." if not reply else ""
                    # if the human input is empty, and the message is a termination message, then we will terminate the conversation
                    reply = reply or "exit"

        # print the no_human_input_msg
        if no_human_input_msg:
            print(colored(f"\n>>>>>>>> {no_human_input_msg}", "red"), flush=True)

        # stop the conversation
        if reply == "exit":
            # reset the consecutive_auto_reply_counter
            self._consecutive_auto_reply_counter[sender] = 0
            return True, None

        # send the human reply
        if reply or self._max_consecutive_auto_reply_dict[sender] == 0:
            # reset the consecutive_auto_reply_counter
            self._consecutive_auto_reply_counter[sender] = 0
            # User provided a custom response, return function and tool failures indicating user interruption
            tool_returns = []
            if message.get("function_call", False):
                tool_returns.append(
                    {
                        "role": "function",
                        "name": message["function_call"].get("name", ""),
                        "content": "USER INTERRUPTED",
                    }
                )

            if message.get("tool_calls", False):
                tool_returns.extend(
                    [
                        {"role": "tool", "tool_call_id": tool_call.get("id", ""), "content": "USER INTERRUPTED"}
                        for tool_call in message["tool_calls"]
                    ]
                )

            response = {"role": "user", "content": reply}
            if tool_returns:
                response["tool_responses"] = tool_returns

            return True, response

        # increment the consecutive_auto_reply_counter
        self._consecutive_auto_reply_counter[sender] += 1
        if self.human_input_mode != "NEVER":
            print(colored("\n>>>>>>>> USING AUTO REPLY...", "red"), flush=True)

        return False, None

    async def a_check_termination_and_human_reply(
        self,
        messages: Optional[List[Dict]] = None,
        sender: Optional[Agent] = None,
        config: Optional[Any] = None,
    ) -> Tuple[bool, Union[str, None]]:
        """(async) Check if the conversation should be terminated, and if human reply is provided.

        This method checks for conditions that require the conversation to be terminated, such as reaching
        a maximum number of consecutive auto-replies or encountering a termination message. Additionally,
        it prompts for and processes human input based on the configured human input mode, which can be
        'ALWAYS', 'NEVER', or 'TERMINATE'. The method also manages the consecutive auto-reply counter
        for the conversation and prints relevant messages based on the human input received.

        Args:
            - messages (Optional[List[Dict]]): A list of message dictionaries, representing the conversation history.
            - sender (Optional[Agent]): The agent object representing the sender of the message.
            - config (Optional[Any]): Configuration object, defaults to the current instance if not provided.

        Returns:
            - Tuple[bool, Union[str, Dict, None]]: A tuple containing a boolean indicating if the conversation
            should be terminated, and a human reply which can be a string, a dictionary, or None.
        """
        if config is None:
            config = self
        if messages is None:
            messages = self._oai_messages[sender]
        message = messages[-1]
        reply = ""
        no_human_input_msg = ""
        if self.human_input_mode == "ALWAYS":
            reply = await self.a_get_human_input(
                f"Provide feedback to {sender.name}. Press enter to skip and use auto-reply, or type 'exit' to end the conversation: "
            )
            no_human_input_msg = "NO HUMAN INPUT RECEIVED." if not reply else ""
            # if the human input is empty, and the message is a termination message, then we will terminate the conversation
            reply = reply if reply or not self._is_termination_msg(message) else "exit"
        else:
            if self._consecutive_auto_reply_counter[sender] >= self._max_consecutive_auto_reply_dict[sender]:
                if self.human_input_mode == "NEVER":
                    reply = "exit"
                else:
                    # self.human_input_mode == "TERMINATE":
                    terminate = self._is_termination_msg(message)
                    reply = await self.a_get_human_input(
                        f"Please give feedback to {sender.name}. Press enter or type 'exit' to stop the conversation: "
                        if terminate
                        else f"Please give feedback to {sender.name}. Press enter to skip and use auto-reply, or type 'exit' to stop the conversation: "
                    )
                    no_human_input_msg = "NO HUMAN INPUT RECEIVED." if not reply else ""
                    # if the human input is empty, and the message is a termination message, then we will terminate the conversation
                    reply = reply if reply or not terminate else "exit"
            elif self._is_termination_msg(message):
                if self.human_input_mode == "NEVER":
                    reply = "exit"
                else:
                    # self.human_input_mode == "TERMINATE":
                    reply = await self.a_get_human_input(
                        f"Please give feedback to {sender.name}. Press enter or type 'exit' to stop the conversation: "
                    )
                    no_human_input_msg = "NO HUMAN INPUT RECEIVED." if not reply else ""
                    # if the human input is empty, and the message is a termination message, then we will terminate the conversation
                    reply = reply or "exit"

        # print the no_human_input_msg
        if no_human_input_msg:
            print(colored(f"\n>>>>>>>> {no_human_input_msg}", "red"), flush=True)

        # stop the conversation
        if reply == "exit":
            # reset the consecutive_auto_reply_counter
            self._consecutive_auto_reply_counter[sender] = 0
            return True, None

        # send the human reply
        if reply or self._max_consecutive_auto_reply_dict[sender] == 0:
            # User provided a custom response, return function and tool results indicating user interruption
            # reset the consecutive_auto_reply_counter
            self._consecutive_auto_reply_counter[sender] = 0
            tool_returns = []
            if message.get("function_call", False):
                tool_returns.append(
                    {
                        "role": "function",
                        "name": message["function_call"].get("name", ""),
                        "content": "USER INTERRUPTED",
                    }
                )

            if message.get("tool_calls", False):
                tool_returns.extend(
                    [
                        {"role": "tool", "tool_call_id": tool_call.get("id", ""), "content": "USER INTERRUPTED"}
                        for tool_call in message["tool_calls"]
                    ]
                )

            response = {"role": "user", "content": reply}
            if tool_returns:
                response["tool_responses"] = tool_returns

            return True, response

        # increment the consecutive_auto_reply_counter
        self._consecutive_auto_reply_counter[sender] += 1
        if self.human_input_mode != "NEVER":
            print(colored("\n>>>>>>>> USING AUTO REPLY...", "red"), flush=True)

        return False, None

    def generate_reply(
        self,
        messages: Optional[List[Dict]] = None,
        sender: Optional[Agent] = None,
        exclude: Optional[List[Callable]] = None,
    ) -> Union[str, Dict, None]:
        """Reply based on the conversation history and the sender.

        Either messages or sender must be provided.
        Register a reply_func with `None` as one trigger for it to be activated when `messages` is non-empty and `sender` is `None`.
        Use registered auto reply functions to generate replies.
        By default, the following functions are checked in order:
        1. check_termination_and_human_reply
        2. generate_function_call_reply (deprecated in favor of tool_calls)
        3. generate_tool_calls_reply
        4. generate_code_execution_reply
        5. generate_oai_reply
        Every function returns a tuple (final, reply).
        When a function returns final=False, the next function will be checked.
        So by default, termination and human reply will be checked first.
        If not terminating and human reply is skipped, execute function or code and return the result.
        AI replies are generated only when no code execution is performed.

        Args:
            messages: a list of messages in the conversation history.
            default_reply (str or dict): default reply.
            sender: sender of an Agent instance.
            exclude: a list of functions to exclude.

        Returns:
            str or dict or None: reply. None if no reply is generated.
        """
        if all((messages is None, sender is None)):
            error_msg = f"Either {messages=} or {sender=} must be provided."
            logger.error(error_msg)
            raise AssertionError(error_msg)

        if messages is None:
            messages = self._oai_messages[sender]

        # Call the hookable method that gives registered hooks a chance to process the last message.
        # Message modifications do not affect the incoming messages or self._oai_messages.
        messages = self.process_last_message(messages)

        for reply_func_tuple in self._reply_func_list:
            reply_func = reply_func_tuple["reply_func"]
            if exclude and reply_func in exclude:
                continue
            if inspect.iscoroutinefunction(reply_func):
                continue
            if self._match_trigger(reply_func_tuple["trigger"], sender):
                final, reply = reply_func(self, messages=messages, sender=sender, config=reply_func_tuple["config"])
                if final:
                    return reply
        return self._default_auto_reply

    async def a_generate_reply(
        self,
        messages: Optional[List[Dict]] = None,
        sender: Optional[Agent] = None,
        exclude: Optional[List[Callable]] = None,
    ) -> Union[str, Dict, None]:
        """(async) Reply based on the conversation history and the sender.

        Either messages or sender must be provided.
        Register a reply_func with `None` as one trigger for it to be activated when `messages` is non-empty and `sender` is `None`.
        Use registered auto reply functions to generate replies.
        By default, the following functions are checked in order:
        1. check_termination_and_human_reply
        2. generate_function_call_reply
        3. generate_tool_calls_reply
        4. generate_code_execution_reply
        5. generate_oai_reply
        Every function returns a tuple (final, reply).
        When a function returns final=False, the next function will be checked.
        So by default, termination and human reply will be checked first.
        If not terminating and human reply is skipped, execute function or code and return the result.
        AI replies are generated only when no code execution is performed.

        Args:
            messages: a list of messages in the conversation history.
            default_reply (str or dict): default reply.
            sender: sender of an Agent instance.
            exclude: a list of functions to exclude.

        Returns:
            str or dict or None: reply. None if no reply is generated.
        """
        if all((messages is None, sender is None)):
            error_msg = f"Either {messages=} or {sender=} must be provided."
            logger.error(error_msg)
            raise AssertionError(error_msg)

        if messages is None:
            messages = self._oai_messages[sender]

        # Call the hookable method that gives registered hooks a chance to process the last message.
        # Message modifications do not affect the incoming messages or self._oai_messages.
        messages = self.process_last_message(messages)

        for reply_func_tuple in self._reply_func_list:
            reply_func = reply_func_tuple["reply_func"]
            if exclude and reply_func in exclude:
                continue
            if self._match_trigger(reply_func_tuple["trigger"], sender):
                if inspect.iscoroutinefunction(reply_func):
                    final, reply = await reply_func(
                        self, messages=messages, sender=sender, config=reply_func_tuple["config"]
                    )
                else:
                    final, reply = reply_func(self, messages=messages, sender=sender, config=reply_func_tuple["config"])
                if final:
                    return reply
        return self._default_auto_reply

    def _match_trigger(self, trigger: Union[None, str, type, Agent, Callable, List], sender: Agent) -> bool:
        """Check if the sender matches the trigger.

        Args:
            - trigger (Union[None, str, type, Agent, Callable, List]): The condition to match against the sender.
            Can be `None`, string, type, `Agent` instance, callable, or a list of these.
            - sender (Agent): The sender object or type to be matched against the trigger.

        Returns:
            - bool: Returns `True` if the sender matches the trigger, otherwise `False`.

        Raises:
            - ValueError: If the trigger type is unsupported.
        """
        if trigger is None:
            return sender is None
        elif isinstance(trigger, str):
            return trigger == sender.name
        elif isinstance(trigger, type):
            return isinstance(sender, trigger)
        elif isinstance(trigger, Agent):
            # return True if the sender is the same type (class) as the trigger
            return trigger == sender
        elif isinstance(trigger, Callable):
            rst = trigger(sender)
            assert rst in [True, False], f"trigger {trigger} must return a boolean value."
            return rst
        elif isinstance(trigger, list):
            return any(self._match_trigger(t, sender) for t in trigger)
        else:
            raise ValueError(f"Unsupported trigger type: {type(trigger)}")

    def get_human_input(self, prompt: str) -> str:
        """Get human input.

        Override this method to customize the way to get human input.

        Args:
            prompt (str): prompt for the human input.

        Returns:
            str: human input.
        """
        reply = input(prompt)
        return reply

    async def a_get_human_input(self, prompt: str) -> str:
        """(Async) Get human input.

        Override this method to customize the way to get human input.

        Args:
            prompt (str): prompt for the human input.

        Returns:
            str: human input.
        """
        reply = input(prompt)
        return reply

    def run_code(self, code, **kwargs):
        """Run the code and return the result.

        Override this function to modify the way to run the code.
        Args:
            code (str): the code to be executed.
            **kwargs: other keyword arguments.

        Returns:
            A tuple of (exitcode, logs, image).
            exitcode (int): the exit code of the code execution.
            logs (str): the logs of the code execution.
            image (str or None): the docker image used for the code execution.
        """
        return execute_code(code, **kwargs)

    def execute_code_blocks(self, code_blocks):
        """Execute the code blocks and return the result."""
        logs_all = ""
        for i, code_block in enumerate(code_blocks):
            lang, code = code_block
            if not lang:
                lang = infer_lang(code)
            print(
                colored(
                    f"\n>>>>>>>> EXECUTING CODE BLOCK {i} (inferred language is {lang})...",
                    "red",
                ),
                flush=True,
            )
            if lang in ["bash", "shell", "sh"]:
                exitcode, logs, image = self.run_code(code, lang=lang, **self._code_execution_config)
            elif lang in ["python", "Python"]:
                if code.startswith("# filename: "):
                    filename = code[11 : code.find("\n")].strip()
                else:
                    filename = None
                exitcode, logs, image = self.run_code(
                    code,
                    lang="python",
                    filename=filename,
                    **self._code_execution_config,
                )
            else:
                # In case the language is not supported, we return an error message.
                exitcode, logs, image = (
                    1,
                    f"unknown language {lang}",
                    None,
                )
                # raise NotImplementedError
            if image is not None:
                self._code_execution_config["use_docker"] = image
            logs_all += "\n" + logs
            if exitcode != 0:
                return exitcode, logs_all
        return exitcode, logs_all

    @staticmethod
    def _format_json_str(jstr):
        """Remove newlines outside of quotes, and handle JSON escape sequences.

        1. this function removes the newline in the query outside of quotes otherwise json.loads(s) will fail.
            Ex 1:
            "{\n"tool": "python",\n"query": "print('hello')\nprint('world')"\n}" -> "{"tool": "python","query": "print('hello')\nprint('world')"}"
            Ex 2:
            "{\n  \"location\": \"Boston, MA\"\n}" -> "{"location": "Boston, MA"}"

        2. this function also handles JSON escape sequences inside quotes,
            Ex 1:
            '{"args": "a\na\na\ta"}' -> '{"args": "a\\na\\na\\ta"}'
        """
        result = []
        inside_quotes = False
        last_char = " "
        for char in jstr:
            if last_char != "\\" and char == '"':
                inside_quotes = not inside_quotes
            last_char = char
            if not inside_quotes and char == "\n":
                continue
            if inside_quotes and char == "\n":
                char = "\\n"
            if inside_quotes and char == "\t":
                char = "\\t"
            result.append(char)
        return "".join(result)

    def execute_function(self, func_call, verbose: bool = False) -> Tuple[bool, Dict[str, str]]:
        """Execute a function call and return the result.

        Override this function to modify the way to execute function and tool calls.

        Args:
            func_call: a dictionary extracted from openai message at "function_call" or "tool_calls" with keys "name" and "arguments".

        Returns:
            A tuple of (is_exec_success, result_dict).
            is_exec_success (boolean): whether the execution is successful.
            result_dict: a dictionary with keys "name", "role", and "content". Value of "role" is "function".

        "function_call" deprecated as of [OpenAI API v1.1.0](https://github.com/openai/openai-python/releases/tag/v1.1.0)
        See https://platform.openai.com/docs/api-reference/chat/create#chat-create-function_call
        """
        func_name = func_call.get("name", "")
        func = self._function_map.get(func_name, None)

        is_exec_success = False
        if func is not None:
            # Extract arguments from a json-like string and put it into a dict.
            input_string = self._format_json_str(func_call.get("arguments", "{}"))
            try:
                arguments = json.loads(input_string)
            except json.JSONDecodeError as e:
                arguments = None
                content = f"Error: {e}\n You argument should follow json format."

            # Try to execute the function
            if arguments is not None:
                print(
                    colored(f"\n>>>>>>>> EXECUTING FUNCTION {func_name}...", "magenta"),
                    flush=True,
                )
                try:
                    content = func(**arguments)
                    is_exec_success = True
                except Exception as e:
                    content = f"Error: {e}"
        else:
            content = f"Error: Function {func_name} not found."

        if verbose:
            print(
                colored(f"\nInput arguments: {arguments}\nOutput:\n{content}", "magenta"),
                flush=True,
            )

        return is_exec_success, {
            "name": func_name,
            "role": "function",
            "content": str(content),
        }

    async def a_execute_function(self, func_call):
        """Execute an async function call and return the result.

        Override this function to modify the way async functions and tools are executed.

        Args:
            func_call: a dictionary extracted from openai message at key "function_call" or "tool_calls" with keys "name" and "arguments".

        Returns:
            A tuple of (is_exec_success, result_dict).
            is_exec_success (boolean): whether the execution is successful.
            result_dict: a dictionary with keys "name", "role", and "content". Value of "role" is "function".

        "function_call" deprecated as of [OpenAI API v1.1.0](https://github.com/openai/openai-python/releases/tag/v1.1.0)
        See https://platform.openai.com/docs/api-reference/chat/create#chat-create-function_call
        """
        func_name = func_call.get("name", "")
        func = self._function_map.get(func_name, None)

        is_exec_success = False
        if func is not None:
            # Extract arguments from a json-like string and put it into a dict.
            input_string = self._format_json_str(func_call.get("arguments", "{}"))
            try:
                arguments = json.loads(input_string)
            except json.JSONDecodeError as e:
                arguments = None
                content = f"Error: {e}\n You argument should follow json format."

            # Try to execute the function
            if arguments is not None:
                print(
                    colored(f"\n>>>>>>>> EXECUTING ASYNC FUNCTION {func_name}...", "magenta"),
                    flush=True,
                )
                try:
                    if inspect.iscoroutinefunction(func):
                        content = await func(**arguments)
                    else:
                        # Fallback to sync function if the function is not async
                        content = func(**arguments)
                    is_exec_success = True
                except Exception as e:
                    content = f"Error: {e}"
        else:
            content = f"Error: Function {func_name} not found."

        return is_exec_success, {
            "name": func_name,
            "role": "function",
            "content": str(content),
        }

    def generate_init_message(self, **context) -> Union[str, Dict]:
        """Generate the initial message for the agent.

        Override this function to customize the initial message based on user's request.
        If not overridden, "message" needs to be provided in the context.

        Args:
            **context: any context information, and "message" parameter needs to be provided.
                       If message is not given, prompt for it via input()
        """
        if "message" not in context:
            context["message"] = self.get_human_input(">")
        return context["message"]

    async def a_generate_init_message(self, **context) -> Union[str, Dict]:
        """Generate the initial message for the agent.

        Override this function to customize the initial message based on user's request.
        If not overridden, "message" needs to be provided in the context.

        Args:
            **context: any context information, and "message" parameter needs to be provided.
                       If message is not given, prompt for it via input()
        """
        if "message" not in context:
            context["message"] = await self.a_get_human_input(">")
        return context["message"]

    def register_function(self, function_map: Dict[str, Callable]):
        """Register functions to the agent.

        Args:
            function_map: a dictionary mapping function names to functions.
        """
        for name in function_map.keys():
            self._assert_valid_name(name)
        self._function_map.update(function_map)

    def update_function_signature(self, func_sig: Union[str, Dict], is_remove: None):
        """update a function_signature in the LLM configuration for function_call.

        Args:
            func_sig (str or dict): description/name of the function to update/remove to the model. See: https://platform.openai.com/docs/api-reference/chat/create#chat/create-functions
            is_remove: whether removing the function from llm_config with name 'func_sig'

        Deprecated as of [OpenAI API v1.1.0](https://github.com/openai/openai-python/releases/tag/v1.1.0)
        See https://platform.openai.com/docs/api-reference/chat/create#chat-create-function_call
        """

        if not isinstance(self.llm_config, dict):
            error_msg = "To update a function signature, agent must have an llm_config"
            logger.error(error_msg)
            raise AssertionError(error_msg)

        if is_remove:
            if "functions" not in self.llm_config.keys():
                error_msg = "The agent config doesn't have function {name}.".format(name=func_sig)
                logger.error(error_msg)
                raise AssertionError(error_msg)
            else:
                self.llm_config["functions"] = [
                    func for func in self.llm_config["functions"] if func["name"] != func_sig
                ]
        else:
            self._assert_valid_name(func_sig["name"])
            if "functions" in self.llm_config.keys():
                self.llm_config["functions"] = [
                    func for func in self.llm_config["functions"] if func.get("name") != func_sig["name"]
                ] + [func_sig]
            else:
                self.llm_config["functions"] = [func_sig]

        if len(self.llm_config["functions"]) == 0:
            del self.llm_config["functions"]

        self.client = OpenAIWrapper(**self.llm_config)

    def update_tool_signature(self, tool_sig: Union[str, Dict], is_remove: None):
        """update a tool_signature in the LLM configuration for tool_call.

        Args:
            tool_sig (str or dict): description/name of the tool to update/remove to the model. See: https://platform.openai.com/docs/api-reference/chat/create#chat-create-tools
            is_remove: whether removing the tool from llm_config with name 'tool_sig'
        """

        if not self.llm_config:
            error_msg = "To update a tool signature, agent must have an llm_config"
            logger.error(error_msg)
            raise AssertionError(error_msg)

        if is_remove:
            if "tools" not in self.llm_config.keys():
                error_msg = "The agent config doesn't have tool {name}.".format(name=tool_sig)
                logger.error(error_msg)
                raise AssertionError(error_msg)
            else:
                self.llm_config["tools"] = [
                    tool for tool in self.llm_config["tools"] if tool["function"]["name"] != tool_sig
                ]
        else:
            self._assert_valid_name(tool_sig["function"]["name"])
            if "tools" in self.llm_config.keys():
                self.llm_config["tools"] = [
                    tool
                    for tool in self.llm_config["tools"]
                    if tool.get("function", {}).get("name") != tool_sig["function"]["name"]
                ] + [tool_sig]
            else:
                self.llm_config["tools"] = [tool_sig]

        if len(self.llm_config["tools"]) == 0:
            del self.llm_config["tools"]

        self.client = OpenAIWrapper(**self.llm_config)

    def can_execute_function(self, name: Union[List[str], str]) -> bool:
        """Whether the agent can execute the function."""
        names = name if isinstance(name, list) else [name]
        return all([n in self._function_map for n in names])

    @property
    def function_map(self) -> Dict[str, Callable]:
        """Return the function map."""
        return self._function_map

    def _wrap_function(self, func: F) -> F:
        """Wrap the function to dump the return value to json.

        Handles both sync and async functions.

        Args:
            func: the function to be wrapped.

        Returns:
            The wrapped function.
        """

        @load_basemodels_if_needed
        @functools.wraps(func)
        def _wrapped_func(*args, **kwargs):
            retval = func(*args, **kwargs)

            return serialize_to_str(retval)

        @load_basemodels_if_needed
        @functools.wraps(func)
        async def _a_wrapped_func(*args, **kwargs):
            retval = await func(*args, **kwargs)
            return serialize_to_str(retval)

        wrapped_func = _a_wrapped_func if inspect.iscoroutinefunction(func) else _wrapped_func

        # needed for testing
        wrapped_func._origin = func

        return wrapped_func

    def register_for_llm(
        self,
        *,
        name: Optional[str] = None,
        description: Optional[str] = None,
        api_style: Literal["function", "tool"] = "tool",
    ) -> Callable[[F], F]:
        """Decorator factory for registering a function to be used by an agent.

        It's return value is used to decorate a function to be registered to the agent. The function uses type hints to
        specify the arguments and return type. The function name is used as the default name for the function,
        but a custom name can be provided. The function description is used to describe the function in the
        agent's configuration.

        Args:
            name (optional(str)): name of the function. If None, the function name will be used (default: None).
            description (optional(str)): description of the function (default: None). It is mandatory
                for the initial decorator, but the following ones can omit it.
            api_style: (literal): the API style for function call.
                For Azure OpenAI API, use version 2023-12-01-preview or later.
                `"function"` style will be deprecated. For earlier version use
                `"function"` if `"tool"` doesn't work.
                See [Azure OpenAI documentation](https://learn.microsoft.com/en-us/azure/ai-services/openai/how-to/function-calling?tabs=python) for details.

        Returns:
            The decorator for registering a function to be used by an agent.

        Examples:
            ```
            @user_proxy.register_for_execution()
            @agent2.register_for_llm()
            @agent1.register_for_llm(description="This is a very useful function")
            def my_function(a: Annotated[str, "description of a parameter"] = "a", b: int, c=3.14) -> str:
                 return a + str(b * c)
            ```

            For Azure OpenAI versions prior to 2023-12-01-preview, set `api_style`
            to `"function"` if `"tool"` doesn't work:
            ```
            @agent2.register_for_llm(api_style="function")
            def my_function(a: Annotated[str, "description of a parameter"] = "a", b: int, c=3.14) -> str:
                 return a + str(b * c)
            ```

        """

        def _decorator(func: F) -> F:
            """Decorator for registering a function to be used by an agent.

            Args:
                func: the function to be registered.

            Returns:
                The function to be registered, with the _description attribute set to the function description.

            Raises:
                ValueError: if the function description is not provided and not propagated by a previous decorator.
                RuntimeError: if the LLM config is not set up before registering a function.

            """
            # name can be overwritten by the parameter, by default it is the same as function name
            if name:
                func._name = name
            elif not hasattr(func, "_name"):
                func._name = func.__name__

            # description is propagated from the previous decorator, but it is mandatory for the first one
            if description:
                func._description = description
            else:
                if not hasattr(func, "_description"):
                    raise ValueError("Function description is required, none found.")

            # get JSON schema for the function
            f = get_function_schema(func, name=func._name, description=func._description)

            # register the function to the agent if there is LLM config, raise an exception otherwise
            if self.llm_config is None:
                raise RuntimeError("LLM config must be setup before registering a function for LLM.")

            if api_style == "function":
                f = f["function"]
                self.update_function_signature(f, is_remove=False)
            elif api_style == "tool":
                self.update_tool_signature(f, is_remove=False)
            else:
                raise ValueError(f"Unsupported API style: {api_style}")

            return func

        return _decorator

    def register_for_execution(
        self,
        name: Optional[str] = None,
    ) -> Callable[[F], F]:
        """Decorator factory for registering a function to be executed by an agent.

        It's return value is used to decorate a function to be registered to the agent.

        Args:
            name (optional(str)): name of the function. If None, the function name will be used (default: None).

        Returns:
            The decorator for registering a function to be used by an agent.

        Examples:
            ```
            @user_proxy.register_for_execution()
            @agent2.register_for_llm()
            @agent1.register_for_llm(description="This is a very useful function")
            def my_function(a: Annotated[str, "description of a parameter"] = "a", b: int, c=3.14):
                 return a + str(b * c)
            ```

        """

        def _decorator(func: F) -> F:
            """Decorator for registering a function to be used by an agent.

            Args:
                func: the function to be registered.

            Returns:
                The function to be registered, with the _description attribute set to the function description.

            Raises:
                ValueError: if the function description is not provided and not propagated by a previous decorator.

            """
            # name can be overwritten by the parameter, by default it is the same as function name
            if name:
                func._name = name
            elif not hasattr(func, "_name"):
                func._name = func.__name__

            self.register_function({func._name: self._wrap_function(func)})

            return func

        return _decorator

    def register_model_client(self, model_client_cls: ModelClient, **kwargs):
        """Register a model client.

        Args:
            model_client_cls: A custom client class that follows the Client interface
            **kwargs: The kwargs for the custom client class to be initialized with
        """
        self.client.register_model_client(model_client_cls, **kwargs)

    def register_hook(self, hookable_method: Callable, hook: Callable):
        """
        Registers a hook to be called by a hookable method, in order to add a capability to the agent.
        Registered hooks are kept in lists (one per hookable method), and are called in their order of registration.

        Args:
            hookable_method: A hookable method implemented by ConversableAgent.
            hook: A method implemented by a subclass of AgentCapability.
        """
        assert hookable_method in self.hook_lists, f"{hookable_method} is not a hookable method."
        hook_list = self.hook_lists[hookable_method]
        assert hook not in hook_list, f"{hook} is already registered as a hook."
        hook_list.append(hook)

    def process_last_message(self, messages):
        """
        Calls any registered capability hooks to use and potentially modify the text of the last message,
        as long as the last message is not a function call or exit command.
        """

        # If any required condition is not met, return the original message list.
        hook_list = self.hook_lists[self.process_last_message]
        if len(hook_list) == 0:
            return messages  # No hooks registered.
        if messages is None:
            return None  # No message to process.
        if len(messages) == 0:
            return messages  # No message to process.
        last_message = messages[-1]
        if "function_call" in last_message:
            return messages  # Last message is a function call.
        if "context" in last_message:
            return messages  # Last message contains a context key.
        if "content" not in last_message:
            return messages  # Last message has no content.
        user_text = last_message["content"]
        if not isinstance(user_text, str):
            return messages  # Last message content is not a string. TODO: Multimodal agents will use a dict here.
        if user_text == "exit":
            return messages  # Last message is an exit command.

        # Call each hook (in order of registration) to process the user's message.
        processed_user_text = user_text
        for hook in hook_list:
            processed_user_text = hook(processed_user_text)
        if processed_user_text == user_text:
            return messages  # No hooks actually modified the user's message.

        # Replace the last user message with the expanded one.
        messages = messages.copy()
        messages[-1]["content"] = processed_user_text
        return messages

    def print_usage_summary(self, mode: Union[str, List[str]] = ["actual", "total"]) -> None:
        """Print the usage summary."""
        if self.client is None:
            print(f"No cost incurred from agent '{self.name}'.")
        else:
            print(f"Agent '{self.name}':")
            self.client.print_usage_summary(mode)

    def get_actual_usage(self) -> Union[None, Dict[str, int]]:
        """Get the actual usage summary."""
        if self.client is None:
            return None
        else:
            return self.client.actual_usage_summary

    def get_total_usage(self) -> Union[None, Dict[str, int]]:
        """Get the total usage summary."""
        if self.client is None:
            return None
        else:
            return self.client.total_usage_summary


def register_function(
    f: Callable[..., Any],
    *,
    caller: ConversableAgent,
    executor: ConversableAgent,
    name: Optional[str] = None,
    description: str,
) -> None:
    """Register a function to be proposed by an agent and executed for an executor.

    This function can be used instead of function decorators `@ConversationAgent.register_for_llm` and
    `@ConversationAgent.register_for_execution`.

    Args:
        f: the function to be registered.
        caller: the agent calling the function, typically an instance of ConversableAgent.
        executor: the agent executing the function, typically an instance of UserProxy.
        name: name of the function. If None, the function name will be used (default: None).
        description: description of the function. The description is used by LLM to decode whether the function
            is called. Make sure the description is properly describing what the function does or it might not be
            called by LLM when needed.

    """
    f = caller.register_for_llm(name=name, description=description)(f)
    executor.register_for_execution(name=name)(f)<|MERGE_RESOLUTION|>--- conflicted
+++ resolved
@@ -9,12 +9,8 @@
 from typing import Any, Awaitable, Callable, Dict, List, Literal, Optional, Tuple, Type, TypeVar, Union
 import warnings
 
-<<<<<<< HEAD
-from .. import OpenAIWrapper
+from .. import OpenAIWrapper, ModelClient
 from ..telemetry import log_new_agent
-=======
-from .. import OpenAIWrapper, ModelClient
->>>>>>> d999b452
 from ..cache.cache import Cache
 from ..code_utils import (
     DEFAULT_MODEL,
