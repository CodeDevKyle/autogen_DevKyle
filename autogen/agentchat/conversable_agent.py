import asyncio
import copy
import functools
import inspect
import json
import logging
import re
from collections import defaultdict
from typing import Any, Awaitable, Callable, Dict, List, Literal, Optional, Tuple, Type, TypeVar, Union

from .. import OpenAIWrapper
from ..code_utils import DEFAULT_MODEL, UNKNOWN, content_str, execute_code, extract_code, infer_lang
from ..function_utils import get_function_schema, load_basemodels_if_needed, serialize_to_str
from .agent import Agent
from .._pydantic import model_dump

try:
    from termcolor import colored
except ImportError:

    def colored(x, *args, **kwargs):
        return x


__all__ = ("ConversableAgent",)

logger = logging.getLogger(__name__)

F = TypeVar("F", bound=Callable[..., Any])


class ConversableAgent(Agent):
    """(In preview) A class for generic conversable agents which can be configured as assistant or user proxy.

    After receiving each message, the agent will send a reply to the sender unless the msg is a termination msg.
    For example, AssistantAgent and UserProxyAgent are subclasses of this class,
    configured with different default settings.

    To modify auto reply, override `generate_reply` method.
    To disable/enable human response in every turn, set `human_input_mode` to "NEVER" or "ALWAYS".
    To modify the way to get human input, override `get_human_input` method.
    To modify the way to execute code blocks, single code block, or function call, override `execute_code_blocks`,
    `run_code`, and `execute_function` methods respectively.
    To customize the initial message when a conversation starts, override `generate_init_message` method.
    """

    DEFAULT_CONFIG = {
        "model": DEFAULT_MODEL,
    }
    MAX_CONSECUTIVE_AUTO_REPLY = 100  # maximum number of consecutive auto replies (subject to future change)

    llm_config: Union[Dict, Literal[False]]

    def __init__(
        self,
        name: str,
        system_message: Optional[Union[str, List]] = "You are a helpful AI Assistant.",
        is_termination_msg: Optional[Callable[[Dict], bool]] = None,
        max_consecutive_auto_reply: Optional[int] = None,
        human_input_mode: Optional[str] = "TERMINATE",
        function_map: Optional[Dict[str, Callable]] = None,
        code_execution_config: Optional[Union[Dict, Literal[False]]] = None,
        llm_config: Optional[Union[Dict, Literal[False]]] = None,
        default_auto_reply: Optional[Union[str, Dict, None]] = "",
        description: Optional[str] = None,
    ):
        """
        Args:
            name (str): name of the agent.
            system_message (str or list): system message for the ChatCompletion inference.
            is_termination_msg (function): a function that takes a message in the form of a dictionary
                and returns a boolean value indicating if this received message is a termination message.
                The dict can contain the following keys: "content", "role", "name", "function_call".
            max_consecutive_auto_reply (int): the maximum number of consecutive auto replies.
                default to None (no limit provided, class attribute MAX_CONSECUTIVE_AUTO_REPLY will be used as the limit in this case).
                When set to 0, no auto reply will be generated.
            human_input_mode (str): whether to ask for human inputs every time a message is received.
                Possible values are "ALWAYS", "TERMINATE", "NEVER".
                (1) When "ALWAYS", the agent prompts for human input every time a message is received.
                    Under this mode, the conversation stops when the human input is "exit",
                    or when is_termination_msg is True and there is no human input.
                (2) When "TERMINATE", the agent only prompts for human input only when a termination message is received or
                    the number of auto reply reaches the max_consecutive_auto_reply.
                (3) When "NEVER", the agent will never prompt for human input. Under this mode, the conversation stops
                    when the number of auto reply reaches the max_consecutive_auto_reply or when is_termination_msg is True.
            function_map (dict[str, callable]): Mapping function names (passed to openai) to callable functions, also used for tool calls.
            code_execution_config (dict or False): config for the code execution.
                To disable code execution, set to False. Otherwise, set to a dictionary with the following keys:
                - work_dir (Optional, str): The working directory for the code execution.
                    If None, a default working directory will be used.
                    The default working directory is the "extensions" directory under
                    "path_to_autogen".
                - use_docker (Optional, list, str or bool): The docker image to use for code execution.
                    If a list or a str of image name(s) is provided, the code will be executed in a docker container
                    with the first image successfully pulled.
                    If None, False or empty, the code will be executed in the current environment.
                    Default is True when the docker python package is installed.
                    When set to True, a default list will be used.
                    We strongly recommend using docker for code execution.
                - timeout (Optional, int): The maximum execution time in seconds.
                - last_n_messages (Experimental, Optional, int or str): The number of messages to look back for code execution. Default to 1. If set to 'auto', it will scan backwards through all messages arriving since the agent last spoke (typically this is the last time execution was attempted).
            llm_config (dict or False): llm inference configuration.
                Please refer to [OpenAIWrapper.create](/docs/reference/oai/client#create)
                for available options.
                To disable llm-based auto reply, set to False.
            default_auto_reply (str or dict or None): default auto reply when no code execution or llm-based reply is generated.
            description (str): a short description of the agent. This description is used by other agents
                (e.g. the GroupChatManager) to decide when to call upon this agent. (Default: system_message)
        """
        super().__init__(name)
        # a dictionary of conversations, default value is list
        self._oai_messages = defaultdict(list)
        self._oai_system_message = [{"content": system_message, "role": "system"}]
        self.description = description if description is not None else system_message
        self._is_termination_msg = (
            is_termination_msg
            if is_termination_msg is not None
            else (lambda x: content_str(x.get("content")) == "TERMINATE")
        )

        if llm_config is False:
            self.llm_config = False
            self.client = None
        else:
            self.llm_config = self.DEFAULT_CONFIG.copy()
            if isinstance(llm_config, dict):
                self.llm_config.update(llm_config)
            self.client = OpenAIWrapper(**self.llm_config)

        self._code_execution_config: Union[Dict, Literal[False]] = (
            {} if code_execution_config is None else code_execution_config
        )
        self.human_input_mode = human_input_mode
        self._max_consecutive_auto_reply = (
            max_consecutive_auto_reply if max_consecutive_auto_reply is not None else self.MAX_CONSECUTIVE_AUTO_REPLY
        )
        self._consecutive_auto_reply_counter = defaultdict(int)
        self._max_consecutive_auto_reply_dict = defaultdict(self.max_consecutive_auto_reply)
        self._function_map = {} if function_map is None else function_map
        self._default_auto_reply = default_auto_reply
        self._reply_func_list = []
        self.reply_at_receive = defaultdict(bool)
        self.register_reply([Agent, None], ConversableAgent.generate_oai_reply)
        self.register_reply([Agent, None], ConversableAgent.a_generate_oai_reply)
        self.register_reply([Agent, None], ConversableAgent.generate_code_execution_reply)
        self.register_reply([Agent, None], ConversableAgent.generate_tool_calls_reply)
        self.register_reply([Agent, None], ConversableAgent.a_generate_tool_calls_reply)
        self.register_reply([Agent, None], ConversableAgent.generate_function_call_reply)
        self.register_reply([Agent, None], ConversableAgent.a_generate_function_call_reply)
        self.register_reply([Agent, None], ConversableAgent.check_termination_and_human_reply)
        self.register_reply([Agent, None], ConversableAgent.a_check_termination_and_human_reply)

    def register_reply(
        self,
        trigger: Union[Type[Agent], str, Agent, Callable[[Agent], bool], List],
        reply_func: Callable,
        position: int = 0,
        config: Optional[Any] = None,
        reset_config: Optional[Callable] = None,
    ):
        """Register a reply function.

        The reply function will be called when the trigger matches the sender.
        The function registered later will be checked earlier by default.
        To change the order, set the position to a positive integer.

        Args:
            trigger (Agent class, str, Agent instance, callable, or list): the trigger.
                - If a class is provided, the reply function will be called when the sender is an instance of the class.
                - If a string is provided, the reply function will be called when the sender's name matches the string.
                - If an agent instance is provided, the reply function will be called when the sender is the agent instance.
                - If a callable is provided, the reply function will be called when the callable returns True.
                - If a list is provided, the reply function will be called when any of the triggers in the list is activated.
                - If None is provided, the reply function will be called only when the sender is None.
                Note: Be sure to register `None` as a trigger if you would like to trigger an auto-reply function with non-empty messages and `sender=None`.
            reply_func (Callable): the reply function.
                The function takes a recipient agent, a list of messages, a sender agent and a config as input and returns a reply message.
        ```python
        def reply_func(
            recipient: ConversableAgent,
            messages: Optional[List[Dict]] = None,
            sender: Optional[Agent] = None,
            config: Optional[Any] = None,
        ) -> Tuple[bool, Union[str, Dict, None]]:
        ```
            position (int): the position of the reply function in the reply function list.
                The function registered later will be checked earlier by default.
                To change the order, set the position to a positive integer.
            config (Any): the config to be passed to the reply function.
                When an agent is reset, the config will be reset to the original value.
            reset_config (Callable): the function to reset the config.
                The function returns None. Signature: ```def reset_config(config: Any)```
        """
        if not isinstance(trigger, (type, str, Agent, Callable, list)):
            raise ValueError("trigger must be a class, a string, an agent, a callable or a list.")
        self._reply_func_list.insert(
            position,
            {
                "trigger": trigger,
                "reply_func": reply_func,
                "config": copy.copy(config),
                "init_config": config,
                "reset_config": reset_config,
            },
        )

    @property
    def system_message(self) -> Union[str, List]:
        """Return the system message."""
        return self._oai_system_message[0]["content"]

    def update_system_message(self, system_message: Union[str, List]):
        """Update the system message.

        Args:
            system_message (str or List): system message for the ChatCompletion inference.
        """
        self._oai_system_message[0]["content"] = system_message

    def update_max_consecutive_auto_reply(self, value: int, sender: Optional[Agent] = None):
        """Update the maximum number of consecutive auto replies.

        Args:
            value (int): the maximum number of consecutive auto replies.
            sender (Agent): when the sender is provided, only update the max_consecutive_auto_reply for that sender.
        """
        if sender is None:
            self._max_consecutive_auto_reply = value
            for k in self._max_consecutive_auto_reply_dict:
                self._max_consecutive_auto_reply_dict[k] = value
        else:
            self._max_consecutive_auto_reply_dict[sender] = value

    def max_consecutive_auto_reply(self, sender: Optional[Agent] = None) -> int:
        """The maximum number of consecutive auto replies."""
        return self._max_consecutive_auto_reply if sender is None else self._max_consecutive_auto_reply_dict[sender]

    @property
    def chat_messages(self) -> Dict[Agent, List[Dict]]:
        """A dictionary of conversations from agent to list of messages."""
        return self._oai_messages

    def last_message(self, agent: Optional[Agent] = None) -> Optional[Dict]:
        """The last message exchanged with the agent.

        Args:
            agent (Agent): The agent in the conversation.
                If None and more than one agent's conversations are found, an error will be raised.
                If None and only one conversation is found, the last message of the only conversation will be returned.

        Returns:
            The last message exchanged with the agent.
        """
        if agent is None:
            n_conversations = len(self._oai_messages)
            if n_conversations == 0:
                return None
            if n_conversations == 1:
                for conversation in self._oai_messages.values():
                    return conversation[-1]
            raise ValueError("More than one conversation is found. Please specify the sender to get the last message.")
        if agent not in self._oai_messages.keys():
            raise KeyError(
                f"The agent '{agent.name}' is not present in any conversation. No history available for this agent."
            )
        return self._oai_messages[agent][-1]

    @property
    def use_docker(self) -> Union[bool, str, None]:
        """Bool value of whether to use docker to execute the code,
        or str value of the docker image name to use, or None when code execution is disabled.
        """
        return None if self._code_execution_config is False else self._code_execution_config.get("use_docker")

    @staticmethod
    def _message_to_dict(message: Union[Dict, str]) -> Dict:
        """Convert a message to a dictionary.
        The message can be a string or a dictionary. The string will be put in the "content" field of the new dictionary.
        """
        if isinstance(message, str):
            return {"content": message}
        elif isinstance(message, dict):
            return message
        else:
            return dict(message)

    def _append_oai_message(self, message: Union[Dict, str], role, conversation_id: Agent) -> bool:
        """Append a message to the ChatCompletion conversation.

        If the message received is a string, it will be put in the "content" field of the new dictionary.
        If the message received is a dictionary but does not have any of the three fields "content", "function_call", or "tool_calls",
            this message is not a valid ChatCompletion message.
        If only "function_call" or "tool_calls" is provided, "content" will be set to None if not provided, and the role of the message will be forced "assistant".

        Args:
            message (dict or str): message to be appended to the ChatCompletion conversation.
            role (str): role of the message, can be "assistant" or "function".
            conversation_id (Agent): id of the conversation, should be the recipient or sender.

        Returns:
            bool: whether the message is appended to the ChatCompletion conversation.
        """
        message = self._message_to_dict(message)
        # create oai message to be appended to the oai conversation that can be passed to oai directly.
        oai_message = {
            k: message[k]
<<<<<<< HEAD
            for k in ("content", "function_call", "tool_calls", "tool_call_id", "name", "context")
=======
            for k in ("content", "function_call", "tool_calls", "tool_responses", "tool_call_id", "name", "context")
>>>>>>> 05a2f9c6
            if k in message and message[k] is not None
        }
        if "content" not in oai_message:
            if "function_call" in oai_message or "tool_calls" in oai_message:
                oai_message["content"] = None  # if only function_call is provided, content will be set to None.
            else:
                return False

        for tool_call in oai_message.get("tool_calls", []):
            function = tool_call.get("function", {})
            if function.get("name", False):
                function["name"] = self._normalize_name(function["name"])

        if message.get("role") in ["function", "tool"]:
            oai_message["role"] = message.get("role")
        else:
            oai_message["role"] = role

        if oai_message.get("function_call", False) or oai_message.get("tool_calls", False):
            oai_message["role"] = "assistant"  # only messages with role 'assistant' can have a function call.
        self._oai_messages[conversation_id].append(oai_message)
        return True

    def _normalize_name(self, name):
        return re.sub(r"[^a-zA-Z0-9_-]", "_", name)[:64]

    def send(
        self,
        message: Union[List[Union[Dict, str]], Dict, str],
        recipient: Agent,
        request_reply: Optional[bool] = None,
        silent: Optional[bool] = False,
    ):
        """Send a message to another agent.

        Args:
            message (dict or str): message to be sent.
                The message could contain the following fields:
                - content (str or List): Required, the content of the message. (Can be None)
                - function_call (str): the name of the function to be called.
                - name (str): the name of the function to be called.
                - role (str): the role of the message, any role that is not "function"
                    will be modified to "assistant".
                - context (dict): the context of the message, which will be passed to
                    [OpenAIWrapper.create](../oai/client#create).
                    For example, one agent can send a message A as:
        ```python
        {
            "content": lambda context: context["use_tool_msg"],
            "context": {
                "use_tool_msg": "Use tool X if they are relevant."
            }
        }
        ```
                    Next time, one agent can send a message B with a different "use_tool_msg".
                    Then the content of message A will be refreshed to the new "use_tool_msg".
                    So effectively, this provides a way for an agent to send a "link" and modify
                    the content of the "link" later.
            recipient (Agent): the recipient of the message.
            request_reply (bool or None): whether to request a reply from the recipient.
            silent (bool or None): (Experimental) whether to print the message sent.

        Raises:
            ValueError: if the message can't be converted into a valid ChatCompletion message.
        """
        # When the agent composes and sends the message, the role of the message is "assistant"
        # unless it's "function".
        message = [message] if not isinstance(message, list) else message
        valid = all([self._append_oai_message(each_message, "assistant", recipient) for each_message in message])
        if valid:
            recipient.receive(message, self, request_reply, silent)
        else:
            raise ValueError(
                "Message can't be converted into a valid ChatCompletion message. Either content or function_call must be provided."
            )

    async def a_send(
        self,
        message: Union[List[Union[Dict, str]], Dict, str],
        recipient: Agent,
        request_reply: Optional[bool] = None,
        silent: Optional[bool] = False,
    ):
        """(async) Send a message to another agent.

        Args:
            message (dict or str): message to be sent.
                The message could contain the following fields:
                - content (str or List): Required, the content of the message. (Can be None)
                - function_call (str): the name of the function to be called.
                - name (str): the name of the function to be called.
                - role (str): the role of the message, any role that is not "function"
                    will be modified to "assistant".
                - context (dict): the context of the message, which will be passed to
                    [OpenAIWrapper.create](../oai/client#create).
                    For example, one agent can send a message A as:
        ```python
        {
            "content": lambda context: context["use_tool_msg"],
            "context": {
                "use_tool_msg": "Use tool X if they are relevant."
            }
        }
        ```
                    Next time, one agent can send a message B with a different "use_tool_msg".
                    Then the content of message A will be refreshed to the new "use_tool_msg".
                    So effectively, this provides a way for an agent to send a "link" and modify
                    the content of the "link" later.
            recipient (Agent): the recipient of the message.
            request_reply (bool or None): whether to request a reply from the recipient.
            silent (bool or None): (Experimental) whether to print the message sent.

        Raises:
            ValueError: if the message can't be converted into a valid ChatCompletion message.
        """
        # When the agent composes and sends the message, the role of the message is "assistant"
        # unless it's "function".
        message = [message] if not isinstance(message, list) else message
        valid = all([self._append_oai_message(each_message, "user", recipient) for each_message in message])
        if valid:
            await recipient.a_receive(message, self, request_reply, silent)
        else:
            raise ValueError(
                "Message can't be converted into a valid ChatCompletion message. Either content or function_call must be provided."
            )

    def _print_received_message(self, message: Union[Dict, str], sender: Agent):
        # print the message received
        print(colored(sender.name, "yellow"), "(to", f"{self.name}):\n", flush=True)
        message = self._message_to_dict(message)

<<<<<<< HEAD
        if message.get("role") in ["function", "tool"]:
            func_print = f"***** Response from calling function \"{message['name']}\" *****"
=======
        if message.get("tool_responses"):  # Handle tool multi-call responses
            for tool_response in message["tool_responses"]:
                self._print_received_message(tool_response, sender)
            if message.get("role") == "tool":
                return  # If role is tool, then content is just a concatenation of all tool_responses

        if message.get("role") in ["function", "tool"]:
            func_print = f"***** Response from calling {message['role']} \"{message['name']}\" *****"
>>>>>>> 05a2f9c6
            print(colored(func_print, "green"), flush=True)
            print(message["content"], flush=True)
            print(colored("*" * len(func_print), "green"), flush=True)
        else:
            content = message.get("content")
            if content is not None:
                if "context" in message:
                    content = OpenAIWrapper.instantiate(
                        content,
                        message["context"],
                        self.llm_config and self.llm_config.get("allow_format_str_template", False),
                    )
                print(content_str(content), flush=True)
            if "function_call" in message and message["function_call"]:
                function_call = dict(message["function_call"])
                func_print = (
                    f"***** Suggested function Call: {function_call.get('name', '(No function name found)')} *****"
                )
                print(colored(func_print, "green"), flush=True)
                print(
                    "Arguments: \n",
                    function_call.get("arguments", "(No arguments found)"),
                    flush=True,
                    sep="",
                )
                print(colored("*" * len(func_print), "green"), flush=True)
            if "tool_calls" in message and message["tool_calls"]:
                for tool_call in message["tool_calls"]:
                    id = tool_call.get("id", "(No id found)")
                    function_call = dict(tool_call.get("function", {}))
                    func_print = f"***** Suggested tool Call ({id}): {function_call.get('name', '(No function name found)')} *****"
                    print(colored(func_print, "green"), flush=True)
                    print(
                        "Arguments: \n",
                        function_call.get("arguments", "(No arguments found)"),
                        flush=True,
                        sep="",
                    )
                    print(colored("*" * len(func_print), "green"), flush=True)

        print("\n", "-" * 80, flush=True, sep="")

<<<<<<< HEAD
    def _process_received_message(self, message: Union[List[Union[Dict, str]], Dict, str], sender: Agent, silent: bool):
=======
    def _process_received_message(self, message: Union[Dict, str], sender: Agent, silent: bool):
>>>>>>> 05a2f9c6
        # When the agent receives a message, the role of the message is "user". (If 'role' exists and is 'function', it will remain unchanged.)
        message = [message] if not isinstance(message, list) else message
        valid = all([self._append_oai_message(each_message, "user", sender) for each_message in message])
        if not valid:
            raise ValueError(
                "Received message can't be converted into a valid ChatCompletion message. Either content or function_call must be provided."
            )
        if not silent:
            for each_message in message:
                self._print_received_message(each_message, sender)

    def receive(
        self,
        message: Union[List[Union[Dict, str]], Dict, str],
        sender: Agent,
        request_reply: Optional[bool] = None,
        silent: Optional[bool] = False,
    ):
        """Receive a message from another agent.

        Once a message is received, this function sends a reply to the sender or stop.
        The reply can be generated automatically or entered manually by a human.

        Args:
            message (dict or str): message from the sender. If the type is dict, it may contain the following reserved fields (either content or function_call need to be provided).
                1. "content": content of the message, can be None.
                2. "function_call": a dictionary containing the function name and arguments. (deprecated in favor of "tool_calls")
                3. "tool_calls": a list of dictionaries containing the function name and arguments.
                4. "role": role of the message, can be "assistant", "user", "function", "tool".
                    This field is only needed to distinguish between "function" or "assistant"/"user".
                5. "name": In most cases, this field is not needed. When the role is "function", this field is needed to indicate the function name.
                6. "context" (dict): the context of the message, which will be passed to
                    [OpenAIWrapper.create](../oai/client#create).
            sender: sender of an Agent instance.
            request_reply (bool or None): whether a reply is requested from the sender.
                If None, the value is determined by `self.reply_at_receive[sender]`.
            silent (bool or None): (Experimental) whether to print the message received.

        Raises:
            ValueError: if the message can't be converted into a valid ChatCompletion message.
        """
        self._process_received_message(message, sender, silent)
        if request_reply is False or request_reply is None and self.reply_at_receive[sender] is False:
            return
        reply = self.generate_reply(messages=self.chat_messages[sender], sender=sender)
        if reply is not None:
            self.send(reply, sender, silent=silent)

    async def a_receive(
        self,
        message: Union[List[Union[Dict, str]], Dict, str],
        sender: Agent,
        request_reply: Optional[bool] = None,
        silent: Optional[bool] = False,
    ):
        """(async) Receive a message from another agent.

        Once a message is received, this function sends a reply to the sender or stop.
        The reply can be generated automatically or entered manually by a human.

        Args:
            message (dict or str): message from the sender. If the type is dict, it may contain the following reserved fields (either content or function_call need to be provided).
                1. "content": content of the message, can be None.
                2. "function_call": a dictionary containing the function name and arguments. (deprecated in favor of "tool_calls")
                3. "tool_calls": a list of dictionaries containing the function name and arguments.
                4. "role": role of the message, can be "assistant", "user", "function".
                    This field is only needed to distinguish between "function" or "assistant"/"user".
                5. "name": In most cases, this field is not needed. When the role is "function", this field is needed to indicate the function name.
                6. "context" (dict): the context of the message, which will be passed to
                    [OpenAIWrapper.create](../oai/client#create).
            sender: sender of an Agent instance.
            request_reply (bool or None): whether a reply is requested from the sender.
                If None, the value is determined by `self.reply_at_receive[sender]`.
            silent (bool or None): (Experimental) whether to print the message received.

        Raises:
            ValueError: if the message can't be converted into a valid ChatCompletion message.
        """
        self._process_received_message(message, sender, silent)
        if request_reply is False or request_reply is None and self.reply_at_receive[sender] is False:
            return
        reply = await self.a_generate_reply(sender=sender)
        if reply is not None:
            await self.a_send(reply, sender, silent=silent)

    def _prepare_chat(self, recipient, clear_history):
        self.reset_consecutive_auto_reply_counter(recipient)
        recipient.reset_consecutive_auto_reply_counter(self)
        self.reply_at_receive[recipient] = recipient.reply_at_receive[self] = True
        if clear_history:
            self.clear_history(recipient)
            recipient.clear_history(self)

    def initiate_chat(
        self,
        recipient: "ConversableAgent",
        clear_history: Optional[bool] = True,
        silent: Optional[bool] = False,
        **context,
    ):
        """Initiate a chat with the recipient agent.

        Reset the consecutive auto reply counter.
        If `clear_history` is True, the chat history with the recipient agent will be cleared.
        `generate_init_message` is called to generate the initial message for the agent.

        Args:
            recipient: the recipient agent.
            clear_history (bool): whether to clear the chat history with the agent.
            silent (bool or None): (Experimental) whether to print the messages for this conversation.
            **context: any context information.
                "message" needs to be provided if the `generate_init_message` method is not overridden.
        """
        self._prepare_chat(recipient, clear_history)
        self.send(self.generate_init_message(**context), recipient, silent=silent)

    async def a_initiate_chat(
        self,
        recipient: "ConversableAgent",
        clear_history: Optional[bool] = True,
        silent: Optional[bool] = False,
        **context,
    ):
        """(async) Initiate a chat with the recipient agent.

        Reset the consecutive auto reply counter.
        If `clear_history` is True, the chat history with the recipient agent will be cleared.
        `generate_init_message` is called to generate the initial message for the agent.

        Args:
            recipient: the recipient agent.
            clear_history (bool): whether to clear the chat history with the agent.
            silent (bool or None): (Experimental) whether to print the messages for this conversation.
            **context: any context information.
                "message" needs to be provided if the `generate_init_message` method is not overridden.
        """
        self._prepare_chat(recipient, clear_history)
        await self.a_send(self.generate_init_message(**context), recipient, silent=silent)

    def reset(self):
        """Reset the agent."""
        self.clear_history()
        self.reset_consecutive_auto_reply_counter()
        self.stop_reply_at_receive()
        for reply_func_tuple in self._reply_func_list:
            if reply_func_tuple["reset_config"] is not None:
                reply_func_tuple["reset_config"](reply_func_tuple["config"])
            else:
                reply_func_tuple["config"] = copy.copy(reply_func_tuple["init_config"])

    def stop_reply_at_receive(self, sender: Optional[Agent] = None):
        """Reset the reply_at_receive of the sender."""
        if sender is None:
            self.reply_at_receive.clear()
        else:
            self.reply_at_receive[sender] = False

    def reset_consecutive_auto_reply_counter(self, sender: Optional[Agent] = None):
        """Reset the consecutive_auto_reply_counter of the sender."""
        if sender is None:
            self._consecutive_auto_reply_counter.clear()
        else:
            self._consecutive_auto_reply_counter[sender] = 0

    def clear_history(self, agent: Optional[Agent] = None):
        """Clear the chat history of the agent.

        Args:
            agent: the agent with whom the chat history to clear. If None, clear the chat history with all agents.
        """
        if agent is None:
            self._oai_messages.clear()
        else:
            self._oai_messages[agent].clear()

    def generate_oai_reply(
        self,
        messages: Optional[List[Dict]] = None,
        sender: Optional[Agent] = None,
        config: Optional[OpenAIWrapper] = None,
    ) -> Tuple[bool, Union[str, Dict, None]]:
        """Generate a reply using autogen.oai."""
        client = self.client if config is None else config
        if client is None:
            return False, None
        if messages is None:
            messages = self._oai_messages[sender]

        # unroll tool_responses
        all_messages = []
        for message in messages:
            tool_responses = message.get("tool_responses", [])
            if tool_responses:
                all_messages += tool_responses
                # tool role on the parent message means the content is just concatentation of all of the tool_responses
                if message.get("role") != "tool":
                    all_messages.append({key: message[key] for key in message if key != "tool_responses"})
            else:
                all_messages.append(message)

        # TODO: #1143 handle token limit exceeded error
        response = client.create(
            context=messages[-1].pop("context", None), messages=self._oai_system_message + all_messages
        )

        extracted_response = client.extract_text_or_completion_object(response)[0]
        if not isinstance(extracted_response, str):
            extracted_response = model_dump(extracted_response)
        if not isinstance(extracted_response, dict):
            extracted_response = {"content": extracted_response}
        return True, extracted_response

    async def a_generate_oai_reply(
        self,
        messages: Optional[List[Dict]] = None,
        sender: Optional[Agent] = None,
        config: Optional[Any] = None,
    ) -> Tuple[bool, Union[str, Dict, None]]:
        """Generate a reply using autogen.oai asynchronously."""
        return await asyncio.get_event_loop().run_in_executor(
            None, functools.partial(self.generate_oai_reply, messages=messages, sender=sender, config=config)
        )

    def generate_code_execution_reply(
        self,
        messages: Optional[List[Dict]] = None,
        sender: Optional[Agent] = None,
        config: Optional[Union[Dict, Literal[False]]] = None,
    ):
        """Generate a reply using code execution."""
        code_execution_config = config if config is not None else self._code_execution_config
        if code_execution_config is False:
            return False, None
        if messages is None:
            messages = self._oai_messages[sender]
        last_n_messages = code_execution_config.pop("last_n_messages", 1)

        messages_to_scan = last_n_messages
        if last_n_messages == "auto":
            # Find when the agent last spoke
            messages_to_scan = 0
            for i in range(len(messages)):
                message = messages[-(i + 1)]
                if "role" not in message:
                    break
                elif message["role"] != "user":
                    break
                else:
                    messages_to_scan += 1

        # iterate through the last n messages reversely
        # if code blocks are found, execute the code blocks and return the output
        # if no code blocks are found, continue
        for i in range(min(len(messages), messages_to_scan)):
            message = messages[-(i + 1)]
            if not message["content"]:
                continue
            code_blocks = extract_code(message["content"])
            if len(code_blocks) == 1 and code_blocks[0][0] == UNKNOWN:
                continue

            # found code blocks, execute code and push "last_n_messages" back
            exitcode, logs = self.execute_code_blocks(code_blocks)
            code_execution_config["last_n_messages"] = last_n_messages
            exitcode2str = "execution succeeded" if exitcode == 0 else "execution failed"
            return True, f"exitcode: {exitcode} ({exitcode2str})\nCode output: {logs}"

        # no code blocks are found, push last_n_messages back and return.
        code_execution_config["last_n_messages"] = last_n_messages

        return False, None

    def generate_function_call_reply(
        self,
        messages: Optional[List[Dict]] = None,
        sender: Optional[Agent] = None,
        config: Optional[Any] = None,
    ) -> Tuple[bool, Union[Dict, None]]:
        """
        Generate a reply using function call.

        "function_call" replaced by "tool_calls" as of [OpenAI API v1.1.0](https://github.com/openai/openai-python/releases/tag/v1.1.0)
        See https://platform.openai.com/docs/api-reference/chat/create#chat-create-functions
        """
        if config is None:
            config = self
        if messages is None:
            messages = self._oai_messages[sender]
        message = messages[-1]
        if "function_call" in message and message["function_call"]:
            func_call = message["function_call"]
            func = self._function_map.get(func_call.get("name", None), None)
            if asyncio.coroutines.iscoroutinefunction(func):
                return False, None

            _, func_return = self.execute_function(message["function_call"])
            return True, func_return
        return False, None

    async def a_generate_function_call_reply(
        self,
        messages: Optional[List[Dict]] = None,
        sender: Optional[Agent] = None,
        config: Optional[Any] = None,
    ) -> Tuple[bool, Union[Dict, None]]:
        """
        Generate a reply using async function call.

        "function_call" replaced by "tool_calls" as of [OpenAI API v1.1.0](https://github.com/openai/openai-python/releases/tag/v1.1.0)
        See https://platform.openai.com/docs/api-reference/chat/create#chat-create-functions
        """
        if config is None:
            config = self
        if messages is None:
            messages = self._oai_messages[sender]
        message = messages[-1]
        if "function_call" in message:
            func_call = message["function_call"]
            func_name = func_call.get("name", None)
            func = self._function_map.get(func_name, None)
            if asyncio.coroutines.iscoroutinefunction(func):
                _, func_return = await self.a_execute_function(func_call)
                return True, func_return

        return False, None

<<<<<<< HEAD
=======
    def _str_for_tool_response(self, tool_call):
        func_name = tool_call.get("name", "")
        func_id = tool_call.get("tool_call_id", "")
        response = tool_call.get("content", "")
        return f"Tool call: {func_name}\nId: {func_id}\n{response}"

>>>>>>> 05a2f9c6
    def generate_tool_calls_reply(
        self,
        messages: Optional[List[Dict]] = None,
        sender: Optional[Agent] = None,
        config: Optional[Any] = None,
    ) -> Tuple[bool, Union[Dict, None]]:
        """Generate a reply using tool call."""
        if config is None:
            config = self
        if messages is None:
            messages = self._oai_messages[sender]
        message = messages[-1]
        if "tool_calls" in message and message["tool_calls"]:
            tool_calls = message["tool_calls"]
            tool_returns = []
            for tool_call in tool_calls:
                id = tool_call["id"]
                function_call = tool_call.get("function", {})
                func = self._function_map.get(function_call.get("name", None), None)
                if asyncio.coroutines.iscoroutinefunction(func):
                    continue
                _, func_return = self.execute_function(function_call)
                tool_returns.append(
                    {
                        "tool_call_id": id,
                        "role": "tool",
                        "name": func_return.get("name", ""),
                        "content": func_return.get("content", ""),
                    }
                )
<<<<<<< HEAD
            return True, tool_returns
=======
            return True, {
                "role": "tool",
                "tool_responses": tool_returns,
                "content": "\n\n".join([self._str_for_tool_response(tool_return) for tool_return in tool_returns]),
            }
>>>>>>> 05a2f9c6
        return False, None

    async def _a_execute_tool_call(self, tool_call):
        id = tool_call["id"]
        function_call = tool_call.get("function", {})
        _, func_return = await self.a_execute_function(function_call)
        return {
            "tool_call_id": id,
            "role": "tool",
            "name": func_return.get("name", ""),
            "content": func_return.get("content", ""),
        }

    async def a_generate_tool_calls_reply(
        self,
        messages: Optional[List[Dict]] = None,
        sender: Optional[Agent] = None,
        config: Optional[Any] = None,
    ) -> Tuple[bool, Union[Dict, None]]:
        """Generate a reply using async function call."""
        if config is None:
            config = self
        if messages is None:
            messages = self._oai_messages[sender]
        message = messages[-1]
        async_tool_calls = []
        for tool_call in message.get("tool_calls", []):
            func = self._function_map.get(tool_call.get("function", {}).get("name", None), None)
            if func and asyncio.coroutines.iscoroutinefunction(func):
                async_tool_calls.append(self._a_execute_tool_call(tool_call))
        if len(async_tool_calls) > 0:
<<<<<<< HEAD
            return True, await asyncio.gather(*async_tool_calls)
=======
            tool_returns = await asyncio.gather(*async_tool_calls)
            return True, {
                "role": "tool",
                "tool_responses": tool_returns,
                "content": "\n\n".join(
                    [self._str_for_tool_response(tool_return["content"]) for tool_return in tool_returns]
                ),
            }
>>>>>>> 05a2f9c6

        return False, None

    def check_termination_and_human_reply(
        self,
        messages: Optional[List[Dict]] = None,
        sender: Optional[Agent] = None,
        config: Optional[Any] = None,
    ) -> Tuple[bool, Union[str, None]]:
        """Check if the conversation should be terminated, and if human reply is provided.

        This method checks for conditions that require the conversation to be terminated, such as reaching
        a maximum number of consecutive auto-replies or encountering a termination message. Additionally,
        it prompts for and processes human input based on the configured human input mode, which can be
        'ALWAYS', 'NEVER', or 'TERMINATE'. The method also manages the consecutive auto-reply counter
        for the conversation and prints relevant messages based on the human input received.

        Args:
            - messages (Optional[List[Dict]]): A list of message dictionaries, representing the conversation history.
            - sender (Optional[Agent]): The agent object representing the sender of the message.
            - config (Optional[Any]): Configuration object, defaults to the current instance if not provided.

        Returns:
            - Tuple[bool, Union[str, Dict, None]]: A tuple containing a boolean indicating if the conversation
            should be terminated, and a human reply which can be a string, a dictionary, or None.
        """
        # Function implementation...

        if config is None:
            config = self
        if messages is None:
            messages = self._oai_messages[sender]
        message = messages[-1]
        reply = ""
        no_human_input_msg = ""
        if self.human_input_mode == "ALWAYS":
            reply = self.get_human_input(
                f"Provide feedback to {sender.name}. Press enter to skip and use auto-reply, or type 'exit' to end the conversation: "
            )
            no_human_input_msg = "NO HUMAN INPUT RECEIVED." if not reply else ""
            # if the human input is empty, and the message is a termination message, then we will terminate the conversation
            reply = reply if reply or not self._is_termination_msg(message) else "exit"
        else:
            if self._consecutive_auto_reply_counter[sender] >= self._max_consecutive_auto_reply_dict[sender]:
                if self.human_input_mode == "NEVER":
                    reply = "exit"
                else:
                    # self.human_input_mode == "TERMINATE":
                    terminate = self._is_termination_msg(message)
                    reply = self.get_human_input(
                        f"Please give feedback to {sender.name}. Press enter or type 'exit' to stop the conversation: "
                        if terminate
                        else f"Please give feedback to {sender.name}. Press enter to skip and use auto-reply, or type 'exit' to stop the conversation: "
                    )
                    no_human_input_msg = "NO HUMAN INPUT RECEIVED." if not reply else ""
                    # if the human input is empty, and the message is a termination message, then we will terminate the conversation
                    reply = reply if reply or not terminate else "exit"
            elif self._is_termination_msg(message):
                if self.human_input_mode == "NEVER":
                    reply = "exit"
                else:
                    # self.human_input_mode == "TERMINATE":
                    reply = self.get_human_input(
                        f"Please give feedback to {sender.name}. Press enter or type 'exit' to stop the conversation: "
                    )
                    no_human_input_msg = "NO HUMAN INPUT RECEIVED." if not reply else ""
                    # if the human input is empty, and the message is a termination message, then we will terminate the conversation
                    reply = reply or "exit"

        # print the no_human_input_msg
        if no_human_input_msg:
            print(colored(f"\n>>>>>>>> {no_human_input_msg}", "red"), flush=True)

        # stop the conversation
        if reply == "exit":
            # reset the consecutive_auto_reply_counter
            self._consecutive_auto_reply_counter[sender] = 0
            return True, None

        # send the human reply
        if reply or self._max_consecutive_auto_reply_dict[sender] == 0:
            # reset the consecutive_auto_reply_counter
            self._consecutive_auto_reply_counter[sender] = 0
            # User provided a custom response, return function and tool failures indicating user interruption
            tool_returns = []
            if message.get("function_call", False):
                tool_returns.append(
                    {
                        "role": "function",
                        "name": message["function_call"].get("name", ""),
                        "content": "USER INTERRUPTED",
                    }
                )

            if message.get("tool_calls", False):
                tool_returns.extend(
                    [
                        {"role": "tool", "tool_call_id": tool_call.get("id", ""), "content": "USER INTERRUPTED"}
                        for tool_call in message["tool_calls"]
                    ]
                )

<<<<<<< HEAD
            return True, tool_returns + [{"role": "user", "content": reply}]
=======
            response = {"role": "user", "content": reply, "tool_responses": tool_returns}

            return True, response
>>>>>>> 05a2f9c6

        # increment the consecutive_auto_reply_counter
        self._consecutive_auto_reply_counter[sender] += 1
        if self.human_input_mode != "NEVER":
            print(colored("\n>>>>>>>> USING AUTO REPLY...", "red"), flush=True)

        return False, None

    async def a_check_termination_and_human_reply(
        self,
        messages: Optional[List[Dict]] = None,
        sender: Optional[Agent] = None,
        config: Optional[Any] = None,
    ) -> Tuple[bool, Union[str, None]]:
        """(async) Check if the conversation should be terminated, and if human reply is provided.

        This method checks for conditions that require the conversation to be terminated, such as reaching
        a maximum number of consecutive auto-replies or encountering a termination message. Additionally,
        it prompts for and processes human input based on the configured human input mode, which can be
        'ALWAYS', 'NEVER', or 'TERMINATE'. The method also manages the consecutive auto-reply counter
        for the conversation and prints relevant messages based on the human input received.

        Args:
            - messages (Optional[List[Dict]]): A list of message dictionaries, representing the conversation history.
            - sender (Optional[Agent]): The agent object representing the sender of the message.
            - config (Optional[Any]): Configuration object, defaults to the current instance if not provided.

        Returns:
            - Tuple[bool, Union[str, Dict, None]]: A tuple containing a boolean indicating if the conversation
            should be terminated, and a human reply which can be a string, a dictionary, or None.
        """
        if config is None:
            config = self
        if messages is None:
            messages = self._oai_messages[sender]
        message = messages[-1]
        reply = ""
        no_human_input_msg = ""
        if self.human_input_mode == "ALWAYS":
            reply = await self.a_get_human_input(
                f"Provide feedback to {sender.name}. Press enter to skip and use auto-reply, or type 'exit' to end the conversation: "
            )
            no_human_input_msg = "NO HUMAN INPUT RECEIVED." if not reply else ""
            # if the human input is empty, and the message is a termination message, then we will terminate the conversation
            reply = reply if reply or not self._is_termination_msg(message) else "exit"
        else:
            if self._consecutive_auto_reply_counter[sender] >= self._max_consecutive_auto_reply_dict[sender]:
                if self.human_input_mode == "NEVER":
                    reply = "exit"
                else:
                    # self.human_input_mode == "TERMINATE":
                    terminate = self._is_termination_msg(message)
                    reply = await self.a_get_human_input(
                        f"Please give feedback to {sender.name}. Press enter or type 'exit' to stop the conversation: "
                        if terminate
                        else f"Please give feedback to {sender.name}. Press enter to skip and use auto-reply, or type 'exit' to stop the conversation: "
                    )
                    no_human_input_msg = "NO HUMAN INPUT RECEIVED." if not reply else ""
                    # if the human input is empty, and the message is a termination message, then we will terminate the conversation
                    reply = reply if reply or not terminate else "exit"
            elif self._is_termination_msg(message):
                if self.human_input_mode == "NEVER":
                    reply = "exit"
                else:
                    # self.human_input_mode == "TERMINATE":
                    reply = await self.a_get_human_input(
                        f"Please give feedback to {sender.name}. Press enter or type 'exit' to stop the conversation: "
                    )
                    no_human_input_msg = "NO HUMAN INPUT RECEIVED." if not reply else ""
                    # if the human input is empty, and the message is a termination message, then we will terminate the conversation
                    reply = reply or "exit"

        # print the no_human_input_msg
        if no_human_input_msg:
            print(colored(f"\n>>>>>>>> {no_human_input_msg}", "red"), flush=True)

        # stop the conversation
        if reply == "exit":
            # reset the consecutive_auto_reply_counter
            self._consecutive_auto_reply_counter[sender] = 0
            return True, None

        # send the human reply
        if reply or self._max_consecutive_auto_reply_dict[sender] == 0:
            # User provided a custom response, return function and tool results indicating user interruption
            # reset the consecutive_auto_reply_counter
            self._consecutive_auto_reply_counter[sender] = 0
            tool_returns = []
            if message.get("function_call", False):
                tool_returns.append(
                    {
                        "role": "function",
                        "name": message["function_call"].get("name", ""),
                        "content": "USER INTERRUPTED",
                    }
                )

            if message.get("tool_calls", False):
                tool_returns.extend(
                    [
                        {"role": "tool", "tool_call_id": tool_call.get("id", ""), "content": "USER INTERRUPTED"}
                        for tool_call in message["tool_calls"]
                    ]
                )

<<<<<<< HEAD
            return True, tool_returns + [{"role": "user", "content": reply}]
=======
            response = {"role": "user", "content": reply, "tool_responses": tool_returns}
            return True, response
>>>>>>> 05a2f9c6

        # increment the consecutive_auto_reply_counter
        self._consecutive_auto_reply_counter[sender] += 1
        if self.human_input_mode != "NEVER":
            print(colored("\n>>>>>>>> USING AUTO REPLY...", "red"), flush=True)

        return False, None

    def generate_reply(
        self,
        messages: Optional[List[Dict]] = None,
        sender: Optional[Agent] = None,
        exclude: Optional[List[Callable]] = None,
    ) -> Union[str, Dict, None]:
        """Reply based on the conversation history and the sender.

        Either messages or sender must be provided.
        Register a reply_func with `None` as one trigger for it to be activated when `messages` is non-empty and `sender` is `None`.
        Use registered auto reply functions to generate replies.
        By default, the following functions are checked in order:
        1. check_termination_and_human_reply
        2. generate_function_call_reply (deprecated in favor of tool_calls)
        3. generate_tool_calls_reply
        4. generate_code_execution_reply
        5. generate_oai_reply
        Every function returns a tuple (final, reply).
        When a function returns final=False, the next function will be checked.
        So by default, termination and human reply will be checked first.
        If not terminating and human reply is skipped, execute function or code and return the result.
        AI replies are generated only when no code execution is performed.

        Args:
            messages: a list of messages in the conversation history.
            default_reply (str or dict): default reply.
            sender: sender of an Agent instance.
            exclude: a list of functions to exclude.

        Returns:
            str or dict or None: reply. None if no reply is generated.
        """
        if all((messages is None, sender is None)):
            error_msg = f"Either {messages=} or {sender=} must be provided."
            logger.error(error_msg)
            raise AssertionError(error_msg)

        if messages is None:
            messages = self._oai_messages[sender]

        for reply_func_tuple in self._reply_func_list:
            reply_func = reply_func_tuple["reply_func"]
            if exclude and reply_func in exclude:
                continue
            if asyncio.coroutines.iscoroutinefunction(reply_func):
                continue
            if self._match_trigger(reply_func_tuple["trigger"], sender):
                final, reply = reply_func(self, messages=messages, sender=sender, config=reply_func_tuple["config"])
                if final:
                    return reply
        return self._default_auto_reply

    async def a_generate_reply(
        self,
        messages: Optional[List[Dict]] = None,
        sender: Optional[Agent] = None,
        exclude: Optional[List[Callable]] = None,
    ) -> Union[str, Dict, None]:
        """(async) Reply based on the conversation history and the sender.

        Either messages or sender must be provided.
        Register a reply_func with `None` as one trigger for it to be activated when `messages` is non-empty and `sender` is `None`.
        Use registered auto reply functions to generate replies.
        By default, the following functions are checked in order:
        1. check_termination_and_human_reply
        2. generate_function_call_reply
        3. generate_tool_calls_reply
        4. generate_code_execution_reply
        5. generate_oai_reply
        Every function returns a tuple (final, reply).
        When a function returns final=False, the next function will be checked.
        So by default, termination and human reply will be checked first.
        If not terminating and human reply is skipped, execute function or code and return the result.
        AI replies are generated only when no code execution is performed.

        Args:
            messages: a list of messages in the conversation history.
            default_reply (str or dict): default reply.
            sender: sender of an Agent instance.
            exclude: a list of functions to exclude.

        Returns:
            str or dict or None: reply. None if no reply is generated.
        """
        if all((messages is None, sender is None)):
            error_msg = f"Either {messages=} or {sender=} must be provided."
            logger.error(error_msg)
            raise AssertionError(error_msg)

        if messages is None:
            messages = self._oai_messages[sender]

        for reply_func_tuple in self._reply_func_list:
            reply_func = reply_func_tuple["reply_func"]
            if exclude and reply_func in exclude:
                continue
            if self._match_trigger(reply_func_tuple["trigger"], sender):
                if asyncio.coroutines.iscoroutinefunction(reply_func):
                    final, reply = await reply_func(
                        self, messages=messages, sender=sender, config=reply_func_tuple["config"]
                    )
                else:
                    final, reply = reply_func(self, messages=messages, sender=sender, config=reply_func_tuple["config"])
                if final:
                    return reply
        return self._default_auto_reply

    def _match_trigger(self, trigger: Union[None, str, type, Agent, Callable, List], sender: Agent) -> bool:
        """Check if the sender matches the trigger.

        Args:
            - trigger (Union[None, str, type, Agent, Callable, List]): The condition to match against the sender.
            Can be `None`, string, type, `Agent` instance, callable, or a list of these.
            - sender (Agent): The sender object or type to be matched against the trigger.

        Returns:
            - bool: Returns `True` if the sender matches the trigger, otherwise `False`.

        Raises:
            - ValueError: If the trigger type is unsupported.
        """
        if trigger is None:
            return sender is None
        elif isinstance(trigger, str):
            return trigger == sender.name
        elif isinstance(trigger, type):
            return isinstance(sender, trigger)
        elif isinstance(trigger, Agent):
            # return True if the sender is the same type (class) as the trigger
            return trigger == sender
        elif isinstance(trigger, Callable):
            rst = trigger(sender)
            assert rst in [True, False], f"trigger {trigger} must return a boolean value."
            return rst
        elif isinstance(trigger, list):
            return any(self._match_trigger(t, sender) for t in trigger)
        else:
            raise ValueError(f"Unsupported trigger type: {type(trigger)}")

    def get_human_input(self, prompt: str) -> str:
        """Get human input.

        Override this method to customize the way to get human input.

        Args:
            prompt (str): prompt for the human input.

        Returns:
            str: human input.
        """
        reply = input(prompt)
        return reply

    async def a_get_human_input(self, prompt: str) -> str:
        """(Async) Get human input.

        Override this method to customize the way to get human input.

        Args:
            prompt (str): prompt for the human input.

        Returns:
            str: human input.
        """
        reply = input(prompt)
        return reply

    def run_code(self, code, **kwargs):
        """Run the code and return the result.

        Override this function to modify the way to run the code.
        Args:
            code (str): the code to be executed.
            **kwargs: other keyword arguments.

        Returns:
            A tuple of (exitcode, logs, image).
            exitcode (int): the exit code of the code execution.
            logs (str): the logs of the code execution.
            image (str or None): the docker image used for the code execution.
        """
        return execute_code(code, **kwargs)

    def execute_code_blocks(self, code_blocks):
        """Execute the code blocks and return the result."""
        logs_all = ""
        for i, code_block in enumerate(code_blocks):
            lang, code = code_block
            if not lang:
                lang = infer_lang(code)
            print(
                colored(
                    f"\n>>>>>>>> EXECUTING CODE BLOCK {i} (inferred language is {lang})...",
                    "red",
                ),
                flush=True,
            )
            if lang in ["bash", "shell", "sh"]:
                exitcode, logs, image = self.run_code(code, lang=lang, **self._code_execution_config)
            elif lang in ["python", "Python"]:
                if code.startswith("# filename: "):
                    filename = code[11 : code.find("\n")].strip()
                else:
                    filename = None
                exitcode, logs, image = self.run_code(
                    code,
                    lang="python",
                    filename=filename,
                    **self._code_execution_config,
                )
            else:
                # In case the language is not supported, we return an error message.
                exitcode, logs, image = (
                    1,
                    f"unknown language {lang}",
                    None,
                )
                # raise NotImplementedError
            if image is not None:
                self._code_execution_config["use_docker"] = image
            logs_all += "\n" + logs
            if exitcode != 0:
                return exitcode, logs_all
        return exitcode, logs_all

    @staticmethod
    def _format_json_str(jstr):
        """Remove newlines outside of quotes, and handle JSON escape sequences.

        1. this function removes the newline in the query outside of quotes otherwise json.loads(s) will fail.
            Ex 1:
            "{\n"tool": "python",\n"query": "print('hello')\nprint('world')"\n}" -> "{"tool": "python","query": "print('hello')\nprint('world')"}"
            Ex 2:
            "{\n  \"location\": \"Boston, MA\"\n}" -> "{"location": "Boston, MA"}"

        2. this function also handles JSON escape sequences inside quotes,
            Ex 1:
            '{"args": "a\na\na\ta"}' -> '{"args": "a\\na\\na\\ta"}'
        """
        result = []
        inside_quotes = False
        last_char = " "
        for char in jstr:
            if last_char != "\\" and char == '"':
                inside_quotes = not inside_quotes
            last_char = char
            if not inside_quotes and char == "\n":
                continue
            if inside_quotes and char == "\n":
                char = "\\n"
            if inside_quotes and char == "\t":
                char = "\\t"
            result.append(char)
        return "".join(result)

    def execute_function(self, func_call, verbose: bool = False) -> Tuple[bool, Dict[str, str]]:
        """Execute a function call and return the result.

        Override this function to modify the way to execute function and tool calls.

        Args:
            func_call: a dictionary extracted from openai message at "function_call" or "tool_calls" with keys "name" and "arguments".

        Returns:
            A tuple of (is_exec_success, result_dict).
            is_exec_success (boolean): whether the execution is successful.
            result_dict: a dictionary with keys "name", "role", and "content". Value of "role" is "function".

        "function_call" deprecated as of [OpenAI API v1.1.0](https://github.com/openai/openai-python/releases/tag/v1.1.0)
        See https://platform.openai.com/docs/api-reference/chat/create#chat-create-function_call
        """
        func_name = func_call.get("name", "")
        # OpenAI API blows up if name doesn't match /^[a-zA-Z0-9_-]{1,64}$/
        func_name = self._normalize_name(func_name)
        func = self._function_map.get(func_name, None)

        is_exec_success = False
        if func is not None:
            # Extract arguments from a json-like string and put it into a dict.
            input_string = self._format_json_str(func_call.get("arguments", "{}"))
            try:
                arguments = json.loads(input_string)
            except json.JSONDecodeError as e:
                arguments = None
                content = f"Error: {e}\n You argument should follow json format."

            # Try to execute the function
            if arguments is not None:
                print(
                    colored(f"\n>>>>>>>> EXECUTING FUNCTION {func_name}...", "magenta"),
                    flush=True,
                )
                try:
                    content = func(**arguments)
                    is_exec_success = True
                except Exception as e:
                    content = f"Error: {e}"
        else:
            content = f"Error: Function {func_name} not found."

        if verbose:
            print(
                colored(f"\nInput arguments: {arguments}\nOutput:\n{content}", "magenta"),
                flush=True,
            )

        return is_exec_success, {
            "name": func_name,
            "role": "function",
            "content": str(content),
        }

    async def a_execute_function(self, func_call):
        """Execute an async function call and return the result.

        Override this function to modify the way async functions and tools are executed.

        Args:
            func_call: a dictionary extracted from openai message at key "function_call" or "tool_calls" with keys "name" and "arguments".

        Returns:
            A tuple of (is_exec_success, result_dict).
            is_exec_success (boolean): whether the execution is successful.
            result_dict: a dictionary with keys "name", "role", and "content". Value of "role" is "function".

        "function_call" deprecated as of [OpenAI API v1.1.0](https://github.com/openai/openai-python/releases/tag/v1.1.0)
        See https://platform.openai.com/docs/api-reference/chat/create#chat-create-function_call
        """
        func_name = func_call.get("name", "")
        # OpenAI API blows up if name doesn't match /^[a-zA-Z0-9_-]{1,64}$/
        func_name = self._normalize_name(func_name)
        func = self._function_map.get(func_name, None)

        is_exec_success = False
        if func is not None:
            # Extract arguments from a json-like string and put it into a dict.
            input_string = self._format_json_str(func_call.get("arguments", "{}"))
            try:
                arguments = json.loads(input_string)
            except json.JSONDecodeError as e:
                arguments = None
                content = f"Error: {e}\n You argument should follow json format."

            # Try to execute the function
            if arguments is not None:
                print(
                    colored(f"\n>>>>>>>> EXECUTING ASYNC FUNCTION {func_name}...", "magenta"),
                    flush=True,
                )
                try:
                    if asyncio.coroutines.iscoroutinefunction(func):
                        content = await func(**arguments)
                    else:
                        # Fallback to sync function if the function is not async
                        content = func(**arguments)
                    is_exec_success = True
                except Exception as e:
                    content = f"Error: {e}"
        else:
            content = f"Error: Function {func_name} not found."

        return is_exec_success, {
            "name": func_name,
            "role": "function",
            "content": str(content),
        }

    def generate_init_message(self, **context) -> Dict:
        """Generate the initial message for the agent.

        Override this function to customize the initial message based on user's request.
        If not overridden, "message" needs to be provided in the context.

        Args:
            **context: any context information, and "message" parameter needs to be provided.
        """
        message = context["message"]
        if isinstance(message, str) or isinstance(message, list):
            message = {"content": message}
        return message

    def register_function(self, function_map: Dict[str, Callable]):
        """Register functions to the agent.

        Args:
            function_map: a dictionary mapping function names to functions.
        """
        self._function_map.update(function_map)

    def update_function_signature(self, func_sig: Union[str, Dict], is_remove: None):
        """update a function_signature in the LLM configuration for function_call.

        Args:
            func_sig (str or dict): description/name of the function to update/remove to the model. See: https://platform.openai.com/docs/api-reference/chat/create#chat/create-functions
            is_remove: whether removing the function from llm_config with name 'func_sig'

        Deprecated as of [OpenAI API v1.1.0](https://github.com/openai/openai-python/releases/tag/v1.1.0)
        See https://platform.openai.com/docs/api-reference/chat/create#chat-create-function_call
        """

        if not self.llm_config:
            error_msg = "To update a function signature, agent must have an llm_config"
            logger.error(error_msg)
            raise AssertionError(error_msg)

        if is_remove:
            if "functions" not in self.llm_config.keys():
                error_msg = "The agent config doesn't have function {name}.".format(name=func_sig)
                logger.error(error_msg)
                raise AssertionError(error_msg)
            else:
                self.llm_config["functions"] = [
                    func for func in self.llm_config["functions"] if func["name"] != func_sig
                ]
        else:
            if "functions" in self.llm_config.keys():
                self.llm_config["functions"] = [
                    func for func in self.llm_config["functions"] if func.get("name") != func_sig["name"]
                ] + [func_sig]
            else:
                self.llm_config["functions"] = [func_sig]

        if len(self.llm_config["functions"]) == 0:
            del self.llm_config["functions"]

        self.client = OpenAIWrapper(**self.llm_config)

    def update_tool_signature(self, tool_sig: Union[str, Dict], is_remove: None):
        """update a tool_signature in the LLM configuration for tool_call.

        Args:
            tool_sig (str or dict): description/name of the tool to update/remove to the model. See: https://platform.openai.com/docs/api-reference/chat/create#chat-create-tools
            is_remove: whether removing the tool from llm_config with name 'tool_sig'
        """

        if not self.llm_config:
            error_msg = "To update a tool signature, agent must have an llm_config"
            logger.error(error_msg)
            raise AssertionError(error_msg)

        if is_remove:
            if "tools" not in self.llm_config.keys():
                error_msg = "The agent config doesn't have tool {name}.".format(name=tool_sig)
                logger.error(error_msg)
                raise AssertionError(error_msg)
            else:
                self.llm_config["tools"] = [
                    tool for tool in self.llm_config["tools"] if tool["function"]["name"] != tool_sig
                ]
        else:
            if "tools" in self.llm_config.keys():
                self.llm_config["tools"] = [
                    tool
                    for tool in self.llm_config["tools"]
                    if tool.get("function", {}).get("name") != tool_sig["function"]["name"]
                ] + [tool_sig]
            else:
                self.llm_config["tools"] = [tool_sig]

        if len(self.llm_config["tools"]) == 0:
            del self.llm_config["tools"]

        self.client = OpenAIWrapper(**self.llm_config)

<<<<<<< HEAD
    def can_execute_function(self, name: str) -> bool:
=======
    def can_execute_function(self, name: Union[List[str], str]) -> bool:
>>>>>>> 05a2f9c6
        """Whether the agent can execute the function."""
        names = name if isinstance(name, list) else [name]
        return all([n in self._function_map for n in names])

    @property
    def function_map(self) -> Dict[str, Callable]:
        """Return the function map."""
        return self._function_map

    def _wrap_function(self, func: F) -> F:
        """Wrap the function to dump the return value to json.

        Handles both sync and async functions.

        Args:
            func: the function to be wrapped.

        Returns:
            The wrapped function.
        """

        @load_basemodels_if_needed
        @functools.wraps(func)
        def _wrapped_func(*args, **kwargs):
            retval = func(*args, **kwargs)

            return serialize_to_str(retval)

        @load_basemodels_if_needed
        @functools.wraps(func)
        async def _a_wrapped_func(*args, **kwargs):
            retval = await func(*args, **kwargs)
            return serialize_to_str(retval)

        wrapped_func = _a_wrapped_func if inspect.iscoroutinefunction(func) else _wrapped_func

        # needed for testing
        wrapped_func._origin = func

        return wrapped_func

    def register_for_llm(
        self,
        *,
        name: Optional[str] = None,
        description: Optional[str] = None,
    ) -> Callable[[F], F]:
        """Decorator factory for registering a function to be used by an agent.

        It's return value is used to decorate a function to be registered to the agent. The function uses type hints to
        specify the arguments and return type. The function name is used as the default name for the function,
        but a custom name can be provided. The function description is used to describe the function in the
        agent's configuration.

        Args:
            name (optional(str)): name of the function. If None, the function name will be used (default: None).
            description (optional(str)): description of the function (default: None). It is mandatory
                for the initial decorator, but the following ones can omit it.

        Returns:
            The decorator for registering a function to be used by an agent.

        Examples:
            ```
            @user_proxy.register_for_execution()
            @agent2.register_for_llm()
            @agent1.register_for_llm(description="This is a very useful function")
            def my_function(a: Annotated[str, "description of a parameter"] = "a", b: int, c=3.14) -> str:
                 return a + str(b * c)
            ```

        """

        def _decorator(func: F) -> F:
            """Decorator for registering a function to be used by an agent.

            Args:
                func: the function to be registered.

            Returns:
                The function to be registered, with the _description attribute set to the function description.

            Raises:
                ValueError: if the function description is not provided and not propagated by a previous decorator.
                RuntimeError: if the LLM config is not set up before registering a function.

            """
            # name can be overwriten by the parameter, by default it is the same as function name
            if name:
                func._name = name
            elif not hasattr(func, "_name"):
                func._name = func.__name__

            # description is propagated from the previous decorator, but it is mandatory for the first one
            if description:
                func._description = description
            else:
                if not hasattr(func, "_description"):
                    raise ValueError("Function description is required, none found.")

            # get JSON schema for the function
            f = get_function_schema(func, name=func._name, description=func._description)

            # register the function to the agent if there is LLM config, raise an exception otherwise
            if self.llm_config is None:
                raise RuntimeError("LLM config must be setup before registering a function for LLM.")

            self.update_tool_signature(f, is_remove=False)

            return func

        return _decorator

    def register_for_execution(
        self,
        name: Optional[str] = None,
    ) -> Callable[[F], F]:
        """Decorator factory for registering a function to be executed by an agent.

        It's return value is used to decorate a function to be registered to the agent.

        Args:
            name (optional(str)): name of the function. If None, the function name will be used (default: None).

        Returns:
            The decorator for registering a function to be used by an agent.

        Examples:
            ```
            @user_proxy.register_for_execution()
            @agent2.register_for_llm()
            @agent1.register_for_llm(description="This is a very useful function")
            def my_function(a: Annotated[str, "description of a parameter"] = "a", b: int, c=3.14):
                 return a + str(b * c)
            ```

        """

        def _decorator(func: F) -> F:
            """Decorator for registering a function to be used by an agent.

            Args:
                func: the function to be registered.

            Returns:
                The function to be registered, with the _description attribute set to the function description.

            Raises:
                ValueError: if the function description is not provided and not propagated by a previous decorator.

            """
            # name can be overwriten by the parameter, by default it is the same as function name
            if name:
                func._name = name
            elif not hasattr(func, "_name"):
                func._name = func.__name__

            self.register_function({func._name: self._wrap_function(func)})

            return func

        return _decorator<|MERGE_RESOLUTION|>--- conflicted
+++ resolved
@@ -275,6 +275,7 @@
     @staticmethod
     def _message_to_dict(message: Union[Dict, str]) -> Dict:
         """Convert a message to a dictionary.
+
         The message can be a string or a dictionary. The string will be put in the "content" field of the new dictionary.
         """
         if isinstance(message, str):
@@ -304,11 +305,7 @@
         # create oai message to be appended to the oai conversation that can be passed to oai directly.
         oai_message = {
             k: message[k]
-<<<<<<< HEAD
-            for k in ("content", "function_call", "tool_calls", "tool_call_id", "name", "context")
-=======
             for k in ("content", "function_call", "tool_calls", "tool_responses", "tool_call_id", "name", "context")
->>>>>>> 05a2f9c6
             if k in message and message[k] is not None
         }
         if "content" not in oai_message:
@@ -337,7 +334,7 @@
 
     def send(
         self,
-        message: Union[List[Union[Dict, str]], Dict, str],
+        message: Union[Dict, str],
         recipient: Agent,
         request_reply: Optional[bool] = None,
         silent: Optional[bool] = False,
@@ -376,8 +373,7 @@
         """
         # When the agent composes and sends the message, the role of the message is "assistant"
         # unless it's "function".
-        message = [message] if not isinstance(message, list) else message
-        valid = all([self._append_oai_message(each_message, "assistant", recipient) for each_message in message])
+        valid = self._append_oai_message(message, "assistant", recipient)
         if valid:
             recipient.receive(message, self, request_reply, silent)
         else:
@@ -387,7 +383,7 @@
 
     async def a_send(
         self,
-        message: Union[List[Union[Dict, str]], Dict, str],
+        message: Union[Dict, str],
         recipient: Agent,
         request_reply: Optional[bool] = None,
         silent: Optional[bool] = False,
@@ -426,8 +422,7 @@
         """
         # When the agent composes and sends the message, the role of the message is "assistant"
         # unless it's "function".
-        message = [message] if not isinstance(message, list) else message
-        valid = all([self._append_oai_message(each_message, "user", recipient) for each_message in message])
+        valid = self._append_oai_message(message, "assistant", recipient)
         if valid:
             await recipient.a_receive(message, self, request_reply, silent)
         else:
@@ -440,10 +435,6 @@
         print(colored(sender.name, "yellow"), "(to", f"{self.name}):\n", flush=True)
         message = self._message_to_dict(message)
 
-<<<<<<< HEAD
-        if message.get("role") in ["function", "tool"]:
-            func_print = f"***** Response from calling function \"{message['name']}\" *****"
-=======
         if message.get("tool_responses"):  # Handle tool multi-call responses
             for tool_response in message["tool_responses"]:
                 self._print_received_message(tool_response, sender)
@@ -452,7 +443,6 @@
 
         if message.get("role") in ["function", "tool"]:
             func_print = f"***** Response from calling {message['role']} \"{message['name']}\" *****"
->>>>>>> 05a2f9c6
             print(colored(func_print, "green"), flush=True)
             print(message["content"], flush=True)
             print(colored("*" * len(func_print), "green"), flush=True)
@@ -495,25 +485,19 @@
 
         print("\n", "-" * 80, flush=True, sep="")
 
-<<<<<<< HEAD
-    def _process_received_message(self, message: Union[List[Union[Dict, str]], Dict, str], sender: Agent, silent: bool):
-=======
     def _process_received_message(self, message: Union[Dict, str], sender: Agent, silent: bool):
->>>>>>> 05a2f9c6
         # When the agent receives a message, the role of the message is "user". (If 'role' exists and is 'function', it will remain unchanged.)
-        message = [message] if not isinstance(message, list) else message
-        valid = all([self._append_oai_message(each_message, "user", sender) for each_message in message])
+        valid = self._append_oai_message(message, "user", sender)
         if not valid:
             raise ValueError(
                 "Received message can't be converted into a valid ChatCompletion message. Either content or function_call must be provided."
             )
         if not silent:
-            for each_message in message:
-                self._print_received_message(each_message, sender)
+            self._print_received_message(message, sender)
 
     def receive(
         self,
-        message: Union[List[Union[Dict, str]], Dict, str],
+        message: Union[Dict, str],
         sender: Agent,
         request_reply: Optional[bool] = None,
         silent: Optional[bool] = False,
@@ -550,7 +534,7 @@
 
     async def a_receive(
         self,
-        message: Union[List[Union[Dict, str]], Dict, str],
+        message: Union[Dict, str],
         sender: Agent,
         request_reply: Optional[bool] = None,
         silent: Optional[bool] = False,
@@ -708,8 +692,6 @@
         extracted_response = client.extract_text_or_completion_object(response)[0]
         if not isinstance(extracted_response, str):
             extracted_response = model_dump(extracted_response)
-        if not isinstance(extracted_response, dict):
-            extracted_response = {"content": extracted_response}
         return True, extracted_response
 
     async def a_generate_oai_reply(
@@ -818,23 +800,20 @@
         message = messages[-1]
         if "function_call" in message:
             func_call = message["function_call"]
-            func_name = func_call.get("name", None)
+            func_name = func_call.get("name", "")
             func = self._function_map.get(func_name, None)
-            if asyncio.coroutines.iscoroutinefunction(func):
+            if func and asyncio.coroutines.iscoroutinefunction(func):
                 _, func_return = await self.a_execute_function(func_call)
                 return True, func_return
 
         return False, None
 
-<<<<<<< HEAD
-=======
     def _str_for_tool_response(self, tool_call):
         func_name = tool_call.get("name", "")
         func_id = tool_call.get("tool_call_id", "")
         response = tool_call.get("content", "")
         return f"Tool call: {func_name}\nId: {func_id}\n{response}"
 
->>>>>>> 05a2f9c6
     def generate_tool_calls_reply(
         self,
         messages: Optional[List[Dict]] = None,
@@ -865,15 +844,11 @@
                         "content": func_return.get("content", ""),
                     }
                 )
-<<<<<<< HEAD
-            return True, tool_returns
-=======
             return True, {
                 "role": "tool",
                 "tool_responses": tool_returns,
                 "content": "\n\n".join([self._str_for_tool_response(tool_return) for tool_return in tool_returns]),
             }
->>>>>>> 05a2f9c6
         return False, None
 
     async def _a_execute_tool_call(self, tool_call):
@@ -905,9 +880,6 @@
             if func and asyncio.coroutines.iscoroutinefunction(func):
                 async_tool_calls.append(self._a_execute_tool_call(tool_call))
         if len(async_tool_calls) > 0:
-<<<<<<< HEAD
-            return True, await asyncio.gather(*async_tool_calls)
-=======
             tool_returns = await asyncio.gather(*async_tool_calls)
             return True, {
                 "role": "tool",
@@ -916,7 +888,6 @@
                     [self._str_for_tool_response(tool_return["content"]) for tool_return in tool_returns]
                 ),
             }
->>>>>>> 05a2f9c6
 
         return False, None
 
@@ -1019,13 +990,9 @@
                     ]
                 )
 
-<<<<<<< HEAD
-            return True, tool_returns + [{"role": "user", "content": reply}]
-=======
             response = {"role": "user", "content": reply, "tool_responses": tool_returns}
 
             return True, response
->>>>>>> 05a2f9c6
 
         # increment the consecutive_auto_reply_counter
         self._consecutive_auto_reply_counter[sender] += 1
@@ -1131,12 +1098,8 @@
                     ]
                 )
 
-<<<<<<< HEAD
-            return True, tool_returns + [{"role": "user", "content": reply}]
-=======
             response = {"role": "user", "content": reply, "tool_responses": tool_returns}
             return True, response
->>>>>>> 05a2f9c6
 
         # increment the consecutive_auto_reply_counter
         self._consecutive_auto_reply_counter[sender] += 1
@@ -1512,7 +1475,7 @@
             "content": str(content),
         }
 
-    def generate_init_message(self, **context) -> Dict:
+    def generate_init_message(self, **context) -> Union[str, Dict]:
         """Generate the initial message for the agent.
 
         Override this function to customize the initial message based on user's request.
@@ -1521,10 +1484,7 @@
         Args:
             **context: any context information, and "message" parameter needs to be provided.
         """
-        message = context["message"]
-        if isinstance(message, str) or isinstance(message, list):
-            message = {"content": message}
-        return message
+        return context["message"]
 
     def register_function(self, function_map: Dict[str, Callable]):
         """Register functions to the agent.
@@ -1609,11 +1569,7 @@
 
         self.client = OpenAIWrapper(**self.llm_config)
 
-<<<<<<< HEAD
-    def can_execute_function(self, name: str) -> bool:
-=======
     def can_execute_function(self, name: Union[List[str], str]) -> bool:
->>>>>>> 05a2f9c6
         """Whether the agent can execute the function."""
         names = name if isinstance(name, list) else [name]
         return all([n in self._function_map for n in names])
