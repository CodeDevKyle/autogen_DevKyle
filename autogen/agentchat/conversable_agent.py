import asyncio
import copy
import functools
import inspect
import json
import logging
import re
from collections import defaultdict
from functools import partial
from typing import Any, Callable, Dict, List, Literal, Optional, Tuple, Type, TypeVar, Union
import warnings
from openai import BadRequestError

<<<<<<< HEAD
from ..types import SystemMessage
from ..coding.base import CodeExecutor, CodeExecutionConfig
=======
from autogen.exception_utils import InvalidCarryOverType, SenderRequired

from ..coding.base import CodeExecutor
>>>>>>> b0a8e6e0
from ..coding.factory import CodeExecutorFactory

from ..oai.client import OpenAIWrapper, ModelClient
from ..runtime_logging import logging_enabled, log_new_agent
from ..cache.cache import Cache
from ..code_utils import (
    UNKNOWN,
    content_str,
    check_can_use_docker_or_throw,
    decide_use_docker,
    execute_code,
    extract_code,
    infer_lang,
)
from .utils import gather_usage_summary, consolidate_chat_info
from .chat import ChatResult, initiate_chats, a_initiate_chats


from ..function_utils import get_function_schema, load_basemodels_if_needed, serialize_to_str
from .agent import Agent, LLMAgent
from .._pydantic import model_dump

try:
    from termcolor import colored
except ImportError:

    def colored(x, *args, **kwargs):
        return x


__all__ = ("ConversableAgent",)

logger = logging.getLogger(__name__)

F = TypeVar("F", bound=Callable[..., Any])


HumanInputMode = Literal["ALWAYS", "TERMINATE", "NEVER"]


class ConversableAgent(LLMAgent):
    """(In preview) A class for generic conversable agents which can be configured as assistant or user proxy.

    After receiving each message, the agent will send a reply to the sender unless the msg is a termination msg.
    For example, AssistantAgent and UserProxyAgent are subclasses of this class,
    configured with different default settings.

    To modify auto reply, override `generate_reply` method.
    To disable/enable human response in every turn, set `human_input_mode` to "NEVER" or "ALWAYS".
    To modify the way to get human input, override `get_human_input` method.
    To modify the way to execute code blocks, single code block, or function call, override `execute_code_blocks`,
    `run_code`, and `execute_function` methods respectively.
    """

    DEFAULT_CONFIG = {}  # An empty configuration
    MAX_CONSECUTIVE_AUTO_REPLY = 100  # maximum number of consecutive auto replies (subject to future change)

    DEFAULT_SUMMARY_PROMPT = "Summarize the takeaway from the conversation. Do not add any introductory phrases."
    DEFAULT_SUMMARY_METHOD = "last_msg"
    llm_config: Union[Dict, Literal[False]]

    def __init__(
        self,
        name: str,
        system_message: str = "You are a helpful AI Assistant.",
        is_termination_msg: Optional[Callable[[Dict], bool]] = None,
<<<<<<< HEAD
        max_consecutive_auto_reply: int = MAX_CONSECUTIVE_AUTO_REPLY,
        human_input_mode: HumanInputMode = "TERMINATE",
        function_map: Dict[str, Callable] = {},
        code_execution_config: Union[CodeExecutionConfig, Literal[False]] = False,
=======
        max_consecutive_auto_reply: Optional[int] = None,
        human_input_mode: Literal["ALWAYS", "NEVER", "TERMINATE"] = "TERMINATE",
        function_map: Optional[Dict[str, Callable]] = None,
        code_execution_config: Union[Dict, Literal[False]] = False,
>>>>>>> b0a8e6e0
        llm_config: Optional[Union[Dict, Literal[False]]] = None,
        default_auto_reply: Union[str, Dict] = "",
        description: Optional[str] = None,
    ):
        """
        Args:
            name (str): name of the agent.
            system_message (str): system message for the ChatCompletion inference.
            is_termination_msg (function): a function that takes a message in the form of a dictionary
                and returns a boolean value indicating if this received message is a termination message.
                The dict can contain the following keys: "content", "role", "name", "function_call".
            max_consecutive_auto_reply (int): the maximum number of consecutive auto replies. Defaults to class attribute MAX_CONSECUTIVE_AUTO_REPLY.
                When set to 0, no auto reply will be generated.
            human_input_mode (str): whether to ask for human inputs every time a message is received.
                Possible values are "ALWAYS", "TERMINATE", "NEVER".
                (1) When "ALWAYS", the agent prompts for human input every time a message is received.
                    Under this mode, the conversation stops when the human input is "exit",
                    or when is_termination_msg is True and there is no human input.
                (2) When "TERMINATE", the agent only prompts for human input only when a termination message is received or
                    the number of auto reply reaches the max_consecutive_auto_reply.
                (3) When "NEVER", the agent will never prompt for human input. Under this mode, the conversation stops
                    when the number of auto reply reaches the max_consecutive_auto_reply or when is_termination_msg is True.
            function_map (dict[str, callable]): Mapping function names (passed to openai) to callable functions, also used for tool calls.
            code_execution_config (dict or False): config for the code execution.
                To disable code execution, set to False. Otherwise, set to a dictionary with the following keys:
                - work_dir (Optional, str): The working directory for the code execution.
                    If None, a default working directory will be used.
                    The default working directory is the "extensions" directory under
                    "path_to_autogen".
                - use_docker (Optional, list, str or bool): The docker image to use for code execution.
                    Default is True, which means the code will be executed in a docker container. A default list of images will be used.
                    If a list or a str of image name(s) is provided, the code will be executed in a docker container
                    with the first image successfully pulled.
                    If False, the code will be executed in the current environment.
                    We strongly recommend using docker for code execution.
                - timeout (Optional, int): The maximum execution time in seconds.
                - last_n_messages (Experimental, int or str): The number of messages to look back for code execution.
                    If set to 'auto', it will scan backwards through all messages arriving since the agent last spoke, which is typically the last time execution was attempted. (Default: auto)
            llm_config (dict or False or None): llm inference configuration.
                Please refer to [OpenAIWrapper.create](/docs/reference/oai/client#create)
                for available options.
                To disable llm-based auto reply, set to False.
            default_auto_reply (str or dict): default auto reply when no code execution or llm-based reply is generated.
            description (str): a short description of the agent. This description is used by other agents
                (e.g. the GroupChatManager) to decide when to call upon this agent. (Default: system_message)
        """
        self._name = name
        # a dictionary of conversations, default value is list
        self._oai_messages = defaultdict(list)
        self._oai_system_message: List[SystemMessage] = [{"content": system_message, "role": "system"}]
        self._description = description if description is not None else system_message
        self._is_termination_msg = (
            is_termination_msg
            if is_termination_msg is not None
            else (lambda x: content_str(x.get("content")) == "TERMINATE")
        )

        if llm_config is False:
            self.llm_config = False
            self.client = None
        else:
            self.llm_config = self.DEFAULT_CONFIG.copy()
            if isinstance(llm_config, dict):
                self.llm_config.update(llm_config)
            if "model" not in self.llm_config and (
                not self.llm_config.get("config_list")
                or any(not config.get("model") for config in self.llm_config["config_list"])
            ):
                raise ValueError(
                    "Please either set llm_config to False, or specify a non-empty 'model' either in 'llm_config' or in each config of 'config_list'."
                )
            self.client = OpenAIWrapper(**self.llm_config)

        if logging_enabled():
            log_new_agent(self, locals())

        # Initialize standalone client cache object.
        self.client_cache = None

        self.human_input_mode = human_input_mode
        if max_consecutive_auto_reply is None:
            warnings.warn(
                "Using None to signal a default max_consecutive_auto_reply is deprecated. Use the default value (MAX_CONSECUTIVE_AUTO_REPLY) directly.",
                stacklevel=2,
            )

        self._max_consecutive_auto_reply = (
            max_consecutive_auto_reply if max_consecutive_auto_reply is not None else self.MAX_CONSECUTIVE_AUTO_REPLY
        )
        self._consecutive_auto_reply_counter = defaultdict(int)
        self._max_consecutive_auto_reply_dict = defaultdict(self.max_consecutive_auto_reply)

        if function_map is None:
            warnings.warn(
                "Using None to signal a default function_map is deprecated. Use {} to explicitly pass the default.",
                stacklevel=2,
            )

        self._function_map = (
            {}
            if function_map is None
            else {name: callable for name, callable in function_map.items() if self._assert_valid_name(name)}
        )
        self._default_auto_reply = default_auto_reply
        self._reply_func_list = []
        self._ignore_async_func_in_sync_chat_list = []
        self._human_input = []
        self.reply_at_receive = defaultdict(bool)
        self.register_reply([Agent, None], ConversableAgent.generate_oai_reply)
        self.register_reply([Agent, None], ConversableAgent.a_generate_oai_reply, ignore_async_in_sync_chat=True)

        # Setting up code execution.
        # Do not register code execution reply if code execution is disabled.
        if code_execution_config is not False:
            # If code_execution_config is None, set it to an empty dict.
            if code_execution_config is None:
                warnings.warn(
                    "Using None to signal a default code_execution_config is deprecated. "
                    "Use {} to use default or False to disable code execution.",
                    stacklevel=2,
                )
                code_execution_config = {}
            if not isinstance(code_execution_config, dict):
                raise ValueError("code_execution_config must be a dict or False.")

            # We have got a valid code_execution_config.
            self._code_execution_config = code_execution_config

            if self._code_execution_config.get("executor") is not None:
                if "use_docker" in self._code_execution_config:
                    raise ValueError(
                        "'use_docker' in code_execution_config is not valid when 'executor' is set. Use the appropriate arg in the chosen executor instead."
                    )

                if "work_dir" in self._code_execution_config:
                    raise ValueError(
                        "'work_dir' in code_execution_config is not valid when 'executor' is set. Use the appropriate arg in the chosen executor instead."
                    )

                if "timeout" in self._code_execution_config:
                    raise ValueError(
                        "'timeout' in code_execution_config is not valid when 'executor' is set. Use the appropriate arg in the chosen executor instead."
                    )

                # Use the new code executor.
                self._code_executor = CodeExecutorFactory.create(self._code_execution_config)
                self.register_reply([Agent, None], ConversableAgent._generate_code_execution_reply_using_executor)
            else:
                # Legacy code execution using code_utils.
                use_docker = self._code_execution_config.get("use_docker", None)
                use_docker = decide_use_docker(use_docker)
                check_can_use_docker_or_throw(use_docker)
                self._code_execution_config["use_docker"] = use_docker
                self.register_reply([Agent, None], ConversableAgent.generate_code_execution_reply)
        else:
            # Code execution is disabled.
            self._code_execution_config = False

        self.register_reply([Agent, None], ConversableAgent.generate_tool_calls_reply)
        self.register_reply([Agent, None], ConversableAgent.a_generate_tool_calls_reply, ignore_async_in_sync_chat=True)
        self.register_reply([Agent, None], ConversableAgent.generate_function_call_reply)
        self.register_reply(
            [Agent, None], ConversableAgent.a_generate_function_call_reply, ignore_async_in_sync_chat=True
        )
        self.register_reply([Agent, None], ConversableAgent.check_termination_and_human_reply)
        self.register_reply(
            [Agent, None], ConversableAgent.a_check_termination_and_human_reply, ignore_async_in_sync_chat=True
        )

        # Registered hooks are kept in lists, indexed by hookable method, to be called in their order of registration.
        # New hookable methods should be added to this list as required to support new agent capabilities.
        self.hook_lists = {
            "process_last_received_message": [],
            "process_all_messages_before_reply": [],
            "process_message_before_send": [],
        }

    @property
    def name(self) -> str:
        """Get the name of the agent."""
        return self._name

    @property
    def description(self) -> str:
        """Get the description of the agent."""
        return self._description

    @description.setter
    def description(self, description: str):
        """Set the description of the agent."""
        self._description = description

    @property
    def code_executor(self) -> CodeExecutor:
        """The code executor used by this agent. Raise if code execution is disabled."""
        if not hasattr(self, "_code_executor"):
            raise ValueError(
                "No code executor as code execution is disabled. "
                "To enable code execution, set code_execution_config."
            )
        return self._code_executor

    def register_reply(
        self,
        trigger: Union[Type[Agent], str, Agent, Callable[[Agent], bool], List],
        reply_func: Callable,
        position: int = 0,
        config: Optional[Any] = None,
        reset_config: Optional[Callable] = None,
        *,
        ignore_async_in_sync_chat: bool = False,
    ):
        """Register a reply function.

        The reply function will be called when the trigger matches the sender.
        The function registered later will be checked earlier by default.
        To change the order, set the position to a positive integer.

        Both sync and async reply functions can be registered. The sync reply function will be triggered
        from both sync and async chats. However, an async reply function will only be triggered from async
        chats (initiated with `ConversableAgent.a_initiate_chat`). If an `async` reply function is registered
        and a chat is initialized with a sync function, `ignore_async_in_sync_chat` determines the behaviour as follows:
        - if `ignore_async_in_sync_chat` is set to `False` (default value), an exception will be raised, and
        - if `ignore_async_in_sync_chat` is set to `True`, the reply function will be ignored.

        Args:
            trigger (Agent class, str, Agent instance, callable, or list): the trigger.
                - If a class is provided, the reply function will be called when the sender is an instance of the class.
                - If a string is provided, the reply function will be called when the sender's name matches the string.
                - If an agent instance is provided, the reply function will be called when the sender is the agent instance.
                - If a callable is provided, the reply function will be called when the callable returns True.
                - If a list is provided, the reply function will be called when any of the triggers in the list is activated.
                - If None is provided, the reply function will be called only when the sender is None.
                Note: Be sure to register `None` as a trigger if you would like to trigger an auto-reply function with non-empty messages and `sender=None`.
            reply_func (Callable): the reply function.
                The function takes a recipient agent, a list of messages, a sender agent and a config as input and returns a reply message.
            position: the position of the reply function in the reply function list.
            config: the config to be passed to the reply function, see below.
            reset_config: the function to reset the config, see below.
            ignore_async_in_sync_chat: whether to ignore the async reply function in sync chats. If `False`, an exception
                will be raised if an async reply function is registered and a chat is initialized with a sync
                function.
        ```python
        def reply_func(
            recipient: ConversableAgent,
            messages: Optional[List[Dict]] = None,
            sender: Optional[Agent] = None,
            config: Optional[Any] = None,
        ) -> Tuple[bool, Union[str, Dict, None]]:
        ```
            position (int): the position of the reply function in the reply function list.
                The function registered later will be checked earlier by default.
                To change the order, set the position to a positive integer.
            config (Any): the config to be passed to the reply function.
                When an agent is reset, the config will be reset to the original value.
            reset_config (Callable): the function to reset the config.
                The function returns None. Signature: ```def reset_config(config: Any)```
        """
        if not isinstance(trigger, (type, str, Agent, Callable, list)):
            raise ValueError("trigger must be a class, a string, an agent, a callable or a list.")
        self._reply_func_list.insert(
            position,
            {
                "trigger": trigger,
                "reply_func": reply_func,
                "config": copy.copy(config),
                "init_config": config,
                "reset_config": reset_config,
            },
        )
        if ignore_async_in_sync_chat and inspect.iscoroutinefunction(reply_func):
            self._ignore_async_func_in_sync_chat_list.append(reply_func)

    @staticmethod
    def _summary_from_nested_chats(
        chat_queue: List[Dict[str, Any]], recipient: Agent, messages: Union[str, Callable], sender: Agent, config: Any
    ) -> Tuple[bool, str]:
        """A simple chat reply function.
        This function initiate one or a sequence of chats between the "recipient" and the agents in the
        chat_queue.

        It extracts and returns a summary from the nested chat based on the "summary_method" in each chat in chat_queue.

        Returns:
            Tuple[bool, str]: A tuple where the first element indicates the completion of the chat, and the second element contains the summary of the last chat if any chats were initiated.
        """
        last_msg = messages[-1].get("content")
        chat_to_run = []
        for i, c in enumerate(chat_queue):
            current_c = c.copy()
            message = current_c.get("message")
            # If message is not provided in chat_queue, we by default use the last message from the original chat history as the first message in this nested chat (for the first chat in the chat queue).
            # NOTE: This setting is prone to change.
            if message is None and i == 0:
                message = last_msg
            if callable(message):
                message = message(recipient, messages, sender, config)
            # We only run chat that has a valid message. NOTE: This is prone to change dependin on applications.
            if message:
                current_c["message"] = message
                chat_to_run.append(current_c)
        if not chat_to_run:
            return True, None
        res = recipient.initiate_chats(chat_to_run)
        return True, res[-1].summary

    def register_nested_chats(
        self,
        chat_queue: List[Dict[str, Any]],
        trigger: Union[Type[Agent], str, Agent, Callable[[Agent], bool], List],
        reply_func_from_nested_chats: Union[str, Callable] = "summary_from_nested_chats",
        position: int = 2,
        **kwargs,
    ) -> None:
        """Register a nested chat reply function.
        Args:
            chat_queue (list): a list of chat objects to be initiated.
            trigger (Agent class, str, Agent instance, callable, or list): refer to `register_reply` for details.
            reply_func_from_nested_chats (Callable, str): the reply function for the nested chat.
                The function takes a chat_queue for nested chat, recipient agent, a list of messages, a sender agent and a config as input and returns a reply message.
                Default to "summary_from_nested_chats", which corresponds to a built-in reply function that get summary from the nested chat_queue.
            ```python
            def reply_func_from_nested_chats(
                chat_queue: List[Dict],
                recipient: ConversableAgent,
                messages: Optional[List[Dict]] = None,
                sender: Optional[Agent] = None,
                config: Optional[Any] = None,
            ) -> Tuple[bool, Union[str, Dict, None]]:
            ```
            position (int): Ref to `register_reply` for details. Default to 2. It means we first check the termination and human reply, then check the registered nested chat reply.
            kwargs: Ref to `register_reply` for details.
        """
        if reply_func_from_nested_chats == "summary_from_nested_chats":
            reply_func_from_nested_chats = self._summary_from_nested_chats
        if not callable(reply_func_from_nested_chats):
            raise ValueError("reply_func_from_nested_chats must be a callable")
        reply_func = partial(reply_func_from_nested_chats, chat_queue)
        self.register_reply(
            trigger,
            reply_func,
            position,
            kwargs.get("config"),
            kwargs.get("reset_config"),
            ignore_async_in_sync_chat=kwargs.get("ignore_async_in_sync_chat"),
        )

    @property
    def system_message(self) -> str:
        """Return the system message."""
        return self._oai_system_message[0]["content"]

    def update_system_message(self, system_message: str) -> None:
        """Update the system message.

        Args:
            system_message (str): system message for the ChatCompletion inference.
        """
        self._oai_system_message[0]["content"] = system_message

    def update_max_consecutive_auto_reply(self, value: int, sender: Optional[Agent] = None):
        """Update the maximum number of consecutive auto replies.

        Args:
            value (int): the maximum number of consecutive auto replies.
            sender (Agent): when the sender is provided, only update the max_consecutive_auto_reply for that sender.
        """
        if sender is None:
            self._max_consecutive_auto_reply = value
            for k in self._max_consecutive_auto_reply_dict:
                self._max_consecutive_auto_reply_dict[k] = value
        else:
            self._max_consecutive_auto_reply_dict[sender] = value

    def max_consecutive_auto_reply(self, sender: Optional[Agent] = None) -> int:
        """The maximum number of consecutive auto replies."""
        return self._max_consecutive_auto_reply if sender is None else self._max_consecutive_auto_reply_dict[sender]

    @property
    def chat_messages(self) -> Dict[Agent, List[Dict]]:
        """A dictionary of conversations from agent to list of messages."""
        return self._oai_messages

    def chat_messages_for_summary(self, agent: Agent) -> List[Dict]:
        """A list of messages as a conversation to summarize."""
        return self._oai_messages[agent]

    def last_message(self, agent: Optional[Agent] = None) -> Optional[Dict]:
        """The last message exchanged with the agent.

        Args:
            agent (Agent): The agent in the conversation.
                If None and more than one agent's conversations are found, an error will be raised.
                If None and only one conversation is found, the last message of the only conversation will be returned.

        Returns:
            The last message exchanged with the agent.
        """
        if agent is None:
            n_conversations = len(self._oai_messages)
            if n_conversations == 0:
                return None
            if n_conversations == 1:
                for conversation in self._oai_messages.values():
                    return conversation[-1]
            raise ValueError("More than one conversation is found. Please specify the sender to get the last message.")
        if agent not in self._oai_messages.keys():
            raise KeyError(
                f"The agent '{agent.name}' is not present in any conversation. No history available for this agent."
            )
        return self._oai_messages[agent][-1]

    @property
    def use_docker(self) -> Union[bool, str, None]:
        """Bool value of whether to use docker to execute the code,
        or str value of the docker image name to use, or None when code execution is disabled.
        """
        return None if self._code_execution_config is False else self._code_execution_config.get("use_docker")

    @staticmethod
    def _message_to_dict(message: Union[Dict, str]) -> Dict:
        """Convert a message to a dictionary.

        The message can be a string or a dictionary. The string will be put in the "content" field of the new dictionary.
        """
        if isinstance(message, str):
            return {"content": message}
        elif isinstance(message, dict):
            return message
        else:
            return dict(message)

    @staticmethod
    def _normalize_name(name):
        """
        LLMs sometimes ask functions while ignoring their own format requirements, this function should be used to replace invalid characters with "_".

        Prefer _assert_valid_name for validating user configuration or input
        """
        return re.sub(r"[^a-zA-Z0-9_-]", "_", name)[:64]

    @staticmethod
    def _assert_valid_name(name):
        """
        Ensure that configured names are valid, raises ValueError if not.

        For munging LLM responses use _normalize_name to ensure LLM specified names don't break the API.
        """
        if not re.match(r"^[a-zA-Z0-9_-]+$", name):
            raise ValueError(f"Invalid name: {name}. Only letters, numbers, '_' and '-' are allowed.")
        if len(name) > 64:
            raise ValueError(f"Invalid name: {name}. Name must be less than 64 characters.")
        return name

    def _append_oai_message(self, message: Union[Dict, str], role, conversation_id: Agent) -> bool:
        """Append a message to the ChatCompletion conversation.

        If the message received is a string, it will be put in the "content" field of the new dictionary.
        If the message received is a dictionary but does not have any of the three fields "content", "function_call", or "tool_calls",
            this message is not a valid ChatCompletion message.
        If only "function_call" or "tool_calls" is provided, "content" will be set to None if not provided, and the role of the message will be forced "assistant".

        Args:
            message (dict or str): message to be appended to the ChatCompletion conversation.
            role (str): role of the message, can be "assistant" or "function".
            conversation_id (Agent): id of the conversation, should be the recipient or sender.

        Returns:
            bool: whether the message is appended to the ChatCompletion conversation.
        """
        message = self._message_to_dict(message)
        # create oai message to be appended to the oai conversation that can be passed to oai directly.
        oai_message = {
            k: message[k]
            for k in ("content", "function_call", "tool_calls", "tool_responses", "tool_call_id", "name", "context")
            if k in message and message[k] is not None
        }
        if "content" not in oai_message:
            if "function_call" in oai_message or "tool_calls" in oai_message:
                oai_message["content"] = None  # if only function_call is provided, content will be set to None.
            else:
                return False

        if message.get("role") in ["function", "tool"]:
            oai_message["role"] = message.get("role")
        else:
            oai_message["role"] = role

        if oai_message.get("function_call", False) or oai_message.get("tool_calls", False):
            oai_message["role"] = "assistant"  # only messages with role 'assistant' can have a function call.
        self._oai_messages[conversation_id].append(oai_message)
        return True

    def _process_message_before_send(
        self, message: Union[Dict, str], recipient: Agent, silent: bool
    ) -> Union[Dict, str]:
        """Process the message before sending it to the recipient."""
        hook_list = self.hook_lists["process_message_before_send"]
        for hook in hook_list:
            message = hook(sender=self, message=message, recipient=recipient, silent=silent)
        return message

    def send(
        self,
        message: Union[Dict, str],
        recipient: Agent,
        request_reply: Optional[bool] = None,
        silent: Optional[bool] = False,
    ):
        """Send a message to another agent.

        Args:
            message (dict or str): message to be sent.
                The message could contain the following fields:
                - content (str or List): Required, the content of the message. (Can be None)
                - function_call (str): the name of the function to be called.
                - name (str): the name of the function to be called.
                - role (str): the role of the message, any role that is not "function"
                    will be modified to "assistant".
                - context (dict): the context of the message, which will be passed to
                    [OpenAIWrapper.create](../oai/client#create).
                    For example, one agent can send a message A as:
        ```python
        {
            "content": lambda context: context["use_tool_msg"],
            "context": {
                "use_tool_msg": "Use tool X if they are relevant."
            }
        }
        ```
                    Next time, one agent can send a message B with a different "use_tool_msg".
                    Then the content of message A will be refreshed to the new "use_tool_msg".
                    So effectively, this provides a way for an agent to send a "link" and modify
                    the content of the "link" later.
            recipient (Agent): the recipient of the message.
            request_reply (bool or None): whether to request a reply from the recipient.
            silent (bool or None): (Experimental) whether to print the message sent.

        Raises:
            ValueError: if the message can't be converted into a valid ChatCompletion message.
        """
        message = self._process_message_before_send(message, recipient, silent)
        # When the agent composes and sends the message, the role of the message is "assistant"
        # unless it's "function".
        valid = self._append_oai_message(message, "assistant", recipient)
        if valid:
            recipient.receive(message, self, request_reply, silent)
        else:
            raise ValueError(
                "Message can't be converted into a valid ChatCompletion message. Either content or function_call must be provided."
            )

    async def a_send(
        self,
        message: Union[Dict, str],
        recipient: Agent,
        request_reply: Optional[bool] = None,
        silent: Optional[bool] = False,
    ):
        """(async) Send a message to another agent.

        Args:
            message (dict or str): message to be sent.
                The message could contain the following fields:
                - content (str or List): Required, the content of the message. (Can be None)
                - function_call (str): the name of the function to be called.
                - name (str): the name of the function to be called.
                - role (str): the role of the message, any role that is not "function"
                    will be modified to "assistant".
                - context (dict): the context of the message, which will be passed to
                    [OpenAIWrapper.create](../oai/client#create).
                    For example, one agent can send a message A as:
        ```python
        {
            "content": lambda context: context["use_tool_msg"],
            "context": {
                "use_tool_msg": "Use tool X if they are relevant."
            }
        }
        ```
                    Next time, one agent can send a message B with a different "use_tool_msg".
                    Then the content of message A will be refreshed to the new "use_tool_msg".
                    So effectively, this provides a way for an agent to send a "link" and modify
                    the content of the "link" later.
            recipient (Agent): the recipient of the message.
            request_reply (bool or None): whether to request a reply from the recipient.
            silent (bool or None): (Experimental) whether to print the message sent.

        Raises:
            ValueError: if the message can't be converted into a valid ChatCompletion message.
        """
        message = self._process_message_before_send(message, recipient, silent)
        # When the agent composes and sends the message, the role of the message is "assistant"
        # unless it's "function".
        valid = self._append_oai_message(message, "assistant", recipient)
        if valid:
            await recipient.a_receive(message, self, request_reply, silent)
        else:
            raise ValueError(
                "Message can't be converted into a valid ChatCompletion message. Either content or function_call must be provided."
            )

    def _print_received_message(self, message: Union[Dict, str], sender: Agent):
        # print the message received
        print(colored(sender.name, "yellow"), "(to", f"{self.name}):\n", flush=True)
        message = self._message_to_dict(message)

        if message.get("tool_responses"):  # Handle tool multi-call responses
            for tool_response in message["tool_responses"]:
                self._print_received_message(tool_response, sender)
            if message.get("role") == "tool":
                return  # If role is tool, then content is just a concatenation of all tool_responses

        if message.get("role") in ["function", "tool"]:
            if message["role"] == "function":
                id_key = "name"
            else:
                id_key = "tool_call_id"

            func_print = f"***** Response from calling {message['role']} \"{message[id_key]}\" *****"
            print(colored(func_print, "green"), flush=True)
            print(message["content"], flush=True)
            print(colored("*" * len(func_print), "green"), flush=True)
        else:
            content = message.get("content")
            if content is not None:
                if "context" in message:
                    content = OpenAIWrapper.instantiate(
                        content,
                        message["context"],
                        self.llm_config and self.llm_config.get("allow_format_str_template", False),
                    )
                print(content_str(content), flush=True)
            if "function_call" in message and message["function_call"]:
                function_call = dict(message["function_call"])
                func_print = (
                    f"***** Suggested function Call: {function_call.get('name', '(No function name found)')} *****"
                )
                print(colored(func_print, "green"), flush=True)
                print(
                    "Arguments: \n",
                    function_call.get("arguments", "(No arguments found)"),
                    flush=True,
                    sep="",
                )
                print(colored("*" * len(func_print), "green"), flush=True)
            if "tool_calls" in message and message["tool_calls"]:
                for tool_call in message["tool_calls"]:
                    id = tool_call.get("id", "(No id found)")
                    function_call = dict(tool_call.get("function", {}))
                    func_print = f"***** Suggested tool Call ({id}): {function_call.get('name', '(No function name found)')} *****"
                    print(colored(func_print, "green"), flush=True)
                    print(
                        "Arguments: \n",
                        function_call.get("arguments", "(No arguments found)"),
                        flush=True,
                        sep="",
                    )
                    print(colored("*" * len(func_print), "green"), flush=True)

        print("\n", "-" * 80, flush=True, sep="")

    def _process_received_message(self, message: Union[Dict, str], sender: Agent, silent: bool):
        # When the agent receives a message, the role of the message is "user". (If 'role' exists and is 'function', it will remain unchanged.)
        valid = self._append_oai_message(message, "user", sender)
        if not valid:
            raise ValueError(
                "Received message can't be converted into a valid ChatCompletion message. Either content or function_call must be provided."
            )
        if not silent:
            self._print_received_message(message, sender)

    def receive(
        self,
        message: Union[Dict, str],
        sender: Agent,
        request_reply: Optional[bool] = None,
        silent: Optional[bool] = False,
    ):
        """Receive a message from another agent.

        Once a message is received, this function sends a reply to the sender or stop.
        The reply can be generated automatically or entered manually by a human.

        Args:
            message (dict or str): message from the sender. If the type is dict, it may contain the following reserved fields (either content or function_call need to be provided).
                1. "content": content of the message, can be None.
                2. "function_call": a dictionary containing the function name and arguments. (deprecated in favor of "tool_calls")
                3. "tool_calls": a list of dictionaries containing the function name and arguments.
                4. "role": role of the message, can be "assistant", "user", "function", "tool".
                    This field is only needed to distinguish between "function" or "assistant"/"user".
                5. "name": In most cases, this field is not needed. When the role is "function", this field is needed to indicate the function name.
                6. "context" (dict): the context of the message, which will be passed to
                    [OpenAIWrapper.create](../oai/client#create).
            sender: sender of an Agent instance.
            request_reply (bool or None): whether a reply is requested from the sender.
                If None, the value is determined by `self.reply_at_receive[sender]`.
            silent (bool or None): (Experimental) whether to print the message received.

        Raises:
            ValueError: if the message can't be converted into a valid ChatCompletion message.
        """
        self._process_received_message(message, sender, silent)
        if request_reply is False or request_reply is None and self.reply_at_receive[sender] is False:
            return
        reply = self.generate_reply(messages=self.chat_messages[sender], sender=sender)
        if reply is not None:
            self.send(reply, sender, silent=silent)

    async def a_receive(
        self,
        message: Union[Dict, str],
        sender: Agent,
        request_reply: Optional[bool] = None,
        silent: Optional[bool] = False,
    ):
        """(async) Receive a message from another agent.

        Once a message is received, this function sends a reply to the sender or stop.
        The reply can be generated automatically or entered manually by a human.

        Args:
            message (dict or str): message from the sender. If the type is dict, it may contain the following reserved fields (either content or function_call need to be provided).
                1. "content": content of the message, can be None.
                2. "function_call": a dictionary containing the function name and arguments. (deprecated in favor of "tool_calls")
                3. "tool_calls": a list of dictionaries containing the function name and arguments.
                4. "role": role of the message, can be "assistant", "user", "function".
                    This field is only needed to distinguish between "function" or "assistant"/"user".
                5. "name": In most cases, this field is not needed. When the role is "function", this field is needed to indicate the function name.
                6. "context" (dict): the context of the message, which will be passed to
                    [OpenAIWrapper.create](../oai/client#create).
            sender: sender of an Agent instance.
            request_reply (bool or None): whether a reply is requested from the sender.
                If None, the value is determined by `self.reply_at_receive[sender]`.
            silent (bool or None): (Experimental) whether to print the message received.

        Raises:
            ValueError: if the message can't be converted into a valid ChatCompletion message.
        """
        self._process_received_message(message, sender, silent)
        if request_reply is False or request_reply is None and self.reply_at_receive[sender] is False:
            return
        reply = await self.a_generate_reply(sender=sender)
        if reply is not None:
            await self.a_send(reply, sender, silent=silent)

    def _prepare_chat(
        self,
        recipient: "ConversableAgent",
        clear_history: bool,
        prepare_recipient: bool = True,
        reply_at_receive: bool = True,
    ) -> None:
        self.reset_consecutive_auto_reply_counter(recipient)
        self.reply_at_receive[recipient] = reply_at_receive
        if clear_history:
            self.clear_history(recipient)
            self._human_input = []
        if prepare_recipient:
            recipient._prepare_chat(self, clear_history, False, reply_at_receive)

    def _raise_exception_on_async_reply_functions(self) -> None:
        """Raise an exception if any async reply functions are registered.

        Raises:
            RuntimeError: if any async reply functions are registered.
        """
        reply_functions = {f["reply_func"] for f in self._reply_func_list}.difference(
            self._ignore_async_func_in_sync_chat_list
        )

        async_reply_functions = [f for f in reply_functions if inspect.iscoroutinefunction(f)]
        if async_reply_functions != []:
            msg = (
                "Async reply functions can only be used with ConversableAgent.a_initiate_chat(). The following async reply functions are found: "
                + ", ".join([f.__name__ for f in async_reply_functions])
            )

            raise RuntimeError(msg)

    def initiate_chat(
        self,
        recipient: "ConversableAgent",
        clear_history: bool = True,
        silent: Optional[bool] = False,
        cache: Optional[Cache] = None,
        max_turns: Optional[int] = None,
        summary_method: Optional[Union[str, Callable]] = DEFAULT_SUMMARY_METHOD,
        summary_args: Optional[dict] = {},
        message: Optional[Union[Dict, str, Callable]] = None,
        **context,
    ) -> ChatResult:
        """Initiate a chat with the recipient agent.

        Reset the consecutive auto reply counter.
        If `clear_history` is True, the chat history with the recipient agent will be cleared.


        Args:
            recipient: the recipient agent.
            clear_history (bool): whether to clear the chat history with the agent. Default is True.
            silent (bool or None): (Experimental) whether to print the messages for this conversation. Default is False.
            cache (Cache or None): the cache client to be used for this conversation. Default is None.
            max_turns (int or None): the maximum number of turns for the chat between the two agents. One turn means one conversation round trip. Note that this is different from
            [max_consecutive_auto_reply](#max_consecutive_auto_reply) which is the maximum number of consecutive auto replies; and it is also different from [max_rounds in GroupChat](./groupchat#groupchat-objects) which is the maximum number of rounds in a group chat session.
            If max_turns is set to None, the chat will continue until a termination condition is met. Default is None.
            summary_method (string or callable) : a method to get a summary from the chat. Default is DEFAULT_SUMMARY_METHOD, i.e., "last_msg".
                        - Supported string are "last_msg" and "reflection_with_llm":
                            when set "last_msg", it returns the last message of the dialog as the summary.
                            when set "reflection_with_llm", it returns a summary extracted using an llm client.
                            `llm_config` must be set in either the recipient or sender.
                            "reflection_with_llm" requires the llm_config to be set in either the sender or the recipient.
                        - A callable summary_method should take the recipient and sender agent in a chat as input and return a string of summary. E.g,
                        ```python
                        def my_summary_method(
                            sender: ConversableAgent,
                            recipient: ConversableAgent,
                            summary_args: dict,
                        ):
                            return recipient.last_message(sender)["content"]
                        ```
            summary_args (dict): a dictionary of arguments to be passed to the summary_method.
                    E.g., a string of text used to prompt a LLM-based agent (the sender or receiver agent) to reflext
                    on the conversation and extract a summary when summary_method is "reflection_with_llm".
                    Default is DEFAULT_SUMMARY_PROMPT, i.e., "Summarize takeaway from the conversation. Do not add any introductory phrases. If the intended request is NOT properly addressed, please point it out."
            message (str, dict or Callable): the initial message to be sent to the recipient. Needs to be provided. Otherwise, input() will be called to get the initial message.
                - If a string or a dict is provided, it will be used as the initial message. `generate_init_message` is called to generate the initial message for the agent based on this string and the context.
                    If dict, it may contain the following reserved fields (either content or function_call need to be provided).
                    1. "content": content of the message, can be None.
                    2. "function_call": a dictionary containing the function name and arguments. (deprecated in favor of "tool_calls")
                    3. "tool_calls": a list of dictionaries containing the function name and arguments.
                    4. "role": role of the message, can be "assistant", "user", "function".
                        This field is only needed to distinguish between "function" or "assistant"/"user".
                    5. "name": In most cases, this field is not needed. When the role is "function", this field is needed to indicate the function name.
                    6. "context" (dict): the context of the message, which will be passed to
                        [OpenAIWrapper.create](../oai/client#create).
                - If a callable is provided, it will be called to get the initial message in the form of a string or a dict. If the returned value is a dict, it should contain the following reserved fields:
                    If the returned type is dict, it may contain the reserved fields mentioned above.

                    Example of a callable message (returning a string):
                    ```python
                    def my_message(sender: ConversableAgent, recipient: ConversableAgent, context: dict) -> Union[str, Dict]:
                        carryover = context.get("carryover", "")
                        if isinstance(message, list):
                            carryover = carryover[-1]
                        final_msg = "Write a blogpost." + "\nContext: \n" + carryover
                        return final_msg
                    ```

                    Example of a callable message (returning a dict):
                    ```python
                    def my_message(sender: ConversableAgent, recipient: ConversableAgent, context: dict) -> Union[str, Dict]:
                        final_msg = {}
                        carryover = context.get("carryover", "")
                        carryover = context.get("carryover", "")
                        if isinstance(message, list):
                            carryover = carryover[-1]
                        final_msg["content"] = "Write a blogpost." + "\nContext: \n" + carryover
                        final_msg["context"] = {"prefix": "Today I feel"}
                        return final_msg
                    ```
            **context: any context information. It has the following reserved fields:
                "carryover": a string or a list of string to specify the carryover information to be passed to this chat.
                    If provided, we will combine this carryover (by attaching a "context: "string and the carryover content after the message content) with the "message" content when generating the initial chat
                    message in `generate_init_message`.

        Raises:
            RuntimeError: if any async reply functions are registered and not ignored in sync chat.

        Returns:
            ChatResult: an ChatResult object.
        """
        _chat_info = context.copy()
        _chat_info["recipient"] = recipient
        _chat_info["sender"] = self
        consolidate_chat_info(_chat_info, uniform_sender=self)
        for agent in [self, recipient]:
            agent._raise_exception_on_async_reply_functions()
            agent.previous_cache = agent.client_cache
            agent.client_cache = cache
        if isinstance(max_turns, int):
            self._prepare_chat(recipient, clear_history, reply_at_receive=False)
            for _ in range(max_turns):
                if _ == 0:
                    if isinstance(message, Callable):
                        msg2send = message(_chat_info["sender"], _chat_info["recipient"], context)
                    else:
                        msg2send = self.generate_init_message(message, **context)
                else:
                    msg2send = self.generate_reply(messages=self.chat_messages[recipient], sender=recipient)
                if msg2send is None:
                    break
                self.send(msg2send, recipient, request_reply=True, silent=silent)
        else:
            self._prepare_chat(recipient, clear_history)
            if isinstance(message, Callable):
                msg2send = message(_chat_info["sender"], _chat_info["recipient"], context)
            else:
                msg2send = self.generate_init_message(message, **context)
            self.send(msg2send, recipient, silent=silent)
        summary = self._summarize_chat(
            summary_method,
            summary_args,
            recipient,
            cache=cache,
        )
        for agent in [self, recipient]:
            agent.client_cache = agent.previous_cache
            agent.previous_cache = None
        chat_result = ChatResult(
            chat_history=self.chat_messages[recipient],
            summary=summary,
            cost=gather_usage_summary([self, recipient]),
            human_input=self._human_input,
        )
        return chat_result

    async def a_initiate_chat(
        self,
        recipient: "ConversableAgent",
        clear_history: bool = True,
        silent: Optional[bool] = False,
        cache: Optional[Cache] = None,
        max_turns: Optional[int] = None,
        summary_method: Optional[Union[str, Callable]] = DEFAULT_SUMMARY_METHOD,
        summary_args: Optional[dict] = {},
        message: Optional[Union[str, Callable]] = None,
        **context,
    ) -> ChatResult:
        """(async) Initiate a chat with the recipient agent.

        Reset the consecutive auto reply counter.
        If `clear_history` is True, the chat history with the recipient agent will be cleared.
        `a_generate_init_message` is called to generate the initial message for the agent.

        Args: Please refer to `initiate_chat`.

        Returns:
            ChatResult: an ChatResult object.
        """
        _chat_info = context.copy()
        _chat_info["recipient"] = recipient
        _chat_info["sender"] = self
        consolidate_chat_info(_chat_info, uniform_sender=self)
        for agent in [self, recipient]:
            agent.previous_cache = agent.client_cache
            agent.client_cache = cache
        if isinstance(max_turns, int):
            self._prepare_chat(recipient, clear_history, reply_at_receive=False)
            for _ in range(max_turns):
                if _ == 0:
                    if isinstance(message, Callable):
                        msg2send = message(_chat_info["sender"], _chat_info["recipient"], context)
                    else:
                        msg2send = await self.a_generate_init_message(message, **context)
                else:
                    msg2send = await self.a_generate_reply(messages=self.chat_messages[recipient], sender=recipient)
                if msg2send is None:
                    break
                await self.a_send(msg2send, recipient, request_reply=True, silent=silent)
        else:
            self._prepare_chat(recipient, clear_history)
            if isinstance(message, Callable):
                msg2send = message(_chat_info["sender"], _chat_info["recipient"], context)
            else:
                msg2send = await self.a_generate_init_message(message, **context)
            await self.a_send(msg2send, recipient, silent=silent)
        summary = self._summarize_chat(
            summary_method,
            summary_args,
            recipient,
            cache=cache,
        )
        for agent in [self, recipient]:
            agent.client_cache = agent.previous_cache
            agent.previous_cache = None
        chat_result = ChatResult(
            chat_history=self.chat_messages[recipient],
            summary=summary,
            cost=gather_usage_summary([self, recipient]),
            human_input=self._human_input,
        )
        return chat_result

    def _summarize_chat(
        self,
        summary_method,
        summary_args,
        recipient: Optional[Agent] = None,
        cache: Optional[Cache] = None,
    ) -> str:
        """Get a chat summary from an agent participating in a chat.

        Args:
            summary_method (str or callable): the summary_method to get the summary.
                The callable summary_method should take the recipient and sender agent in a chat as input and return a string of summary. E.g,
                ```python
                def my_summary_method(
                    sender: ConversableAgent,
                    recipient: ConversableAgent,
                    summary_args: dict,
                ):
                    return recipient.last_message(sender)["content"]
                ```
            summary_args (dict): a dictionary of arguments to be passed to the summary_method.
            recipient: the recipient agent in a chat.
            prompt (str): the prompt used to get a summary when summary_method is "reflection_with_llm".

        Returns:
            str: a chat summary from the agent.
        """
        summary = ""
        if summary_method is None:
            return summary
        if "cache" not in summary_args:
            summary_args["cache"] = cache
        if summary_method == "reflection_with_llm":
            summary_method = self._relfection_with_llm_as_summary
        elif summary_method == "last_msg":
            summary_method = self._last_msg_as_summary

        if isinstance(summary_method, Callable):
            summary = summary_method(self, recipient, summary_args)
        else:
            raise ValueError(
                "If not None, the summary_method must be a string from [`reflection_with_llm`, `last_msg`] or a callable."
            )
        return summary

    @staticmethod
    def _last_msg_as_summary(sender, recipient, summary_args) -> str:
        """Get a chat summary from the last message of the recipient."""
        try:
            summary = recipient.last_message(sender)["content"].replace("TERMINATE", "")
        except (IndexError, AttributeError) as e:
            warnings.warn(f"Cannot extract summary using last_msg: {e}. Using an empty str as summary.", UserWarning)
            summary = ""
        return summary

    @staticmethod
    def _relfection_with_llm_as_summary(sender, recipient, summary_args):
        prompt = summary_args.get("summary_prompt")
        prompt = ConversableAgent.DEFAULT_SUMMARY_PROMPT if prompt is None else prompt
        if not isinstance(prompt, str):
            raise ValueError("The summary_prompt must be a string.")
        msg_list = recipient.chat_messages_for_summary(sender)
        agent = sender if recipient is None else recipient
        try:
            summary = sender._reflection_with_llm(prompt, msg_list, llm_agent=agent, cache=summary_args.get("cache"))
        except BadRequestError as e:
            warnings.warn(
                f"Cannot extract summary using reflection_with_llm: {e}. Using an empty str as summary.", UserWarning
            )
            summary = ""
        return summary

    def _reflection_with_llm(
        self, prompt, messages, llm_agent: Optional[Agent] = None, cache: Optional[Cache] = None
    ) -> str:
        """Get a chat summary using reflection with an llm client based on the conversation history.

        Args:
            prompt (str): The prompt (in this method it is used as system prompt) used to get the summary.
            messages (list): The messages generated as part of a chat conversation.
            llm_agent: the agent with an llm client.
            cache (Cache or None): the cache client to be used for this conversation.
        """
        system_msg = [
            {
                "role": "system",
                "content": prompt,
            }
        ]

        messages = messages + system_msg
        if llm_agent and llm_agent.client is not None:
            llm_client = llm_agent.client
        elif self.client is not None:
            llm_client = self.client
        else:
            raise ValueError("No OpenAIWrapper client is found.")
        response = self._generate_oai_reply_from_client(llm_client=llm_client, messages=messages, cache=cache)
        return response

    def initiate_chats(self, chat_queue: List[Dict[str, Any]]) -> List[ChatResult]:
        """(Experimental) Initiate chats with multiple agents.

        Args:
            chat_queue (List[Dict]): a list of dictionaries containing the information of the chats.
                Each dictionary should contain the input arguments for [`initiate_chat`](conversable_agent#initiate_chat)

        Returns: a list of ChatResult objects corresponding to the finished chats in the chat_queue.
        """
        _chat_queue = chat_queue.copy()
        for chat_info in _chat_queue:
            chat_info["sender"] = self
        self._finished_chats = initiate_chats(_chat_queue)
        return self._finished_chats

    async def a_initiate_chats(self, chat_queue: List[Dict[str, Any]]) -> Dict[int, ChatResult]:
        _chat_queue = chat_queue.copy()
        for chat_info in _chat_queue:
            chat_info["sender"] = self
        self._finished_chats = await a_initiate_chats(_chat_queue)
        return self._finished_chats

    def get_chat_results(self, chat_index: Optional[int] = None) -> Union[List[ChatResult], ChatResult]:
        """A summary from the finished chats of particular agents."""
        if chat_index is not None:
            return self._finished_chats[chat_index]
        else:
            return self._finished_chats

    def reset(self):
        """Reset the agent."""
        self.clear_history()
        self.reset_consecutive_auto_reply_counter()
        self.stop_reply_at_receive()
        if self.client is not None:
            self.client.clear_usage_summary()
        for reply_func_tuple in self._reply_func_list:
            if reply_func_tuple["reset_config"] is not None:
                reply_func_tuple["reset_config"](reply_func_tuple["config"])
            else:
                reply_func_tuple["config"] = copy.copy(reply_func_tuple["init_config"])

    def stop_reply_at_receive(self, sender: Optional[Agent] = None):
        """Reset the reply_at_receive of the sender."""
        if sender is None:
            self.reply_at_receive.clear()
        else:
            self.reply_at_receive[sender] = False

    def reset_consecutive_auto_reply_counter(self, sender: Optional[Agent] = None):
        """Reset the consecutive_auto_reply_counter of the sender."""
        if sender is None:
            self._consecutive_auto_reply_counter.clear()
        else:
            self._consecutive_auto_reply_counter[sender] = 0

    def clear_history(self, recipient: Optional[Agent] = None, nr_messages_to_preserve: Optional[int] = None):
        """Clear the chat history of the agent.

        Args:
            recipient: the agent with whom the chat history to clear. If None, clear the chat history with all agents.
            nr_messages_to_preserve: the number of newest messages to preserve in the chat history.
        """
        if recipient is None:
            if nr_messages_to_preserve:
                for key in self._oai_messages:
                    nr_messages_to_preserve_internal = nr_messages_to_preserve
                    # if breaking history between function call and function response, save function call message
                    # additionally, otherwise openai will return error
                    first_msg_to_save = self._oai_messages[key][-nr_messages_to_preserve_internal]
                    if "tool_responses" in first_msg_to_save:
                        nr_messages_to_preserve_internal += 1
                        print(
                            f"Preserving one more message for {self.name} to not divide history between tool call and "
                            f"tool response."
                        )
                    # Remove messages from history except last `nr_messages_to_preserve` messages.
                    self._oai_messages[key] = self._oai_messages[key][-nr_messages_to_preserve_internal:]
            else:
                self._oai_messages.clear()
        else:
            self._oai_messages[recipient].clear()
            if nr_messages_to_preserve:
                print(
                    colored(
                        "WARNING: `nr_preserved_messages` is ignored when clearing chat history with a specific agent.",
                        "yellow",
                    ),
                    flush=True,
                )

    def generate_oai_reply(
        self,
        messages: Optional[List[Dict]] = None,
        sender: Optional[Agent] = None,
        config: Optional[OpenAIWrapper] = None,
    ) -> Tuple[bool, Union[str, Dict, None]]:
        """Generate a reply using autogen.oai."""
        client = self.client if config is None else config
        if client is None:
            return False, None
        if messages is None:
            messages = self._oai_messages[sender]
        extracted_response = self._generate_oai_reply_from_client(
            client, self._oai_system_message + messages, self.client_cache
        )
        return (False, None) if extracted_response is None else (True, extracted_response)

    def _generate_oai_reply_from_client(self, llm_client, messages, cache) -> Union[str, Dict, None]:
        # unroll tool_responses
        all_messages = []
        for message in messages:
            tool_responses = message.get("tool_responses", [])
            if tool_responses:
                all_messages += tool_responses
                # tool role on the parent message means the content is just concatenation of all of the tool_responses
                if message.get("role") != "tool":
                    all_messages.append({key: message[key] for key in message if key != "tool_responses"})
            else:
                all_messages.append(message)

        # TODO: #1143 handle token limit exceeded error
        response = llm_client.create(
            context=messages[-1].pop("context", None),
            messages=all_messages,
            cache=cache,
        )
        extracted_response = llm_client.extract_text_or_completion_object(response)[0]

        if extracted_response is None:
            warnings.warn("Extracted_response from {response} is None.", UserWarning)
            return None
        # ensure function and tool calls will be accepted when sent back to the LLM
        if not isinstance(extracted_response, str) and hasattr(extracted_response, "model_dump"):
            extracted_response = model_dump(extracted_response)
        if isinstance(extracted_response, dict):
            if extracted_response.get("function_call"):
                extracted_response["function_call"]["name"] = self._normalize_name(
                    extracted_response["function_call"]["name"]
                )
            for tool_call in extracted_response.get("tool_calls") or []:
                tool_call["function"]["name"] = self._normalize_name(tool_call["function"]["name"])
        return extracted_response

    async def a_generate_oai_reply(
        self,
        messages: Optional[List[Dict]] = None,
        sender: Optional[Agent] = None,
        config: Optional[Any] = None,
    ) -> Tuple[bool, Union[str, Dict, None]]:
        """Generate a reply using autogen.oai asynchronously."""
        return await asyncio.get_event_loop().run_in_executor(
            None, functools.partial(self.generate_oai_reply, messages=messages, sender=sender, config=config)
        )

    def _generate_code_execution_reply_using_executor(
        self,
        messages: Optional[List[Dict]] = None,
        sender: Optional[Agent] = None,
        config: Optional[Union[Dict, Literal[False]]] = None,
    ):
        """Generate a reply using code executor."""
        if config is not None:
            raise ValueError("config is not supported for _generate_code_execution_reply_using_executor.")
        if self._code_execution_config is False:
            return False, None
        if messages is None:
            messages = self._oai_messages[sender]
        last_n_messages = self._code_execution_config.get("last_n_messages", "auto")

        if not (isinstance(last_n_messages, (int, float)) and last_n_messages >= 0) and last_n_messages != "auto":
            raise ValueError("last_n_messages must be either a non-negative integer, or the string 'auto'.")

        num_messages_to_scan = last_n_messages
        if last_n_messages == "auto":
            # Find when the agent last spoke
            num_messages_to_scan = 0
            for message in reversed(messages):
                if "role" not in message:
                    break
                elif message["role"] != "user":
                    break
                else:
                    num_messages_to_scan += 1
        num_messages_to_scan = min(len(messages), num_messages_to_scan)
        messages_to_scan = messages[-num_messages_to_scan:]

        # iterate through the last n messages in reverse
        # if code blocks are found, execute the code blocks and return the output
        # if no code blocks are found, continue
        for message in reversed(messages_to_scan):
            if not message["content"]:
                continue
            code_blocks = self._code_executor.code_extractor.extract_code_blocks(message["content"])
            if len(code_blocks) == 0:
                continue

            num_code_blocks = len(code_blocks)
            if num_code_blocks == 1:
                print(
                    colored(
                        f"\n>>>>>>>> EXECUTING CODE BLOCK (inferred language is {code_blocks[0].language})...",
                        "red",
                    ),
                    flush=True,
                )
            else:
                print(
                    colored(
                        f"\n>>>>>>>> EXECUTING {num_code_blocks} CODE BLOCKS (inferred languages are [{', '.join([x.language for x in code_blocks])}])...",
                        "red",
                    ),
                    flush=True,
                )

            # found code blocks, execute code.
            code_result = self._code_executor.execute_code_blocks(code_blocks)
            exitcode2str = "execution succeeded" if code_result.exit_code == 0 else "execution failed"
            return True, f"exitcode: {code_result.exit_code} ({exitcode2str})\nCode output: {code_result.output}"

        return False, None

    def generate_code_execution_reply(
        self,
        messages: Optional[List[Dict]] = None,
        sender: Optional[Agent] = None,
        config: Optional[Union[Dict, Literal[False]]] = None,
    ):
        """Generate a reply using code execution."""
        code_execution_config = config if config is not None else self._code_execution_config
        if code_execution_config is False:
            return False, None
        if messages is None:
            messages = self._oai_messages[sender]
        last_n_messages = code_execution_config.pop("last_n_messages", "auto")

        if not (isinstance(last_n_messages, (int, float)) and last_n_messages >= 0) and last_n_messages != "auto":
            raise ValueError("last_n_messages must be either a non-negative integer, or the string 'auto'.")

        messages_to_scan = last_n_messages
        if last_n_messages == "auto":
            # Find when the agent last spoke
            messages_to_scan = 0
            for i in range(len(messages)):
                message = messages[-(i + 1)]
                if "role" not in message:
                    break
                elif message["role"] != "user":
                    break
                else:
                    messages_to_scan += 1

        # iterate through the last n messages in reverse
        # if code blocks are found, execute the code blocks and return the output
        # if no code blocks are found, continue
        for i in range(min(len(messages), messages_to_scan)):
            message = messages[-(i + 1)]
            if not message["content"]:
                continue
            code_blocks = extract_code(message["content"])
            if len(code_blocks) == 1 and code_blocks[0][0] == UNKNOWN:
                continue

            # found code blocks, execute code and push "last_n_messages" back
            exitcode, logs = self.execute_code_blocks(code_blocks)
            code_execution_config["last_n_messages"] = last_n_messages
            exitcode2str = "execution succeeded" if exitcode == 0 else "execution failed"
            return True, f"exitcode: {exitcode} ({exitcode2str})\nCode output: {logs}"

        # no code blocks are found, push last_n_messages back and return.
        code_execution_config["last_n_messages"] = last_n_messages

        return False, None

    def generate_function_call_reply(
        self,
        messages: Optional[List[Dict]] = None,
        sender: Optional[Agent] = None,
        config: Optional[Any] = None,
    ) -> Tuple[bool, Union[Dict, None]]:
        """
        Generate a reply using function call.

        "function_call" replaced by "tool_calls" as of [OpenAI API v1.1.0](https://github.com/openai/openai-python/releases/tag/v1.1.0)
        See https://platform.openai.com/docs/api-reference/chat/create#chat-create-functions
        """
        if config is None:
            config = self
        if messages is None:
            messages = self._oai_messages[sender]
        message = messages[-1]
        if "function_call" in message and message["function_call"]:
            func_call = message["function_call"]
            func = self._function_map.get(func_call.get("name", None), None)
            if inspect.iscoroutinefunction(func):
                try:
                    # get the running loop if it was already created
                    loop = asyncio.get_running_loop()
                    close_loop = False
                except RuntimeError:
                    # create a loop if there is no running loop
                    loop = asyncio.new_event_loop()
                    close_loop = True

                _, func_return = loop.run_until_complete(self.a_execute_function(func_call))
                if close_loop:
                    loop.close()
            else:
                _, func_return = self.execute_function(message["function_call"])
            return True, func_return
        return False, None

    async def a_generate_function_call_reply(
        self,
        messages: Optional[List[Dict]] = None,
        sender: Optional[Agent] = None,
        config: Optional[Any] = None,
    ) -> Tuple[bool, Union[Dict, None]]:
        """
        Generate a reply using async function call.

        "function_call" replaced by "tool_calls" as of [OpenAI API v1.1.0](https://github.com/openai/openai-python/releases/tag/v1.1.0)
        See https://platform.openai.com/docs/api-reference/chat/create#chat-create-functions
        """
        if config is None:
            config = self
        if messages is None:
            messages = self._oai_messages[sender]
        message = messages[-1]
        if "function_call" in message:
            func_call = message["function_call"]
            func_name = func_call.get("name", "")
            func = self._function_map.get(func_name, None)
            if func and inspect.iscoroutinefunction(func):
                _, func_return = await self.a_execute_function(func_call)
            else:
                _, func_return = self.execute_function(func_call)
            return True, func_return

        return False, None

    def _str_for_tool_response(self, tool_response):
        return str(tool_response.get("content", ""))

    def generate_tool_calls_reply(
        self,
        messages: Optional[List[Dict]] = None,
        sender: Optional[Agent] = None,
        config: Optional[Any] = None,
    ) -> Tuple[bool, Union[Dict, None]]:
        """Generate a reply using tool call."""
        if config is None:
            config = self
        if messages is None:
            messages = self._oai_messages[sender]
        message = messages[-1]
        tool_returns = []
        for tool_call in message.get("tool_calls", []):
            id = tool_call["id"]
            function_call = tool_call.get("function", {})
            func = self._function_map.get(function_call.get("name", None), None)
            if inspect.iscoroutinefunction(func):
                try:
                    # get the running loop if it was already created
                    loop = asyncio.get_running_loop()
                    close_loop = False
                except RuntimeError:
                    # create a loop if there is no running loop
                    loop = asyncio.new_event_loop()
                    close_loop = True

                _, func_return = loop.run_until_complete(self.a_execute_function(function_call))
                if close_loop:
                    loop.close()
            else:
                _, func_return = self.execute_function(function_call)
            tool_returns.append(
                {
                    "tool_call_id": id,
                    "role": "tool",
                    "content": func_return.get("content", ""),
                }
            )
        if tool_returns:
            return True, {
                "role": "tool",
                "tool_responses": tool_returns,
                "content": "\n\n".join([self._str_for_tool_response(tool_return) for tool_return in tool_returns]),
            }
        return False, None

    async def _a_execute_tool_call(self, tool_call):
        id = tool_call["id"]
        function_call = tool_call.get("function", {})
        _, func_return = await self.a_execute_function(function_call)
        return {
            "tool_call_id": id,
            "role": "tool",
            "content": func_return.get("content", ""),
        }

    async def a_generate_tool_calls_reply(
        self,
        messages: Optional[List[Dict]] = None,
        sender: Optional[Agent] = None,
        config: Optional[Any] = None,
    ) -> Tuple[bool, Union[Dict, None]]:
        """Generate a reply using async function call."""
        if config is None:
            config = self
        if messages is None:
            messages = self._oai_messages[sender]
        message = messages[-1]
        async_tool_calls = []
        for tool_call in message.get("tool_calls", []):
            async_tool_calls.append(self._a_execute_tool_call(tool_call))
        if async_tool_calls:
            tool_returns = await asyncio.gather(*async_tool_calls)
            return True, {
                "role": "tool",
                "tool_responses": tool_returns,
                "content": "\n\n".join([self._str_for_tool_response(tool_return) for tool_return in tool_returns]),
            }

        return False, None

    def check_termination_and_human_reply(
        self,
        messages: Optional[List[Dict]] = None,
        sender: Optional[Agent] = None,
        config: Optional[Any] = None,
    ) -> Tuple[bool, Union[str, None]]:
        """Check if the conversation should be terminated, and if human reply is provided.

        This method checks for conditions that require the conversation to be terminated, such as reaching
        a maximum number of consecutive auto-replies or encountering a termination message. Additionally,
        it prompts for and processes human input based on the configured human input mode, which can be
        'ALWAYS', 'NEVER', or 'TERMINATE'. The method also manages the consecutive auto-reply counter
        for the conversation and prints relevant messages based on the human input received.

        Args:
            - messages (Optional[List[Dict]]): A list of message dictionaries, representing the conversation history.
            - sender (Optional[Agent]): The agent object representing the sender of the message.
            - config (Optional[Any]): Configuration object, defaults to the current instance if not provided.

        Returns:
            - Tuple[bool, Union[str, Dict, None]]: A tuple containing a boolean indicating if the conversation
            should be terminated, and a human reply which can be a string, a dictionary, or None.
        """
        if config is None:
            config = self
        if messages is None:
            messages = self._oai_messages[sender] if sender else []
        message = messages[-1]
        reply = ""
        no_human_input_msg = ""
        sender_name = "the sender" if sender is None else sender.name
        if self.human_input_mode == "ALWAYS":
            reply = self.get_human_input(
                f"Provide feedback to {sender_name}. Press enter to skip and use auto-reply, or type 'exit' to end the conversation: "
            )
            no_human_input_msg = "NO HUMAN INPUT RECEIVED." if not reply else ""
            # if the human input is empty, and the message is a termination message, then we will terminate the conversation
            reply = reply if reply or not self._is_termination_msg(message) else "exit"
        else:
            if self._consecutive_auto_reply_counter[sender] >= self._max_consecutive_auto_reply_dict[sender]:
                if self.human_input_mode == "NEVER":
                    reply = "exit"
                else:
                    # self.human_input_mode == "TERMINATE":
                    terminate = self._is_termination_msg(message)
                    reply = self.get_human_input(
                        f"Please give feedback to {sender_name}. Press enter or type 'exit' to stop the conversation: "
                        if terminate
                        else f"Please give feedback to {sender_name}. Press enter to skip and use auto-reply, or type 'exit' to stop the conversation: "
                    )
                    no_human_input_msg = "NO HUMAN INPUT RECEIVED." if not reply else ""
                    # if the human input is empty, and the message is a termination message, then we will terminate the conversation
                    reply = reply if reply or not terminate else "exit"
            elif self._is_termination_msg(message):
                if self.human_input_mode == "NEVER":
                    reply = "exit"
                else:
                    # self.human_input_mode == "TERMINATE":
                    reply = self.get_human_input(
                        f"Please give feedback to {sender_name}. Press enter or type 'exit' to stop the conversation: "
                    )
                    no_human_input_msg = "NO HUMAN INPUT RECEIVED." if not reply else ""
                    # if the human input is empty, and the message is a termination message, then we will terminate the conversation
                    reply = reply or "exit"

        # print the no_human_input_msg
        if no_human_input_msg:
            print(colored(f"\n>>>>>>>> {no_human_input_msg}", "red"), flush=True)

        # stop the conversation
        if reply == "exit":
            # reset the consecutive_auto_reply_counter
            self._consecutive_auto_reply_counter[sender] = 0
            return True, None

        # send the human reply
        if reply or self._max_consecutive_auto_reply_dict[sender] == 0:
            # reset the consecutive_auto_reply_counter
            self._consecutive_auto_reply_counter[sender] = 0
            # User provided a custom response, return function and tool failures indicating user interruption
            tool_returns = []
            if message.get("function_call", False):
                tool_returns.append(
                    {
                        "role": "function",
                        "name": message["function_call"].get("name", ""),
                        "content": "USER INTERRUPTED",
                    }
                )

            if message.get("tool_calls", False):
                tool_returns.extend(
                    [
                        {"role": "tool", "tool_call_id": tool_call.get("id", ""), "content": "USER INTERRUPTED"}
                        for tool_call in message["tool_calls"]
                    ]
                )

            response = {"role": "user", "content": reply}
            if tool_returns:
                response["tool_responses"] = tool_returns

            return True, response

        # increment the consecutive_auto_reply_counter
        self._consecutive_auto_reply_counter[sender] += 1
        if self.human_input_mode != "NEVER":
            print(colored("\n>>>>>>>> USING AUTO REPLY...", "red"), flush=True)

        return False, None

    async def a_check_termination_and_human_reply(
        self,
        messages: Optional[List[Dict]] = None,
        sender: Optional[Agent] = None,
        config: Optional[Any] = None,
    ) -> Tuple[bool, Union[str, None]]:
        """(async) Check if the conversation should be terminated, and if human reply is provided.

        This method checks for conditions that require the conversation to be terminated, such as reaching
        a maximum number of consecutive auto-replies or encountering a termination message. Additionally,
        it prompts for and processes human input based on the configured human input mode, which can be
        'ALWAYS', 'NEVER', or 'TERMINATE'. The method also manages the consecutive auto-reply counter
        for the conversation and prints relevant messages based on the human input received.

        Args:
            - messages (Optional[List[Dict]]): A list of message dictionaries, representing the conversation history.
            - sender (Optional[Agent]): The agent object representing the sender of the message.
            - config (Optional[Any]): Configuration object, defaults to the current instance if not provided.

        Returns:
            - Tuple[bool, Union[str, Dict, None]]: A tuple containing a boolean indicating if the conversation
            should be terminated, and a human reply which can be a string, a dictionary, or None.
        """
        if config is None:
            config = self
        if messages is None:
            messages = self._oai_messages[sender] if sender else []
        message = messages[-1] if messages else {}
        reply = ""
        no_human_input_msg = ""
        sender_name = "the sender" if sender is None else sender.name
        if self.human_input_mode == "ALWAYS":
            reply = await self.a_get_human_input(
                f"Provide feedback to {sender_name}. Press enter to skip and use auto-reply, or type 'exit' to end the conversation: "
            )
            no_human_input_msg = "NO HUMAN INPUT RECEIVED." if not reply else ""
            # if the human input is empty, and the message is a termination message, then we will terminate the conversation
            reply = reply if reply or not self._is_termination_msg(message) else "exit"
        else:
            if self._consecutive_auto_reply_counter[sender] >= self._max_consecutive_auto_reply_dict[sender]:
                if self.human_input_mode == "NEVER":
                    reply = "exit"
                else:
                    # self.human_input_mode == "TERMINATE":
                    terminate = self._is_termination_msg(message)
                    reply = await self.a_get_human_input(
                        f"Please give feedback to {sender_name}. Press enter or type 'exit' to stop the conversation: "
                        if terminate
                        else f"Please give feedback to {sender_name}. Press enter to skip and use auto-reply, or type 'exit' to stop the conversation: "
                    )
                    no_human_input_msg = "NO HUMAN INPUT RECEIVED." if not reply else ""
                    # if the human input is empty, and the message is a termination message, then we will terminate the conversation
                    reply = reply if reply or not terminate else "exit"
            elif self._is_termination_msg(message):
                if self.human_input_mode == "NEVER":
                    reply = "exit"
                else:
                    # self.human_input_mode == "TERMINATE":
                    reply = await self.a_get_human_input(
                        f"Please give feedback to {sender_name}. Press enter or type 'exit' to stop the conversation: "
                    )
                    no_human_input_msg = "NO HUMAN INPUT RECEIVED." if not reply else ""
                    # if the human input is empty, and the message is a termination message, then we will terminate the conversation
                    reply = reply or "exit"

        # print the no_human_input_msg
        if no_human_input_msg:
            print(colored(f"\n>>>>>>>> {no_human_input_msg}", "red"), flush=True)

        # stop the conversation
        if reply == "exit":
            # reset the consecutive_auto_reply_counter
            self._consecutive_auto_reply_counter[sender] = 0
            return True, None

        # send the human reply
        if reply or self._max_consecutive_auto_reply_dict[sender] == 0:
            # User provided a custom response, return function and tool results indicating user interruption
            # reset the consecutive_auto_reply_counter
            self._consecutive_auto_reply_counter[sender] = 0
            tool_returns = []
            if message.get("function_call", False):
                tool_returns.append(
                    {
                        "role": "function",
                        "name": message["function_call"].get("name", ""),
                        "content": "USER INTERRUPTED",
                    }
                )

            if message.get("tool_calls", False):
                tool_returns.extend(
                    [
                        {"role": "tool", "tool_call_id": tool_call.get("id", ""), "content": "USER INTERRUPTED"}
                        for tool_call in message["tool_calls"]
                    ]
                )

            response = {"role": "user", "content": reply}
            if tool_returns:
                response["tool_responses"] = tool_returns

            return True, response

        # increment the consecutive_auto_reply_counter
        self._consecutive_auto_reply_counter[sender] += 1
        if self.human_input_mode != "NEVER":
            print(colored("\n>>>>>>>> USING AUTO REPLY...", "red"), flush=True)

        return False, None

    def generate_reply(
        self,
        messages: Optional[List[Dict[str, Any]]] = None,
        sender: Optional["Agent"] = None,
        **kwargs: Any,
    ) -> Union[str, Dict, None]:
        """Reply based on the conversation history and the sender.

        Either messages or sender must be provided.
        Register a reply_func with `None` as one trigger for it to be activated when `messages` is non-empty and `sender` is `None`.
        Use registered auto reply functions to generate replies.
        By default, the following functions are checked in order:
        1. check_termination_and_human_reply
        2. generate_function_call_reply (deprecated in favor of tool_calls)
        3. generate_tool_calls_reply
        4. generate_code_execution_reply
        5. generate_oai_reply
        Every function returns a tuple (final, reply).
        When a function returns final=False, the next function will be checked.
        So by default, termination and human reply will be checked first.
        If not terminating and human reply is skipped, execute function or code and return the result.
        AI replies are generated only when no code execution is performed.

        Args:
            messages: a list of messages in the conversation history.
            sender: sender of an Agent instance.

        Additional keyword arguments:
            exclude (List[Callable]): a list of reply functions to be excluded.

        Returns:
            str or dict or None: reply. None if no reply is generated.
        """
        if all((messages is None, sender is None)):
            error_msg = f"Either {messages=} or {sender=} must be provided."
            logger.error(error_msg)
            raise AssertionError(error_msg)

        if messages is None:
            messages = self._oai_messages[sender]

        # Call the hookable method that gives registered hooks a chance to process the last message.
        # Message modifications do not affect the incoming messages or self._oai_messages.
        messages = self.process_last_received_message(messages)

        # Call the hookable method that gives registered hooks a chance to process all messages.
        # Message modifications do not affect the incoming messages or self._oai_messages.
        messages = self.process_all_messages_before_reply(messages)

        for reply_func_tuple in self._reply_func_list:
            reply_func = reply_func_tuple["reply_func"]
            if "exclude" in kwargs and reply_func in kwargs["exclude"]:
                continue
            if inspect.iscoroutinefunction(reply_func):
                continue
            if self._match_trigger(reply_func_tuple["trigger"], sender):
                final, reply = reply_func(self, messages=messages, sender=sender, config=reply_func_tuple["config"])
                if final:
                    return reply
        return self._default_auto_reply

    async def a_generate_reply(
        self,
        messages: Optional[List[Dict[str, Any]]] = None,
        sender: Optional["Agent"] = None,
        **kwargs: Any,
    ) -> Union[str, Dict[str, Any], None]:
        """(async) Reply based on the conversation history and the sender.

        Either messages or sender must be provided.
        Register a reply_func with `None` as one trigger for it to be activated when `messages` is non-empty and `sender` is `None`.
        Use registered auto reply functions to generate replies.
        By default, the following functions are checked in order:
        1. check_termination_and_human_reply
        2. generate_function_call_reply
        3. generate_tool_calls_reply
        4. generate_code_execution_reply
        5. generate_oai_reply
        Every function returns a tuple (final, reply).
        When a function returns final=False, the next function will be checked.
        So by default, termination and human reply will be checked first.
        If not terminating and human reply is skipped, execute function or code and return the result.
        AI replies are generated only when no code execution is performed.

        Args:
            messages: a list of messages in the conversation history.
            sender: sender of an Agent instance.

        Additional keyword arguments:
            exclude (List[Callable]): a list of reply functions to be excluded.

        Returns:
            str or dict or None: reply. None if no reply is generated.
        """
        if all((messages is None, sender is None)):
            error_msg = f"Either {messages=} or {sender=} must be provided."
            logger.error(error_msg)
            raise AssertionError(error_msg)

        if messages is None:
            messages = self._oai_messages[sender]

        # Call the hookable method that gives registered hooks a chance to process all messages.
        # Message modifications do not affect the incoming messages or self._oai_messages.
        messages = self.process_all_messages_before_reply(messages)

        # Call the hookable method that gives registered hooks a chance to process the last message.
        # Message modifications do not affect the incoming messages or self._oai_messages.
        messages = self.process_last_received_message(messages)

        for reply_func_tuple in self._reply_func_list:
            reply_func = reply_func_tuple["reply_func"]
            if "exclude" in kwargs and reply_func in kwargs["exclude"]:
                continue

            if self._match_trigger(reply_func_tuple["trigger"], sender):
                if inspect.iscoroutinefunction(reply_func):
                    final, reply = await reply_func(
                        self, messages=messages, sender=sender, config=reply_func_tuple["config"]
                    )
                else:
                    final, reply = reply_func(self, messages=messages, sender=sender, config=reply_func_tuple["config"])
                if final:
                    return reply
        return self._default_auto_reply

    def _match_trigger(self, trigger: Union[None, str, type, Agent, Callable, List], sender: Optional[Agent]) -> bool:
        """Check if the sender matches the trigger.

        Args:
            - trigger (Union[None, str, type, Agent, Callable, List]): The condition to match against the sender.
            Can be `None`, string, type, `Agent` instance, callable, or a list of these.
            - sender (Agent): The sender object or type to be matched against the trigger.

        Returns:
            - bool: Returns `True` if the sender matches the trigger, otherwise `False`.

        Raises:
            - ValueError: If the trigger type is unsupported.
        """
        if trigger is None:
            return sender is None
        elif isinstance(trigger, str):
            if sender is None:
                raise SenderRequired()
            return trigger == sender.name
        elif isinstance(trigger, type):
            return isinstance(sender, trigger)
        elif isinstance(trigger, Agent):
            # return True if the sender is the same type (class) as the trigger
            return trigger == sender
        elif isinstance(trigger, Callable):
            rst = trigger(sender)
            assert isinstance(rst, bool), f"trigger {trigger} must return a boolean value."
            return rst
        elif isinstance(trigger, list):
            return any(self._match_trigger(t, sender) for t in trigger)
        else:
            raise ValueError(f"Unsupported trigger type: {type(trigger)}")

    def get_human_input(self, prompt: str) -> str:
        """Get human input.

        Override this method to customize the way to get human input.

        Args:
            prompt (str): prompt for the human input.

        Returns:
            str: human input.
        """
        reply = input(prompt)
        self._human_input.append(reply)
        return reply

    async def a_get_human_input(self, prompt: str) -> str:
        """(Async) Get human input.

        Override this method to customize the way to get human input.

        Args:
            prompt (str): prompt for the human input.

        Returns:
            str: human input.
        """
        reply = input(prompt)
        self._human_input.append(reply)
        return reply

    def run_code(self, code, **kwargs):
        """Run the code and return the result.

        Override this function to modify the way to run the code.
        Args:
            code (str): the code to be executed.
            **kwargs: other keyword arguments.

        Returns:
            A tuple of (exitcode, logs, image).
            exitcode (int): the exit code of the code execution.
            logs (str): the logs of the code execution.
            image (str or None): the docker image used for the code execution.
        """
        return execute_code(code, **kwargs)

    def execute_code_blocks(self, code_blocks):
        """Execute the code blocks and return the result."""
        logs_all = ""
        for i, code_block in enumerate(code_blocks):
            lang, code = code_block
            if not lang:
                lang = infer_lang(code)
            print(
                colored(
                    f"\n>>>>>>>> EXECUTING CODE BLOCK {i} (inferred language is {lang})...",
                    "red",
                ),
                flush=True,
            )
            if lang in ["bash", "shell", "sh"]:
                exitcode, logs, image = self.run_code(code, lang=lang, **self._code_execution_config)
            elif lang in ["python", "Python"]:
                if code.startswith("# filename: "):
                    filename = code[11 : code.find("\n")].strip()
                else:
                    filename = None
                exitcode, logs, image = self.run_code(
                    code,
                    lang="python",
                    filename=filename,
                    **self._code_execution_config,
                )
            else:
                # In case the language is not supported, we return an error message.
                exitcode, logs, image = (
                    1,
                    f"unknown language {lang}",
                    None,
                )
                # raise NotImplementedError
            if image is not None:
                self._code_execution_config["use_docker"] = image
            logs_all += "\n" + logs
            if exitcode != 0:
                return exitcode, logs_all
        return exitcode, logs_all

    @staticmethod
    def _format_json_str(jstr):
        """Remove newlines outside of quotes, and handle JSON escape sequences.

        1. this function removes the newline in the query outside of quotes otherwise json.loads(s) will fail.
            Ex 1:
            "{\n"tool": "python",\n"query": "print('hello')\nprint('world')"\n}" -> "{"tool": "python","query": "print('hello')\nprint('world')"}"
            Ex 2:
            "{\n  \"location\": \"Boston, MA\"\n}" -> "{"location": "Boston, MA"}"

        2. this function also handles JSON escape sequences inside quotes,
            Ex 1:
            '{"args": "a\na\na\ta"}' -> '{"args": "a\\na\\na\\ta"}'
        """
        result = []
        inside_quotes = False
        last_char = " "
        for char in jstr:
            if last_char != "\\" and char == '"':
                inside_quotes = not inside_quotes
            last_char = char
            if not inside_quotes and char == "\n":
                continue
            if inside_quotes and char == "\n":
                char = "\\n"
            if inside_quotes and char == "\t":
                char = "\\t"
            result.append(char)
        return "".join(result)

    def execute_function(self, func_call, verbose: bool = False) -> Tuple[bool, Dict[str, str]]:
        """Execute a function call and return the result.

        Override this function to modify the way to execute function and tool calls.

        Args:
            func_call: a dictionary extracted from openai message at "function_call" or "tool_calls" with keys "name" and "arguments".

        Returns:
            A tuple of (is_exec_success, result_dict).
            is_exec_success (boolean): whether the execution is successful.
            result_dict: a dictionary with keys "name", "role", and "content". Value of "role" is "function".

        "function_call" deprecated as of [OpenAI API v1.1.0](https://github.com/openai/openai-python/releases/tag/v1.1.0)
        See https://platform.openai.com/docs/api-reference/chat/create#chat-create-function_call
        """
        func_name = func_call.get("name", "")
        func = self._function_map.get(func_name, None)

        is_exec_success = False
        if func is not None:
            # Extract arguments from a json-like string and put it into a dict.
            input_string = self._format_json_str(func_call.get("arguments", "{}"))
            try:
                arguments = json.loads(input_string)
            except json.JSONDecodeError as e:
                arguments = None
                content = f"Error: {e}\n You argument should follow json format."

            # Try to execute the function
            if arguments is not None:
                print(
                    colored(f"\n>>>>>>>> EXECUTING FUNCTION {func_name}...", "magenta"),
                    flush=True,
                )
                try:
                    content = func(**arguments)
                    is_exec_success = True
                except Exception as e:
                    content = f"Error: {e}"
        else:
            content = f"Error: Function {func_name} not found."

        if verbose:
            print(
                colored(f"\nInput arguments: {arguments}\nOutput:\n{content}", "magenta"),
                flush=True,
            )

        return is_exec_success, {
            "name": func_name,
            "role": "function",
            "content": str(content),
        }

    async def a_execute_function(self, func_call):
        """Execute an async function call and return the result.

        Override this function to modify the way async functions and tools are executed.

        Args:
            func_call: a dictionary extracted from openai message at key "function_call" or "tool_calls" with keys "name" and "arguments".

        Returns:
            A tuple of (is_exec_success, result_dict).
            is_exec_success (boolean): whether the execution is successful.
            result_dict: a dictionary with keys "name", "role", and "content". Value of "role" is "function".

        "function_call" deprecated as of [OpenAI API v1.1.0](https://github.com/openai/openai-python/releases/tag/v1.1.0)
        See https://platform.openai.com/docs/api-reference/chat/create#chat-create-function_call
        """
        func_name = func_call.get("name", "")
        func = self._function_map.get(func_name, None)

        is_exec_success = False
        if func is not None:
            # Extract arguments from a json-like string and put it into a dict.
            input_string = self._format_json_str(func_call.get("arguments", "{}"))
            try:
                arguments = json.loads(input_string)
            except json.JSONDecodeError as e:
                arguments = None
                content = f"Error: {e}\n You argument should follow json format."

            # Try to execute the function
            if arguments is not None:
                print(
                    colored(f"\n>>>>>>>> EXECUTING ASYNC FUNCTION {func_name}...", "magenta"),
                    flush=True,
                )
                try:
                    if inspect.iscoroutinefunction(func):
                        content = await func(**arguments)
                    else:
                        # Fallback to sync function if the function is not async
                        content = func(**arguments)
                    is_exec_success = True
                except Exception as e:
                    content = f"Error: {e}"
        else:
            content = f"Error: Function {func_name} not found."

        return is_exec_success, {
            "name": func_name,
            "role": "function",
            "content": str(content),
        }

    def generate_init_message(self, message: Union[Dict, str, None], **context) -> Union[str, Dict]:
        """Generate the initial message for the agent.
        If message is None, input() will be called to get the initial message.

        Args:
            message (str or None): the message to be processed.
            **context: any context information. It has the following reserved fields:
                "carryover": a string or a list of string to specify the carryover information to be passed to this chat. It can be a string or a list of string.
                    If provided, we will combine this carryover with the "message" content when generating the initial chat
                    message.
        Returns:
            str or dict: the processed message.
        """
        if message is None:
            message = self.get_human_input(">")
        if isinstance(message, str):
            return self._process_carryover(message, context)
        elif isinstance(message, dict):
            message = message.copy()
            # TODO: Do we need to do the following?
            # if message.get("content") is None:
            #     message["content"] = self.get_human_input(">")
            message["content"] = self._process_carryover(message.get("content", ""), context)
            return message

    def _process_carryover(self, message: str, context: dict) -> str:
        carryover = context.get("carryover")
        if carryover:
            # if carryover is string
            if isinstance(carryover, str):
                message += "\nContext: \n" + carryover
            elif isinstance(carryover, list):
                message += "\nContext: \n" + ("\n").join([t for t in carryover])
            else:
                raise InvalidCarryOverType(
                    "Carryover should be a string or a list of strings. Not adding carryover to the message."
                )
        return message

    async def a_generate_init_message(self, message: Union[Dict, str, None], **context) -> Union[str, Dict]:
        """Generate the initial message for the agent.
        If message is None, input() will be called to get the initial message.

        Args:
            Please refer to `generate_init_message` for the description of the arguments.

        Returns:
            str or dict: the processed message.
        """
        if message is None:
            message = await self.a_get_human_input(">")
        if isinstance(message, str):
            return self._process_carryover(message, context)
        elif isinstance(message, dict):
            message = message.copy()
            message["content"] = self._process_carryover(message["content"], context)
            return message

    def register_function(self, function_map: Dict[str, Union[Callable, None]]):
        """Register functions to the agent.

        Args:
            function_map: a dictionary mapping function names to functions. if function_map[name] is None, the function will be removed from the function_map.
        """
        for name, func in function_map.items():
            self._assert_valid_name(name)
            if func is None and name not in self._function_map.keys():
                warnings.warn(f"The function {name} to remove doesn't exist", name)
        self._function_map.update(function_map)
        self._function_map = {k: v for k, v in self._function_map.items() if v is not None}

    def update_function_signature(self, func_sig: Union[str, Dict], is_remove: None):
        """update a function_signature in the LLM configuration for function_call.

        Args:
            func_sig (str or dict): description/name of the function to update/remove to the model. See: https://platform.openai.com/docs/api-reference/chat/create#chat/create-functions
            is_remove: whether removing the function from llm_config with name 'func_sig'

        Deprecated as of [OpenAI API v1.1.0](https://github.com/openai/openai-python/releases/tag/v1.1.0)
        See https://platform.openai.com/docs/api-reference/chat/create#chat-create-function_call
        """

        if not isinstance(self.llm_config, dict):
            error_msg = "To update a function signature, agent must have an llm_config"
            logger.error(error_msg)
            raise AssertionError(error_msg)

        if is_remove:
            if "functions" not in self.llm_config.keys():
                error_msg = "The agent config doesn't have function {name}.".format(name=func_sig)
                logger.error(error_msg)
                raise AssertionError(error_msg)
            else:
                self.llm_config["functions"] = [
                    func for func in self.llm_config["functions"] if func["name"] != func_sig
                ]
        else:
            if not isinstance(func_sig, dict):
                raise ValueError(
                    f"The function signature must be of the type dict. Received function signature type {type(func_sig)}"
                )

            self._assert_valid_name(func_sig["name"])
            if "functions" in self.llm_config.keys():
                self.llm_config["functions"] = [
                    func for func in self.llm_config["functions"] if func.get("name") != func_sig["name"]
                ] + [func_sig]
            else:
                self.llm_config["functions"] = [func_sig]

        if len(self.llm_config["functions"]) == 0:
            del self.llm_config["functions"]

        self.client = OpenAIWrapper(**self.llm_config)

    def update_tool_signature(self, tool_sig: Union[str, Dict], is_remove: None):
        """update a tool_signature in the LLM configuration for tool_call.

        Args:
            tool_sig (str or dict): description/name of the tool to update/remove to the model. See: https://platform.openai.com/docs/api-reference/chat/create#chat-create-tools
            is_remove: whether removing the tool from llm_config with name 'tool_sig'
        """

        if not self.llm_config:
            error_msg = "To update a tool signature, agent must have an llm_config"
            logger.error(error_msg)
            raise AssertionError(error_msg)

        if is_remove:
            if "tools" not in self.llm_config.keys():
                error_msg = "The agent config doesn't have tool {name}.".format(name=tool_sig)
                logger.error(error_msg)
                raise AssertionError(error_msg)
            else:
                self.llm_config["tools"] = [
                    tool for tool in self.llm_config["tools"] if tool["function"]["name"] != tool_sig
                ]
        else:
            if not isinstance(tool_sig, dict):
                raise ValueError(
                    f"The tool signature must be of the type dict. Received tool signature type {type(tool_sig)}"
                )
            self._assert_valid_name(tool_sig["function"]["name"])
            if "tools" in self.llm_config.keys():
                self.llm_config["tools"] = [
                    tool
                    for tool in self.llm_config["tools"]
                    if tool.get("function", {}).get("name") != tool_sig["function"]["name"]
                ] + [tool_sig]
            else:
                self.llm_config["tools"] = [tool_sig]

        if len(self.llm_config["tools"]) == 0:
            del self.llm_config["tools"]

        self.client = OpenAIWrapper(**self.llm_config)

    def can_execute_function(self, name: Union[List[str], str]) -> bool:
        """Whether the agent can execute the function."""
        names = name if isinstance(name, list) else [name]
        return all([n in self._function_map for n in names])

    @property
    def function_map(self) -> Dict[str, Callable]:
        """Return the function map."""
        return self._function_map

    def _wrap_function(self, func: F) -> F:
        """Wrap the function to dump the return value to json.

        Handles both sync and async functions.

        Args:
            func: the function to be wrapped.

        Returns:
            The wrapped function.
        """

        @load_basemodels_if_needed
        @functools.wraps(func)
        def _wrapped_func(*args, **kwargs):
            retval = func(*args, **kwargs)

            return serialize_to_str(retval)

        @load_basemodels_if_needed
        @functools.wraps(func)
        async def _a_wrapped_func(*args, **kwargs):
            retval = await func(*args, **kwargs)
            return serialize_to_str(retval)

        wrapped_func = _a_wrapped_func if inspect.iscoroutinefunction(func) else _wrapped_func

        # needed for testing
        wrapped_func._origin = func

        return wrapped_func

    def register_for_llm(
        self,
        *,
        name: Optional[str] = None,
        description: Optional[str] = None,
        api_style: Literal["function", "tool"] = "tool",
    ) -> Callable[[F], F]:
        """Decorator factory for registering a function to be used by an agent.

        It's return value is used to decorate a function to be registered to the agent. The function uses type hints to
        specify the arguments and return type. The function name is used as the default name for the function,
        but a custom name can be provided. The function description is used to describe the function in the
        agent's configuration.

        Args:
            name (optional(str)): name of the function. If None, the function name will be used (default: None).
            description (optional(str)): description of the function (default: None). It is mandatory
                for the initial decorator, but the following ones can omit it.
            api_style: (literal): the API style for function call.
                For Azure OpenAI API, use version 2023-12-01-preview or later.
                `"function"` style will be deprecated. For earlier version use
                `"function"` if `"tool"` doesn't work.
                See [Azure OpenAI documentation](https://learn.microsoft.com/en-us/azure/ai-services/openai/how-to/function-calling?tabs=python) for details.

        Returns:
            The decorator for registering a function to be used by an agent.

        Examples:
            ```
            @user_proxy.register_for_execution()
            @agent2.register_for_llm()
            @agent1.register_for_llm(description="This is a very useful function")
            def my_function(a: Annotated[str, "description of a parameter"] = "a", b: int, c=3.14) -> str:
                 return a + str(b * c)
            ```

            For Azure OpenAI versions prior to 2023-12-01-preview, set `api_style`
            to `"function"` if `"tool"` doesn't work:
            ```
            @agent2.register_for_llm(api_style="function")
            def my_function(a: Annotated[str, "description of a parameter"] = "a", b: int, c=3.14) -> str:
                 return a + str(b * c)
            ```

        """

        def _decorator(func: F) -> F:
            """Decorator for registering a function to be used by an agent.

            Args:
                func: the function to be registered.

            Returns:
                The function to be registered, with the _description attribute set to the function description.

            Raises:
                ValueError: if the function description is not provided and not propagated by a previous decorator.
                RuntimeError: if the LLM config is not set up before registering a function.

            """
            # name can be overwritten by the parameter, by default it is the same as function name
            if name:
                func._name = name
            elif not hasattr(func, "_name"):
                func._name = func.__name__

            # description is propagated from the previous decorator, but it is mandatory for the first one
            if description:
                func._description = description
            else:
                if not hasattr(func, "_description"):
                    raise ValueError("Function description is required, none found.")

            # get JSON schema for the function
            f = get_function_schema(func, name=func._name, description=func._description)

            # register the function to the agent if there is LLM config, raise an exception otherwise
            if self.llm_config is None:
                raise RuntimeError("LLM config must be setup before registering a function for LLM.")

            if api_style == "function":
                f = f["function"]
                self.update_function_signature(f, is_remove=False)
            elif api_style == "tool":
                self.update_tool_signature(f, is_remove=False)
            else:
                raise ValueError(f"Unsupported API style: {api_style}")

            return func

        return _decorator

    def register_for_execution(
        self,
        name: Optional[str] = None,
    ) -> Callable[[F], F]:
        """Decorator factory for registering a function to be executed by an agent.

        It's return value is used to decorate a function to be registered to the agent.

        Args:
            name (optional(str)): name of the function. If None, the function name will be used (default: None).

        Returns:
            The decorator for registering a function to be used by an agent.

        Examples:
            ```
            @user_proxy.register_for_execution()
            @agent2.register_for_llm()
            @agent1.register_for_llm(description="This is a very useful function")
            def my_function(a: Annotated[str, "description of a parameter"] = "a", b: int, c=3.14):
                 return a + str(b * c)
            ```

        """

        def _decorator(func: F) -> F:
            """Decorator for registering a function to be used by an agent.

            Args:
                func: the function to be registered.

            Returns:
                The function to be registered, with the _description attribute set to the function description.

            Raises:
                ValueError: if the function description is not provided and not propagated by a previous decorator.

            """
            # name can be overwritten by the parameter, by default it is the same as function name
            if name:
                func._name = name
            elif not hasattr(func, "_name"):
                func._name = func.__name__

            self.register_function({func._name: self._wrap_function(func)})

            return func

        return _decorator

    def register_model_client(self, model_client_cls: ModelClient, **kwargs):
        """Register a model client.

        Args:
            model_client_cls: A custom client class that follows the Client interface
            **kwargs: The kwargs for the custom client class to be initialized with
        """
        self.client.register_model_client(model_client_cls, **kwargs)

    def register_hook(self, hookable_method: str, hook: Callable):
        """
        Registers a hook to be called by a hookable method, in order to add a capability to the agent.
        Registered hooks are kept in lists (one per hookable method), and are called in their order of registration.

        Args:
            hookable_method: A hookable method name implemented by ConversableAgent.
            hook: A method implemented by a subclass of AgentCapability.
        """
        assert hookable_method in self.hook_lists, f"{hookable_method} is not a hookable method."
        hook_list = self.hook_lists[hookable_method]
        assert hook not in hook_list, f"{hook} is already registered as a hook."
        hook_list.append(hook)

    def process_all_messages_before_reply(self, messages: List[Dict]) -> List[Dict]:
        """
        Calls any registered capability hooks to process all messages, potentially modifying the messages.
        """
        hook_list = self.hook_lists["process_all_messages_before_reply"]
        # If no hooks are registered, or if there are no messages to process, return the original message list.
        if len(hook_list) == 0 or messages is None:
            return messages

        # Call each hook (in order of registration) to process the messages.
        processed_messages = messages
        for hook in hook_list:
            processed_messages = hook(processed_messages)
        return processed_messages

    def process_last_received_message(self, messages):
        """
        Calls any registered capability hooks to use and potentially modify the text of the last message,
        as long as the last message is not a function call or exit command.
        """

        # If any required condition is not met, return the original message list.
        hook_list = self.hook_lists["process_last_received_message"]
        if len(hook_list) == 0:
            return messages  # No hooks registered.
        if messages is None:
            return None  # No message to process.
        if len(messages) == 0:
            return messages  # No message to process.
        last_message = messages[-1]
        if "function_call" in last_message:
            return messages  # Last message is a function call.
        if "context" in last_message:
            return messages  # Last message contains a context key.
        if "content" not in last_message:
            return messages  # Last message has no content.
        user_text = last_message["content"]
        if not isinstance(user_text, str):
            return messages  # Last message content is not a string. TODO: Multimodal agents will use a dict here.
        if user_text == "exit":
            return messages  # Last message is an exit command.

        # Call each hook (in order of registration) to process the user's message.
        processed_user_text = user_text
        for hook in hook_list:
            processed_user_text = hook(processed_user_text)
        if processed_user_text == user_text:
            return messages  # No hooks actually modified the user's message.

        # Replace the last user message with the expanded one.
        messages = messages.copy()
        messages[-1]["content"] = processed_user_text
        return messages

    def print_usage_summary(self, mode: Union[str, List[str]] = ["actual", "total"]) -> None:
        """Print the usage summary."""
        if self.client is None:
            print(f"No cost incurred from agent '{self.name}'.")
        else:
            print(f"Agent '{self.name}':")
            self.client.print_usage_summary(mode)

    def get_actual_usage(self) -> Union[None, Dict[str, int]]:
        """Get the actual usage summary."""
        if self.client is None:
            return None
        else:
            return self.client.actual_usage_summary

    def get_total_usage(self) -> Union[None, Dict[str, int]]:
        """Get the total usage summary."""
        if self.client is None:
            return None
        else:
            return self.client.total_usage_summary


def register_function(
    f: Callable[..., Any],
    *,
    caller: ConversableAgent,
    executor: ConversableAgent,
    name: Optional[str] = None,
    description: str,
) -> None:
    """Register a function to be proposed by an agent and executed for an executor.

    This function can be used instead of function decorators `@ConversationAgent.register_for_llm` and
    `@ConversationAgent.register_for_execution`.

    Args:
        f: the function to be registered.
        caller: the agent calling the function, typically an instance of ConversableAgent.
        executor: the agent executing the function, typically an instance of UserProxy.
        name: name of the function. If None, the function name will be used (default: None).
        description: description of the function. The description is used by LLM to decode whether the function
            is called. Make sure the description is properly describing what the function does or it might not be
            called by LLM when needed.

    """
    f = caller.register_for_llm(name=name, description=description)(f)
    executor.register_for_execution(name=name)(f)<|MERGE_RESOLUTION|>--- conflicted
+++ resolved
@@ -11,14 +11,10 @@
 import warnings
 from openai import BadRequestError
 
-<<<<<<< HEAD
 from ..types import SystemMessage
 from ..coding.base import CodeExecutor, CodeExecutionConfig
-=======
 from autogen.exception_utils import InvalidCarryOverType, SenderRequired
 
-from ..coding.base import CodeExecutor
->>>>>>> b0a8e6e0
 from ..coding.factory import CodeExecutorFactory
 
 from ..oai.client import OpenAIWrapper, ModelClient
@@ -85,17 +81,10 @@
         name: str,
         system_message: str = "You are a helpful AI Assistant.",
         is_termination_msg: Optional[Callable[[Dict], bool]] = None,
-<<<<<<< HEAD
         max_consecutive_auto_reply: int = MAX_CONSECUTIVE_AUTO_REPLY,
         human_input_mode: HumanInputMode = "TERMINATE",
         function_map: Dict[str, Callable] = {},
         code_execution_config: Union[CodeExecutionConfig, Literal[False]] = False,
-=======
-        max_consecutive_auto_reply: Optional[int] = None,
-        human_input_mode: Literal["ALWAYS", "NEVER", "TERMINATE"] = "TERMINATE",
-        function_map: Optional[Dict[str, Callable]] = None,
-        code_execution_config: Union[Dict, Literal[False]] = False,
->>>>>>> b0a8e6e0
         llm_config: Optional[Union[Dict, Literal[False]]] = None,
         default_auto_reply: Union[str, Dict] = "",
         description: Optional[str] = None,
