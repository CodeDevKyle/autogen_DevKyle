<<<<<<< HEAD
from copy import deepcopy
from typing import Any, Callable, Dict, Iterable, List, Literal, Mapping, Set, Tuple, Union
=======
import time
from typing import Callable, List, Literal
>>>>>>> 334cc25b

import numpy as np
from pymongo import MongoClient, UpdateOne, errors
from pymongo.collection import Collection
from pymongo.cursor import Cursor
from pymongo.operations import SearchIndexModel
from sentence_transformers import SentenceTransformer

from .base import Document, ItemID, QueryResults, VectorDB
from .utils import get_logger

logger = get_logger(__name__)

DEFAULT_INSERT_BATCH_SIZE = 100_000


def with_id_rename(docs: Iterable) -> List[Dict[str, Any]]:
    """Utility changes _id field from Collection into id for Document."""
    return [{**{k: v for k, v in d.items() if k != "_id"}, "id": d["_id"]} for d in docs]


class MongoDBAtlasVectorDB(VectorDB):
    """
    A Collection object for MongoDB.
    """

    def __init__(
        self,
        connection_string: str = "",
        database_name: str = "vector_db",
        embedding_function: Callable = SentenceTransformer("all-MiniLM-L6-v2").encode,
<<<<<<< HEAD
        collection_name: str = None,
=======
        index_name: str = "default_index",
        similarity: Literal["euclidean", "cosine", "dotProduct"] = "cosine",
>>>>>>> 334cc25b
    ):
        """
        Initialize the vector database.

        Args:
            connection_string: str | The MongoDB connection string to connect to. Default is ''.
            database_name: str | The name of the database. Default is 'vector_db'.
            embedding_function: The embedding function used to generate the vector representation.
        """
        self.embedding_function = embedding_function
        try:
            self.client = MongoClient(connection_string)
            self.client.admin.command("ping")
            logger.info("Successfully created MongoClient")
        except errors.ServerSelectionTimeoutError as err:
            raise ConnectionError("Could not connect to MongoDB server") from err

        self.db = self.client[database_name]
        logger.info(f"Atlas Database name: {self.db.name}")
        if collection_name:
            self.active_collection = self.create_collection(collection_name)
        else:
            self.active_collection = None
        # This will get the model dimension size by computing the embeddings dimensions
        sentences = ["The weather is lovely today in paradise."]
        embeddings = self.embedding_function(sentences)
        self.dimensions = len(embeddings[0])
        # index lookup
        self.database_name = database_name
        self.index_name = index_name
        self.similarity = similarity

    def list_collections(self):
        """
        List the collections in the vector database.

        Returns:
            List[str] | The list of collections.
        """
        return self.db.list_collection_names()

<<<<<<< HEAD
    def create_collection(
        self,
        collection_name: str,
        overwrite: bool = False,
        get_or_create: bool = True,
    ) -> Collection:
=======
    def create_collection(self, collection_name: str, overwrite: bool = False, get_or_create: bool = True):
>>>>>>> 334cc25b
        """
        Create a collection in the vector database and create a vector search index in the collection.

        Args:
            collection_name: str | The name of the collection.
            index_name: str | The name of the index.
            similarity: str | The similarity metric for the vector search index.
            overwrite: bool | Whether to overwrite the collection if it exists. Default is False.
            get_or_create: bool | Whether to get the collection if it exists. Default is True
        """
        # if overwrite is False and get_or_create is False, raise a ValueError
        if not overwrite and not get_or_create:
            raise ValueError("If overwrite is False, get_or_create must be True.")

        collection_names = self.db.list_collection_names()
<<<<<<< HEAD
        if collection_name not in collection_names:
            # Create a new collection
            return self.db.create_collection(collection_name)

        if overwrite:
            self.db.drop_collection(collection_name)

        if get_or_create:
            # The collection already exists, return it.
=======
        if overwrite and collection_name in collection_names:
            collection = self.db[collection_name]
            collection.drop_search_index(self.index_name)
            pleaseWait = True
            print(f"Waiting for index: {self.index_name} on {collection_name} to be dropped.")
            while pleaseWait:
                current_index_status = collection.list_search_indexes()
                pleaseWait = False
                for index in current_index_status:
                    if index["name"] == self.index_name:
                        pleaseWait = True
            self.db.drop_collection(collection_name)
            collection_names = self.db.list_collection_names()  # update collection names
        # If get_or_create is True and the collection already exists, return the existing collection
        if get_or_create and collection_name in collection_names:
>>>>>>> 334cc25b
            return self.db[collection_name]
        else:
            # get_or_create is False and the collection already exists, raise an error.
            raise ValueError(f"Collection {collection_name} already exists.")

<<<<<<< HEAD
    def get_collection(self, collection_name: str = None) -> Collection:
=======
        # Create a new collection
        collection = self.db.create_collection(collection_name)
        # Create a vector search index in the collection
        search_index_model = SearchIndexModel(
            definition={
                "fields": [
                    {
                        "type": "vector",
                        "numDimensions": self.dimensions,
                        "path": "embedding",
                        "similarity": self.similarity,
                    },
                ]
            },
            name=self.index_name,
            type="vectorSearch",
        )
        # Create the search index
        try:
            collection.create_search_index(model=search_index_model)
            # wait until the search_index is 'ready' before returning collection
            pleaseWait = True
            print("Creating index on " + collection_name + ". Let's wait for the index to be READY.")
            while pleaseWait:
                current_index_status = collection.list_search_indexes()
                for index in current_index_status:
                    if index["name"] == self.index_name:
                        if str(index["status"]).lower() == "ready":
                            pleaseWait = False
                            print(f"{self.index_name} on {collection_name} is READY.")
            return collection
        except Exception as e:
            logger.error(f"Error creating search index: {e}")
            raise e

    def get_collection(self, collection_name: str = None):
>>>>>>> 334cc25b
        """
        Get the collection from the vector database.

        Args:
            collection_name: str | The name of the collection. Default is None. If None, return the
                current active collection.

        Returns:
            Collection | The collection object.
        """
        if collection_name is None:
            if self.active_collection is None:
                raise ValueError("No collection is specified.")
            else:
                logger.debug(
                    f"No collection is specified. Using current active collection {self.active_collection.name}."
                )
        else:
            self.active_collection = self.db[collection_name]

        return self.active_collection

    def delete_collection(self, collection_name: str) -> None:
        """
        Delete the collection from the vector database.

        Args:
            collection_name: str | The name of the collection.
        """
        return self.db[collection_name].drop()

    def create_vector_search_index(
        self,
        collection: Collection,
        index_name: Union[str, None] = "default_index",
        similarity: Literal["euclidean", "cosine", "dotProduct"] = "cosine",
    ) -> None:
        """Create a vector search index in the collection.

        Args:
            collection: An existing Collection in the Atlas Database.
            index_name: Vector Search Index name.
            similarity: Algorithm used for measuring vector similarity.
            kwargs: Additional keyword arguments.

        Returns:
            None
        """
        search_index_model = SearchIndexModel(
            definition={
                "fields": [
                    {
                        "type": "vector",
                        "numDimensions": self.dimensions,
                        "path": "embedding",
                        "similarity": similarity,
                    },
                ]
            },
            name=index_name,
            type="vectorSearch",
        )
        # Create the search index
        try:
            collection.create_search_index(model=search_index_model)
        except Exception as e:
            logger.error(
                f"Error creating search index: {e}. \n"
                f"Your client must be connected to an Atlas cluster. "
                f"You may have to manually create a Collection and Search Index "
                f"if you are on a free/shared cluster."
            )
            raise e

    def insert_docs(
        self,
        docs: List[Document],
        collection_name: str = None,
        upsert: bool = False,
        batch_size=DEFAULT_INSERT_BATCH_SIZE,
        **kwargs,
    ) -> None:
        """Insert Documents and Vector Embeddings into the collection of the vector database.

        For large numbers of Documents, insertion is performed in batches.

        Args:
            docs: List[Document] | A list of documents. Each document is a TypedDict `Document`.
            collection_name: str | The name of the collection. Default is None.
            upsert: bool | Whether to update the document if it exists. Default is False.
            batch_size: Number of documents to be inserted in each batch
        """
        if not docs:
            logger.info("No documents to insert.")
            return

        if upsert:
            raise ValueError(
                "If attempting to upsert, please use update_docs with upsert=True. "
                "upsert is a function of update in MongoDB. "
                "It is most efficient if done there."
            )

        collection = self.get_collection(collection_name)

        # Sanity checking the first document
        if docs[0].get("content") is None:
            raise ValueError("The document content is required.")
        if docs[0].get("id") is None:
            raise ValueError("The document id is required.")

        input_ids = set()
        result_ids = set()
        id_batch = []
        text_batch = []
        metadata_batch = []
        size = 0
        i = 0
        for doc in docs:
            id = doc["id"]
            text = doc["content"]
            metadata = doc.get("metadata", {})
            id_batch.append(id)
            text_batch.append(text)
            metadata_batch.append(metadata)
            size += len(text) + len(metadata)  # todo consider len(id) when str|int
            if (i + 1) % batch_size == 0 or size >= 47_000_000:
                result_ids.update(self._insert_batch(collection, text_batch, metadata_batch, id_batch))
                input_ids.update(id_batch)
                id_batch = []
                text_batch = []
                metadata_batch = []
                size = 0
            i += 1
        if text_batch:
            result_ids.update(self._insert_batch(collection, text_batch, metadata_batch, id_batch))  # type: ignore
            input_ids.update(id_batch)

        if result_ids != input_ids:
            logger.warning(
                "Possible data corruption. "
                "input_ids not in result_ids: {in_diff}.\n"
                "result_ids not in input_ids: {out_diff}".format(
                    in_diff=input_ids.difference(result_ids), out_diff=result_ids.difference(input_ids)
                )
            )

    def _insert_batch(
        self, collection: Collection, texts: List[str], metadatas: List[Mapping[str, Any]], ids: List[ItemID]
    ) -> Set[ItemID]:
        """Compute embeddings for and insert a batch of Documents into the Collection.

        For performance reasons, we chose to call self.embedding_function just once,
        with the hopefully small tradeoff of having recreating Document dicts.

        Args:
            collection: MongoDB Collection
            texts: List of the main contents of each document
            metadatas: List of metadata mappings
            ids: List of ids. Note that these are stored as _id in Collection.

        Returns:
            List of ids inserted.
        """
        n_texts = len(texts)
        if n_texts == 0:
            return []
        # Embed and create the documents
        embeddings = self.embedding_function(texts).tolist()
        assert (
            len(embeddings) == n_texts
        ), f"The number of embeddings produced by self.embedding_function ({len(embeddings)} does not match the number of texts provided to it ({n_texts})."
        to_insert = [
            {"_id": i, "content": t, "metadata": m, "embedding": e}
            for i, t, m, e in zip(ids, texts, metadatas, embeddings)
        ]
        # insert the documents in MongoDB Atlas
        insert_result = collection.insert_many(to_insert)  # type: ignore
        return insert_result.inserted_ids

    def update_docs(self, docs: List[Document], collection_name: str = None, **kwargs: Any) -> None:
        """Update documents, including their embeddings, in the Collection.

        Optionally allow upsert as kwarg.

        Uses deepcopy to avoid changing docs.

        Args:
            docs: List[Document] | A list of documents.
            collection_name: str | The name of the collection. Default is None.
            kwargs: Any | Use upsert=True` to insert documents whose ids are not present in collection.
        """

        n_docs = len(docs)
        logger.info(f"Preparing to embed and update {n_docs=}")
        # Compute the embeddings
        embeddings = self.embedding_function([doc["content"] for doc in docs]).tolist()
        # Prepare the updates
        all_updates = []
        for i in range(n_docs):
            doc = deepcopy(docs[i])
            doc["embedding"] = embeddings
            doc["_id"] = doc.pop("id")

            all_updates.append(UpdateOne({"_id": doc["_id"]}, {"$set": doc}, upsert=kwargs.get("upsert", False)))
        # Perform update in bulk
        collection = self.get_collection(collection_name)
        result = collection.bulk_write(all_updates)

        # Log a result summary
        logger.info(f"Matched: {result.matched_count}")
        logger.info(f"Modified: {result.modified_count}")
        logger.info(f"Upserted: {result.upserted_count}")

    def delete_docs(self, ids: List[ItemID], collection_name: str = None, **kwargs):
        """
        Delete documents from the collection of the vector database.

        Args:
            ids: List[ItemID] | A list of document ids. Each id is a typed `ItemID`.
            collection_name: str | The name of the collection. Default is None.
        """
        collection = self.get_collection(collection_name)
        return collection.delete_many({"_id": {"$in": ids}})

    def get_docs_by_ids(
        self, ids: List[ItemID] = None, collection_name: str = None, include: List[str] = None, **kwargs
    ) -> List[Document]:
        """
        Retrieve documents from the collection of the vector database based on the ids.

        Args:
            ids: List[ItemID] | A list of document ids. If None, will return all the documents. Default is None.
            collection_name: str | The name of the collection. Default is None.
            include: List[str] | The fields to include.
                If None, will include ["metadata", "content"], ids will always be included.
                Basically, use include to choose whether to include embedding and metadata
            kwargs: dict | Additional keyword arguments.

        Returns:
            List[Document] | The results.
        """
        if include is None:
            include_fields = {"_id": 1, "content": 1, "metadata": 1}
        else:
            include_fields = {k: 1 for k in set(include).union({"_id"})}

        collection = self.get_collection(collection_name)
        docs = collection.find({"_id": {"$in": ids}}, include_fields)
        # Return with _id field from Collection into id for Document
        return with_id_rename(docs)

    def retrieve_docs(
        self,
        queries: List[str],
        collection_name: str = None,
        n_results: int = 10,
        distance_threshold: float = -1,
        **kwargs,
    ) -> QueryResults:
        """
        Retrieve documents from the collection of the vector database based on the queries.

        Args:
            queries: List[str] | A list of queries. Each query is a string.
            collection_name: str | The name of the collection. Default is None.
            n_results: int | The number of relevant documents to return. Default is 10.
            distance_threshold: float | The threshold for the distance score, only distance smaller than it will be
                returned. Don't filter with it if < 0. Default is -1.
            kwargs: Dict | Additional keyword arguments. Ones of importance follow:
                oversampling_factor: int | This times n_results is 'ef' in the HNSW algorithm.
                It determines the number of nearest neighbor candidates to consider during the search phase.
                A higher value leads to more accuracy, but is slower. Default = 10

        Returns:
            QueryResults | For each query string, a list of nearest documents and their scores.
        """

        collection = self.get_collection(collection_name)
        # Trivial case of an empty collection
        if collection.count_documents({}) == 0:
            return []

        # Ensure that there is at least one search index
        search_indexes = list(collection.list_search_indexes())
        assert len(search_indexes), f"There are no search indexes for {collection.name}"

        results = []
        for query_text in queries:
            # Compute embedding vector from semantic query
            query_vector = np.array(self.embedding_function([query_text])).tolist()[0]
            # Find documents with similar vectors using the specified index
<<<<<<< HEAD
            query_result = _vector_search(
                query_vector,
                n_results,
                collection,
                index_name,
                distance_threshold,
                kwargs.get("oversampling_factor", 10),
=======
            search_collection = self.db[collection_name]
            pipeline = [
                {
                    "$vectorSearch": {
                        "index": self.index_name,
                        "limit": n_results,
                        "numCandidates": n_results,
                        "queryVector": query_vector,
                        "path": "embedding",
                    }
                },
                {"$project": {"score": {"$meta": "vectorSearchScore"}}},
            ]
            if distance_threshold >= 0.00:
                similarity_threshold = 1 - distance_threshold
                pipeline.append({"$match": {"score": {"gte": similarity_threshold}}})

            # do a lookup on the same collection
            pipeline.append(
                {
                    "$lookup": {
                        "from": collection_name,
                        "localField": "_id",
                        "foreignField": "_id",
                        "as": "full_document_array",
                    }
                }
>>>>>>> 334cc25b
            )
            # Change each _id key to id. with_id_rename, but with (doc, score) tuples
            results.append(
                [({**{k: v for k, v in d[0].items() if k != "_id"}, "id": d[0]["_id"]}, d[1]) for d in query_result]
            )
<<<<<<< HEAD
        return results


def _vector_search(
    embedding_vector: List[float],
    n_results: int,
    collection: Collection,
    index_name: str,
    distance_threshold: float = -1.0,
    oversampling_factor=10,
) -> List[Tuple[Dict, float]]:
    """Core $vectorSearch Aggregation pipeline.

    Args:
        embedding_vector: Embedding vector of semantic query
        n_results: Number of documents to return. Defaults to 4.
        collection: MongoDB Collection with vector index
        index_name: Name of the vector index
        distance_threshold: Only distance measures smaller than this will be returned.
            Don't filter with it if < 0. Default is -1.
        oversampling_factor: int | This times n_results is 'ef' in the HNSW algorithm.
            It determines the number of nearest neighbor candidates to consider during the search phase.
            A higher value leads to more accuracy, but is slower. Default = 10

    Returns:
        List of tuples of length n_results from Collection.
        Each tuple contains a document dict and a score.
    """

    pipeline = [
        {
            "$vectorSearch": {
                "index": index_name,
                "limit": n_results,
                "numCandidates": n_results * oversampling_factor,
                "queryVector": embedding_vector,
                "path": "embedding",
            }
        },
        {"$set": {"score": {"$meta": "vectorSearchScore"}}},
    ]
    if distance_threshold >= 0.0:
        similarity_threshold = 1.0 - distance_threshold
        pipeline.append({"$match": {"score": {"gte": similarity_threshold}}})

    agg = collection.aggregate(pipeline)
    return [(doc, doc.pop("score")) for doc in agg]
=======
            pipeline.append({"$project": {"full_document_array": 0, "embedding": 0}})
            tmp_results = []
            # lets check the status of the index
            pleaseWait = True
            while pleaseWait:
                current_index_status = search_collection.list_search_indexes()
                for index in current_index_status:
                    if index["name"] == self.index_name and str(index["status"]).lower() == "ready":
                        pleaseWait = False
                        print("index is ready to use.")
                        print(index)
            # run the pipeline
            time.sleep(15)  # not sure why I need this :(
            logger.debug(f"Now running pipeline: {pipeline}")
            print(f"Now running pipeline: {pipeline}")
            search_results = list(search_collection.aggregate(pipeline))
            for doc in search_results:
                tmp_results.append((doc["full_document"], 1 - doc["score"]))
            results.append(tmp_results)
        return results
>>>>>>> 334cc25b
<|MERGE_RESOLUTION|>--- conflicted
+++ resolved
@@ -1,10 +1,5 @@
-<<<<<<< HEAD
 from copy import deepcopy
 from typing import Any, Callable, Dict, Iterable, List, Literal, Mapping, Set, Tuple, Union
-=======
-import time
-from typing import Callable, List, Literal
->>>>>>> 334cc25b
 
 import numpy as np
 from pymongo import MongoClient, UpdateOne, errors
@@ -36,12 +31,7 @@
         connection_string: str = "",
         database_name: str = "vector_db",
         embedding_function: Callable = SentenceTransformer("all-MiniLM-L6-v2").encode,
-<<<<<<< HEAD
         collection_name: str = None,
-=======
-        index_name: str = "default_index",
-        similarity: Literal["euclidean", "cosine", "dotProduct"] = "cosine",
->>>>>>> 334cc25b
     ):
         """
         Initialize the vector database.
@@ -83,16 +73,12 @@
         """
         return self.db.list_collection_names()
 
-<<<<<<< HEAD
     def create_collection(
         self,
         collection_name: str,
         overwrite: bool = False,
         get_or_create: bool = True,
     ) -> Collection:
-=======
-    def create_collection(self, collection_name: str, overwrite: bool = False, get_or_create: bool = True):
->>>>>>> 334cc25b
         """
         Create a collection in the vector database and create a vector search index in the collection.
 
@@ -108,7 +94,6 @@
             raise ValueError("If overwrite is False, get_or_create must be True.")
 
         collection_names = self.db.list_collection_names()
-<<<<<<< HEAD
         if collection_name not in collection_names:
             # Create a new collection
             return self.db.create_collection(collection_name)
@@ -118,68 +103,12 @@
 
         if get_or_create:
             # The collection already exists, return it.
-=======
-        if overwrite and collection_name in collection_names:
-            collection = self.db[collection_name]
-            collection.drop_search_index(self.index_name)
-            pleaseWait = True
-            print(f"Waiting for index: {self.index_name} on {collection_name} to be dropped.")
-            while pleaseWait:
-                current_index_status = collection.list_search_indexes()
-                pleaseWait = False
-                for index in current_index_status:
-                    if index["name"] == self.index_name:
-                        pleaseWait = True
-            self.db.drop_collection(collection_name)
-            collection_names = self.db.list_collection_names()  # update collection names
-        # If get_or_create is True and the collection already exists, return the existing collection
-        if get_or_create and collection_name in collection_names:
->>>>>>> 334cc25b
             return self.db[collection_name]
         else:
             # get_or_create is False and the collection already exists, raise an error.
             raise ValueError(f"Collection {collection_name} already exists.")
 
-<<<<<<< HEAD
     def get_collection(self, collection_name: str = None) -> Collection:
-=======
-        # Create a new collection
-        collection = self.db.create_collection(collection_name)
-        # Create a vector search index in the collection
-        search_index_model = SearchIndexModel(
-            definition={
-                "fields": [
-                    {
-                        "type": "vector",
-                        "numDimensions": self.dimensions,
-                        "path": "embedding",
-                        "similarity": self.similarity,
-                    },
-                ]
-            },
-            name=self.index_name,
-            type="vectorSearch",
-        )
-        # Create the search index
-        try:
-            collection.create_search_index(model=search_index_model)
-            # wait until the search_index is 'ready' before returning collection
-            pleaseWait = True
-            print("Creating index on " + collection_name + ". Let's wait for the index to be READY.")
-            while pleaseWait:
-                current_index_status = collection.list_search_indexes()
-                for index in current_index_status:
-                    if index["name"] == self.index_name:
-                        if str(index["status"]).lower() == "ready":
-                            pleaseWait = False
-                            print(f"{self.index_name} on {collection_name} is READY.")
-            return collection
-        except Exception as e:
-            logger.error(f"Error creating search index: {e}")
-            raise e
-
-    def get_collection(self, collection_name: str = None):
->>>>>>> 334cc25b
         """
         Get the collection from the vector database.
 
@@ -472,7 +401,6 @@
             # Compute embedding vector from semantic query
             query_vector = np.array(self.embedding_function([query_text])).tolist()[0]
             # Find documents with similar vectors using the specified index
-<<<<<<< HEAD
             query_result = _vector_search(
                 query_vector,
                 n_results,
@@ -480,41 +408,11 @@
                 index_name,
                 distance_threshold,
                 kwargs.get("oversampling_factor", 10),
-=======
-            search_collection = self.db[collection_name]
-            pipeline = [
-                {
-                    "$vectorSearch": {
-                        "index": self.index_name,
-                        "limit": n_results,
-                        "numCandidates": n_results,
-                        "queryVector": query_vector,
-                        "path": "embedding",
-                    }
-                },
-                {"$project": {"score": {"$meta": "vectorSearchScore"}}},
-            ]
-            if distance_threshold >= 0.00:
-                similarity_threshold = 1 - distance_threshold
-                pipeline.append({"$match": {"score": {"gte": similarity_threshold}}})
-
-            # do a lookup on the same collection
-            pipeline.append(
-                {
-                    "$lookup": {
-                        "from": collection_name,
-                        "localField": "_id",
-                        "foreignField": "_id",
-                        "as": "full_document_array",
-                    }
-                }
->>>>>>> 334cc25b
             )
             # Change each _id key to id. with_id_rename, but with (doc, score) tuples
             results.append(
                 [({**{k: v for k, v in d[0].items() if k != "_id"}, "id": d[0]["_id"]}, d[1]) for d in query_result]
             )
-<<<<<<< HEAD
         return results
 
 
@@ -561,26 +459,4 @@
         pipeline.append({"$match": {"score": {"gte": similarity_threshold}}})
 
     agg = collection.aggregate(pipeline)
-    return [(doc, doc.pop("score")) for doc in agg]
-=======
-            pipeline.append({"$project": {"full_document_array": 0, "embedding": 0}})
-            tmp_results = []
-            # lets check the status of the index
-            pleaseWait = True
-            while pleaseWait:
-                current_index_status = search_collection.list_search_indexes()
-                for index in current_index_status:
-                    if index["name"] == self.index_name and str(index["status"]).lower() == "ready":
-                        pleaseWait = False
-                        print("index is ready to use.")
-                        print(index)
-            # run the pipeline
-            time.sleep(15)  # not sure why I need this :(
-            logger.debug(f"Now running pipeline: {pipeline}")
-            print(f"Now running pipeline: {pipeline}")
-            search_results = list(search_collection.aggregate(pipeline))
-            for doc in search_results:
-                tmp_results.append((doc["full_document"], 1 - doc["score"]))
-            results.append(tmp_results)
-        return results
->>>>>>> 334cc25b
+    return [(doc, doc.pop("score")) for doc in agg]