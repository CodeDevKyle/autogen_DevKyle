--- conflicted
+++ resolved
@@ -35,13 +35,9 @@
         llm_config: Optional[Union[Dict, Literal[False]]] = None,
         summarizer_llm_config: Optional[Union[Dict, Literal[False]]] = None,
         default_auto_reply: Optional[Union[str, Dict, None]] = "",
-<<<<<<< HEAD
         browser_config: Optional[Union[Dict, None]] = None,  # Deprecated
         browser: Optional[Union[AbstractMarkdownBrowser, None]] = None,
-=======
-        browser_config: Optional[Union[Dict, None]] = None,
         **kwargs,
->>>>>>> 2e1f7882
     ):
         super().__init__(
             name=name,
