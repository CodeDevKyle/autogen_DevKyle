import copy
import json
import logging
import random
import re
import sys
from dataclasses import dataclass, field
from typing import Callable, Dict, List, Literal, Optional, Tuple, Union

from ..code_utils import content_str
from ..exception_utils import AgentNameConflict, NoEligibleSpeaker, UndefinedNextAgent
from ..formatting_utils import colored
from ..graph_utils import check_graph_validity, invert_disallowed_to_allowed
from ..io.base import IOStream
from ..runtime_logging import log_new_agent, logging_enabled
from .agent import Agent
from .chat import ChatResult
from .contrib.capabilities import transform_messages
from .conversable_agent import ConversableAgent

logger = logging.getLogger(__name__)


@dataclass
class GroupChat:
    """(In preview) A group chat class that contains the following data fields:
    - agents: a list of participating agents.
    - messages: a list of messages in the group chat.
    - max_round: the maximum number of rounds.
    - admin_name: the name of the admin agent if there is one. Default is "Admin".
        KeyBoardInterrupt will make the admin agent take over.
    - func_call_filter: whether to enforce function call filter. Default is True.
        When set to True and when a message is a function call suggestion,
        the next speaker will be chosen from an agent which contains the corresponding function name
        in its `function_map`.
    - select_speaker_message_template: customize the select speaker message (used in "auto" speaker selection), which appears first in the message context and generally includes the agent descriptions and list of agents. If the string contains "{roles}" it will replaced with the agent's and their role descriptions. If the string contains "{agentlist}" it will be replaced with a comma-separated list of agent names in square brackets. The default value is:
        "You are in a role play game. The following roles are available:
                {roles}.
                Read the following conversation.
                Then select the next role from {agentlist} to play. Only return the role."
    - select_speaker_prompt_template: customize the select speaker prompt (used in "auto" speaker selection), which appears last in the message context and generally includes the list of agents and guidance for the LLM to select the next agent. If the string contains "{agentlist}" it will be replaced with a comma-separated list of agent names in square brackets. The default value is:
        "Read the above conversation. Then select the next role from {agentlist} to play. Only return the role."
        To ignore this prompt being used, set this to None. If set to None, ensure your instructions for selecting a speaker are in the select_speaker_message_template string.
    - select_speaker_auto_multiple_template: customize the follow-up prompt used when selecting a speaker fails with a response that contains multiple agent names. This prompt guides the LLM to return just one agent name. Applies only to "auto" speaker selection method. If the string contains "{agentlist}" it will be replaced with a comma-separated list of agent names in square brackets. The default value is:
        "You provided more than one name in your text, please return just the name of the next speaker. To determine the speaker use these prioritised rules:
                1. If the context refers to themselves as a speaker e.g. "As the..." , choose that speaker's name
                2. If it refers to the "next" speaker name, choose that name
                3. Otherwise, choose the first provided speaker's name in the context
                The names are case-sensitive and should not be abbreviated or changed.
                Respond with ONLY the name of the speaker and DO NOT provide a reason."
    - select_speaker_auto_none_template: customize the follow-up prompt used when selecting a speaker fails with a response that contains no agent names. This prompt guides the LLM to return an agent name and provides a list of agent names. Applies only to "auto" speaker selection method. If the string contains "{agentlist}" it will be replaced with a comma-separated list of agent names in square brackets. The default value is:
        "You didn't choose a speaker. As a reminder, to determine the speaker use these prioritised rules:
                1. If the context refers to themselves as a speaker e.g. "As the..." , choose that speaker's name
                2. If it refers to the "next" speaker name, choose that name
                3. Otherwise, choose the first provided speaker's name in the context
                The names are case-sensitive and should not be abbreviated or changed.
                The only names that are accepted are {agentlist}.
                Respond with ONLY the name of the speaker and DO NOT provide a reason."
    - speaker_selection_method: the method for selecting the next speaker. Default is "auto".
        Could be any of the following (case insensitive), will raise ValueError if not recognized:
        - "auto": the next speaker is selected automatically by LLM.
        - "manual": the next speaker is selected manually by user input.
        - "random": the next speaker is selected randomly.
        - "round_robin": the next speaker is selected in a round robin fashion, i.e., iterating in the same order as provided in `agents`.
        - a customized speaker selection function (Callable): the function will be called to select the next speaker.
            The function should take the last speaker and the group chat as input and return one of the following:
                1. an `Agent` class, it must be one of the agents in the group chat.
                2. a string from ['auto', 'manual', 'random', 'round_robin'] to select a default method to use.
                3. None, which would terminate the conversation gracefully.
            ```python
            def custom_speaker_selection_func(
                last_speaker: Agent, groupchat: GroupChat
            ) -> Union[Agent, str, None]:
            ```
    - max_retries_for_selecting_speaker: the maximum number of times the speaker selection requery process will run.
        If, during speaker selection, multiple agent names or no agent names are returned by the LLM as the next agent, it will be queried again up to the maximum number
        of times until a single agent is returned or it exhausts the maximum attempts.
        Applies only to "auto" speaker selection method.
        Default is 2.
    - select_speaker_transform_messages: (optional) the message transformations to apply to the nested select speaker agent-to-agent chat messages.
        Takes a TransformMessages object, defaults to None and is only utilised when the speaker selection method is "auto".
    - select_speaker_auto_verbose: whether to output the select speaker responses and selections
        If set to True, the outputs from the two agents in the nested select speaker chat will be output, along with
        whether the responses were successful, or not, in selecting an agent
        Applies only to "auto" speaker selection method.
    - allow_repeat_speaker: whether to allow the same speaker to speak consecutively.
        Default is True, in which case all speakers are allowed to speak consecutively.
        If `allow_repeat_speaker` is a list of Agents, then only those listed agents are allowed to repeat.
        If set to False, then no speakers are allowed to repeat.
        `allow_repeat_speaker` and `allowed_or_disallowed_speaker_transitions` are mutually exclusive.
    - allowed_or_disallowed_speaker_transitions: dict.
        The keys are source agents, and the values are agents that the key agent can/can't transit to,
        depending on speaker_transitions_type. Default is None, which means all agents can transit to all other agents.
        `allow_repeat_speaker` and `allowed_or_disallowed_speaker_transitions` are mutually exclusive.
    - speaker_transitions_type: whether the speaker_transitions_type is a dictionary containing lists of allowed agents or disallowed agents.
        "allowed" means the `allowed_or_disallowed_speaker_transitions` is a dictionary containing lists of allowed agents.
        If set to "disallowed", then the `allowed_or_disallowed_speaker_transitions` is a dictionary containing lists of disallowed agents.
        Must be supplied if `allowed_or_disallowed_speaker_transitions` is not None.
    - enable_clear_history: enable possibility to clear history of messages for agents manually by providing
        "clear history" phrase in user prompt. This is experimental feature.
        See description of GroupChatManager.clear_agents_history function for more info.
    - send_introductions: send a round of introductions at the start of the group chat, so agents know who they can speak to (default: False)
    - role_for_select_speaker_messages: sets the role name for speaker selection when in 'auto' mode, typically 'user' or 'system'. (default: 'system')
    """

    agents: List[Agent]
    messages: List[Dict]
    max_round: int = 10
    admin_name: str = "Admin"
    func_call_filter: bool = True
    speaker_selection_method: Union[Literal["auto", "manual", "random", "round_robin"], Callable] = "auto"
    max_retries_for_selecting_speaker: int = 2
    allow_repeat_speaker: Optional[Union[bool, List[Agent]]] = None
    allowed_or_disallowed_speaker_transitions: Optional[Dict] = None
    speaker_transitions_type: Literal["allowed", "disallowed", None] = None
    enable_clear_history: bool = False
    send_introductions: bool = False
    select_speaker_message_template: str = """You are in a role play game. The following roles are available:
                {roles}.
                Read the following conversation.
                Then select the next role from {agentlist} to play. Only return the role."""
    select_speaker_prompt_template: str = (
        "Read the above conversation. Then select the next role from {agentlist} to play. Only return the role."
    )
    select_speaker_auto_multiple_template: str = """You provided more than one name in your text, please return just the name of the next speaker. To determine the speaker use these prioritised rules:
    1. If the context refers to themselves as a speaker e.g. "As the..." , choose that speaker's name
    2. If it refers to the "next" speaker name, choose that name
    3. Otherwise, choose the first provided speaker's name in the context
    The names are case-sensitive and should not be abbreviated or changed.
    Respond with ONLY the name of the speaker and DO NOT provide a reason."""
    select_speaker_auto_none_template: str = """You didn't choose a speaker. As a reminder, to determine the speaker use these prioritised rules:
    1. If the context refers to themselves as a speaker e.g. "As the..." , choose that speaker's name
    2. If it refers to the "next" speaker name, choose that name
    3. Otherwise, choose the first provided speaker's name in the context
    The names are case-sensitive and should not be abbreviated or changed.
    The only names that are accepted are {agentlist}.
    Respond with ONLY the name of the speaker and DO NOT provide a reason."""
    select_speaker_transform_messages: Optional[transform_messages.TransformMessages] = None
    select_speaker_auto_verbose: Optional[bool] = False
    role_for_select_speaker_messages: Optional[str] = "system"

    _VALID_SPEAKER_SELECTION_METHODS = ["auto", "manual", "random", "round_robin"]
    _VALID_SPEAKER_TRANSITIONS_TYPE = ["allowed", "disallowed", None]

    # Define a class attribute for the default introduction message
    DEFAULT_INTRO_MSG = (
        "Hello everyone. We have assembled a great team today to answer questions and solve tasks. In attendance are:"
    )

    allowed_speaker_transitions_dict: Dict = field(init=False)

    def __post_init__(self):
        # Post init steers clears of the automatically generated __init__ method from dataclass

        if self.allow_repeat_speaker is not None and not isinstance(self.allow_repeat_speaker, (bool, list)):
            raise ValueError("GroupChat allow_repeat_speaker should be a bool or a list of Agents.")

        # Here, we create allowed_speaker_transitions_dict from the supplied allowed_or_disallowed_speaker_transitions and speaker_transitions_type, and lastly checks for validity.

        # Check input
        if self.speaker_transitions_type is not None:
            self.speaker_transitions_type = self.speaker_transitions_type.lower()

        if self.speaker_transitions_type not in self._VALID_SPEAKER_TRANSITIONS_TYPE:
            raise ValueError(
                f"GroupChat speaker_transitions_type is set to '{self.speaker_transitions_type}'. "
                f"It should be one of {self._VALID_SPEAKER_TRANSITIONS_TYPE} (case insensitive). "
            )

        # If both self.allowed_or_disallowed_speaker_transitions is None and self.allow_repeat_speaker is None, set allow_repeat_speaker to True to ensure backward compatibility
        # Discussed in https://github.com/microsoft/autogen/pull/857#discussion_r1451541204
        if self.allowed_or_disallowed_speaker_transitions is None and self.allow_repeat_speaker is None:
            self.allow_repeat_speaker = True

        # self.allowed_or_disallowed_speaker_transitions and self.allow_repeat_speaker are mutually exclusive parameters.
        # Discussed in https://github.com/microsoft/autogen/pull/857#discussion_r1451266661
        if self.allowed_or_disallowed_speaker_transitions is not None and self.allow_repeat_speaker is not None:
            raise ValueError(
                "Don't provide both allowed_or_disallowed_speaker_transitions and allow_repeat_speaker in group chat. "
                "Please set one of them to None."
            )

        # Asks the user to specify whether the speaker_transitions_type is allowed or disallowed if speaker_transitions_type is supplied
        # Discussed in https://github.com/microsoft/autogen/pull/857#discussion_r1451259524
        if self.allowed_or_disallowed_speaker_transitions is not None and self.speaker_transitions_type is None:
            raise ValueError(
                "GroupChat allowed_or_disallowed_speaker_transitions is not None, but speaker_transitions_type is None. "
                "Please set speaker_transitions_type to either 'allowed' or 'disallowed'."
            )

        # Inferring self.allowed_speaker_transitions_dict
        # Create self.allowed_speaker_transitions_dict if allowed_or_disallowed_speaker_transitions is None, using allow_repeat_speaker
        if self.allowed_or_disallowed_speaker_transitions is None:
            self.allowed_speaker_transitions_dict = {}

            # Create a fully connected allowed_speaker_transitions_dict not including self loops
            for agent in self.agents:
                self.allowed_speaker_transitions_dict[agent] = [
                    other_agent for other_agent in self.agents if other_agent != agent
                ]

            # If self.allow_repeat_speaker is True, add self loops to all agents
            if self.allow_repeat_speaker is True:
                for agent in self.agents:
                    self.allowed_speaker_transitions_dict[agent].append(agent)

            # Else if self.allow_repeat_speaker is a list of Agents, add self loops to the agents in the list
            elif isinstance(self.allow_repeat_speaker, list):
                for agent in self.allow_repeat_speaker:
                    self.allowed_speaker_transitions_dict[agent].append(agent)

        # Create self.allowed_speaker_transitions_dict if allowed_or_disallowed_speaker_transitions is not None, using allowed_or_disallowed_speaker_transitions
        else:
            # Process based on speaker_transitions_type
            if self.speaker_transitions_type == "allowed":
                self.allowed_speaker_transitions_dict = self.allowed_or_disallowed_speaker_transitions
            else:
                # Logic for processing disallowed allowed_or_disallowed_speaker_transitions to allowed_speaker_transitions_dict
                self.allowed_speaker_transitions_dict = invert_disallowed_to_allowed(
                    self.allowed_or_disallowed_speaker_transitions, self.agents
                )

        # Check for validity
        check_graph_validity(
            allowed_speaker_transitions_dict=self.allowed_speaker_transitions_dict,
            agents=self.agents,
        )

        # Check select speaker messages, prompts, roles, and retries have values
        if self.select_speaker_message_template is None or len(self.select_speaker_message_template) == 0:
            raise ValueError("select_speaker_message_template cannot be empty or None.")

        if self.select_speaker_prompt_template is not None and len(self.select_speaker_prompt_template) == 0:
            self.select_speaker_prompt_template = None

        if self.role_for_select_speaker_messages is None or len(self.role_for_select_speaker_messages) == 0:
            raise ValueError("role_for_select_speaker_messages cannot be empty or None.")

        if self.select_speaker_auto_multiple_template is None or len(self.select_speaker_auto_multiple_template) == 0:
            raise ValueError("select_speaker_auto_multiple_template cannot be empty or None.")

        if self.select_speaker_auto_none_template is None or len(self.select_speaker_auto_none_template) == 0:
            raise ValueError("select_speaker_auto_none_template cannot be empty or None.")

        if self.max_retries_for_selecting_speaker is None or len(self.role_for_select_speaker_messages) == 0:
            raise ValueError("role_for_select_speaker_messages cannot be empty or None.")

        # Validate max select speakers retries
        if self.max_retries_for_selecting_speaker is None or not isinstance(
            self.max_retries_for_selecting_speaker, int
        ):
            raise ValueError("max_retries_for_selecting_speaker cannot be None or non-int")
        elif self.max_retries_for_selecting_speaker < 0:
            raise ValueError("max_retries_for_selecting_speaker must be greater than or equal to zero")

        # Load message transforms here (load once for the Group Chat so we don't have to re-initiate it and it maintains the cache across subsequent select speaker calls)
        if self.select_speaker_transform_messages is not None:
            if isinstance(self.select_speaker_transform_messages, transform_messages.TransformMessages):
                self._speaker_selection_transforms = self.select_speaker_transform_messages
            else:
                raise ValueError("select_speaker_transform_messages must be None or MessageTransforms.")
        else:
            self._speaker_selection_transforms = None

        # Validate select_speaker_auto_verbose
        if self.select_speaker_auto_verbose is None or not isinstance(self.select_speaker_auto_verbose, bool):
            raise ValueError("select_speaker_auto_verbose cannot be None or non-bool")

    @property
    def agent_names(self) -> List[str]:
        """Return the names of the agents in the group chat."""
        return [agent.name for agent in self.agents]

    def reset(self):
        """Reset the group chat."""
        self.messages.clear()

    def append(self, message: Dict, speaker: Agent):
        """Append a message to the group chat.
        We cast the content to str here so that it can be managed by text-based
        model.
        """
        # set the name to speaker's name if the role is not function
        # if the role is tool, it is OK to modify the name
        if message["role"] != "function":
            message["name"] = speaker.name
        message["content"] = content_str(message["content"])
        self.messages.append(message)

    def agent_by_name(
        self, name: str, recursive: bool = False, raise_on_name_conflict: bool = False
    ) -> Optional[Agent]:
        """Returns the agent with a given name. If recursive is True, it will search in nested teams."""
        agents = self.nested_agents() if recursive else self.agents
        filtered_agents = [agent for agent in agents if agent.name == name]

        if raise_on_name_conflict and len(filtered_agents) > 1:
            raise AgentNameConflict()

        return filtered_agents[0] if filtered_agents else None

    def nested_agents(self) -> List[Agent]:
        """Returns all agents in the group chat manager."""
        agents = self.agents.copy()
        for agent in agents:
            if isinstance(agent, GroupChatManager):
                # Recursive call for nested teams
                agents.extend(agent.groupchat.nested_agents())
        return agents

    def next_agent(self, agent: Agent, agents: Optional[List[Agent]] = None) -> Agent:
        """Return the next agent in the list."""
        if agents is None:
            agents = self.agents

        # Ensure the provided list of agents is a subset of self.agents
        if not set(agents).issubset(set(self.agents)):
            raise UndefinedNextAgent()

        # What index is the agent? (-1 if not present)
        idx = self.agent_names.index(agent.name) if agent.name in self.agent_names else -1

        # Return the next agent
        if agents == self.agents:
            return agents[(idx + 1) % len(agents)]
        else:
            offset = idx + 1
            for i in range(len(self.agents)):
                if self.agents[(offset + i) % len(self.agents)] in agents:
                    return self.agents[(offset + i) % len(self.agents)]

        # Explicitly handle cases where no valid next agent exists in the provided subset.
        raise UndefinedNextAgent()

    def select_speaker_msg(self, agents: Optional[List[Agent]] = None) -> str:
        """Return the system message for selecting the next speaker. This is always the *first* message in the context."""
        if agents is None:
            agents = self.agents

        roles = self._participant_roles(agents)
        agentlist = f"{[agent.name for agent in agents]}"

        return_msg = self.select_speaker_message_template.format(roles=roles, agentlist=agentlist)
        return return_msg

    def select_speaker_prompt(self, agents: Optional[List[Agent]] = None) -> str:
        """Return the floating system prompt selecting the next speaker.
        This is always the *last* message in the context.
        Will return None if the select_speaker_prompt_template is None."""

        if self.select_speaker_prompt_template is None:
            return None

        if agents is None:
            agents = self.agents

        agentlist = f"{[agent.name for agent in agents]}"

        return_prompt = self.select_speaker_prompt_template.format(agentlist=agentlist)
        return return_prompt

    def introductions_msg(self, agents: Optional[List[Agent]] = None) -> str:
        """Return the system message for selecting the next speaker. This is always the *first* message in the context."""
        if agents is None:
            agents = self.agents

        # Use the class attribute instead of a hardcoded string
        intro_msg = self.DEFAULT_INTRO_MSG
        participant_roles = self._participant_roles(agents)

        return f"{intro_msg}\n\n{participant_roles}"

    def manual_select_speaker(self, agents: Optional[List[Agent]] = None) -> Union[Agent, None]:
        """Manually select the next speaker."""
        iostream = IOStream.get_default()

        if agents is None:
            agents = self.agents

        iostream.print("Please select the next speaker from the following list:")
        _n_agents = len(agents)
        for i in range(_n_agents):
            iostream.print(f"{i+1}: {agents[i].name}")
        try_count = 0
        # Assume the user will enter a valid number within 3 tries, otherwise use auto selection to avoid blocking.
        while try_count <= 3:
            try_count += 1
            if try_count >= 3:
                iostream.print(f"You have tried {try_count} times. The next speaker will be selected automatically.")
                break
            try:
                i = iostream.input(
                    "Enter the number of the next speaker (enter nothing or `q` to use auto selection): "
                )
                if i == "" or i == "q":
                    break
                i = int(i)
                if i > 0 and i <= _n_agents:
                    return agents[i - 1]
                else:
                    raise ValueError
            except ValueError:
                iostream.print(f"Invalid input. Please enter a number between 1 and {_n_agents}.")
        return None

    def random_select_speaker(self, agents: Optional[List[Agent]] = None) -> Union[Agent, None]:
        """Randomly select the next speaker."""
        if agents is None:
            agents = self.agents
        return random.choice(agents)

    def _prepare_and_select_agents(
        self,
        last_speaker: Agent,
    ) -> Tuple[Optional[Agent], List[Agent], Optional[List[Dict]]]:
        # If self.speaker_selection_method is a callable, call it to get the next speaker.
        # If self.speaker_selection_method is a string, return it.
        speaker_selection_method = self.speaker_selection_method
        if isinstance(self.speaker_selection_method, Callable):
            selected_agent = self.speaker_selection_method(last_speaker, self)
            if selected_agent is None:
                raise NoEligibleSpeaker("Custom speaker selection function returned None. Terminating conversation.")
            elif isinstance(selected_agent, Agent):
                if selected_agent in self.agents:
                    return selected_agent, self.agents, None
                else:
                    raise ValueError(
                        f"Custom speaker selection function returned an agent {selected_agent.name} not in the group chat."
                    )
            elif isinstance(selected_agent, str):
                # If returned a string, assume it is a speaker selection method
                speaker_selection_method = selected_agent
            else:
                raise ValueError(
                    f"Custom speaker selection function returned an object of type {type(selected_agent)} instead of Agent or str."
                )

        if speaker_selection_method.lower() not in self._VALID_SPEAKER_SELECTION_METHODS:
            raise ValueError(
                f"GroupChat speaker_selection_method is set to '{speaker_selection_method}'. "
                f"It should be one of {self._VALID_SPEAKER_SELECTION_METHODS} (case insensitive). "
            )

        # If provided a list, make sure the agent is in the list
        allow_repeat_speaker = (
            self.allow_repeat_speaker
            if isinstance(self.allow_repeat_speaker, bool) or self.allow_repeat_speaker is None
            else last_speaker in self.allow_repeat_speaker
        )

        agents = self.agents
        n_agents = len(agents)
        # Warn if GroupChat is underpopulated
        if n_agents < 2:
            raise ValueError(
                f"GroupChat is underpopulated with {n_agents} agents. "
                "Please add more agents to the GroupChat or use direct communication instead."
            )
        elif n_agents == 2 and speaker_selection_method.lower() != "round_robin" and allow_repeat_speaker:
            logger.warning(
                f"GroupChat is underpopulated with {n_agents} agents. "
                "Consider setting speaker_selection_method to 'round_robin' or allow_repeat_speaker to False, "
                "or use direct communication, unless repeated speaker is desired."
            )

        if (
            self.func_call_filter
            and self.messages
            and ("function_call" in self.messages[-1] or "tool_calls" in self.messages[-1])
        ):
            funcs = []
            if "function_call" in self.messages[-1]:
                funcs += [self.messages[-1]["function_call"]["name"]]
            if "tool_calls" in self.messages[-1]:
                funcs += [
                    tool["function"]["name"] for tool in self.messages[-1]["tool_calls"] if tool["type"] == "function"
                ]

            # find agents with the right function_map which contains the function name
            agents = [agent for agent in self.agents if agent.can_execute_function(funcs)]
            if len(agents) == 1:
                # only one agent can execute the function
                return agents[0], agents, None
            elif not agents:
                # find all the agents with function_map
                agents = [agent for agent in self.agents if agent.function_map]
                if len(agents) == 1:
                    return agents[0], agents, None
                elif not agents:
                    raise ValueError(
                        f"No agent can execute the function {', '.join(funcs)}. "
                        "Please check the function_map of the agents."
                    )
        # remove the last speaker from the list to avoid selecting the same speaker if allow_repeat_speaker is False
        agents = [agent for agent in agents if agent != last_speaker] if allow_repeat_speaker is False else agents

        # Filter agents with allowed_speaker_transitions_dict

        is_last_speaker_in_group = last_speaker in self.agents

        # this condition means last_speaker is a sink in the graph, then no agents are eligible
        if last_speaker not in self.allowed_speaker_transitions_dict and is_last_speaker_in_group:
            raise NoEligibleSpeaker(f"Last speaker {last_speaker.name} is not in the allowed_speaker_transitions_dict.")
        # last_speaker is not in the group, so all agents are eligible
        elif last_speaker not in self.allowed_speaker_transitions_dict and not is_last_speaker_in_group:
            graph_eligible_agents = []
        else:
            # Extract agent names from the list of agents
            graph_eligible_agents = [
                agent for agent in agents if agent in self.allowed_speaker_transitions_dict[last_speaker]
            ]

        # If there is only one eligible agent, just return it to avoid the speaker selection prompt
        if len(graph_eligible_agents) == 1:
            return graph_eligible_agents[0], graph_eligible_agents, None

        # If there are no eligible agents, return None, which means all agents will be taken into consideration in the next step
        if len(graph_eligible_agents) == 0:
            graph_eligible_agents = None

        # Use the selected speaker selection method
        select_speaker_messages = None
        if speaker_selection_method.lower() == "manual":
            selected_agent = self.manual_select_speaker(graph_eligible_agents)
        elif speaker_selection_method.lower() == "round_robin":
            selected_agent = self.next_agent(last_speaker, graph_eligible_agents)
        elif speaker_selection_method.lower() == "random":
            selected_agent = self.random_select_speaker(graph_eligible_agents)
        else:  # auto
            selected_agent = None
            select_speaker_messages = self.messages.copy()
            # If last message is a tool call or function call, blank the call so the api doesn't throw
            if select_speaker_messages[-1].get("function_call", False):
                select_speaker_messages[-1] = dict(select_speaker_messages[-1], function_call=None)
            if select_speaker_messages[-1].get("tool_calls", False):
                select_speaker_messages[-1] = dict(select_speaker_messages[-1], tool_calls=None)
        return selected_agent, graph_eligible_agents, select_speaker_messages

    def select_speaker(self, last_speaker: Agent, selector: ConversableAgent) -> Agent:
        """Select the next speaker (with requery)."""

        # Prepare the list of available agents and select an agent if selection method allows (non-auto)
        selected_agent, agents, messages = self._prepare_and_select_agents(last_speaker)
        if selected_agent:
            return selected_agent
        elif self.speaker_selection_method == "manual":
            # An agent has not been selected while in manual mode, so move to the next agent
            return self.next_agent(last_speaker)

        # auto speaker selection with 2-agent chat
        return self._auto_select_speaker(last_speaker, selector, messages, agents)

    async def a_select_speaker(self, last_speaker: Agent, selector: ConversableAgent) -> Agent:
        """Select the next speaker (with requery), asynchronously."""

        selected_agent, agents, messages = self._prepare_and_select_agents(last_speaker)
        if selected_agent:
            return selected_agent
        elif self.speaker_selection_method == "manual":
            # An agent has not been selected while in manual mode, so move to the next agent
            return self.next_agent(last_speaker)

        # auto speaker selection with 2-agent chat
        return await self.a_auto_select_speaker(last_speaker, selector, messages, agents)

    def _finalize_speaker(self, last_speaker: Agent, final: bool, name: str, agents: Optional[List[Agent]]) -> Agent:
        if not final:
            # the LLM client is None, thus no reply is generated. Use round robin instead.
            return self.next_agent(last_speaker, agents)

        # If exactly one agent is mentioned, use it. Otherwise, leave the OAI response unmodified
        mentions = self._mentioned_agents(name, agents)
        if len(mentions) == 1:
            name = next(iter(mentions))
        else:
            logger.warning(
                f"GroupChat select_speaker failed to resolve the next speaker's name. This is because the speaker selection OAI call returned:\n{name}"
            )

        # Return the result
        agent = self.agent_by_name(name)
        return agent if agent else self.next_agent(last_speaker, agents)

    def _auto_select_speaker(
        self,
        last_speaker: Agent,
        selector: ConversableAgent,
        messages: Optional[List[Dict]],
        agents: Optional[List[Agent]],
    ) -> Agent:
        """Selects next speaker for the "auto" speaker selection method. Utilises its own two-agent chat to determine the next speaker and supports requerying.

        Speaker selection for "auto" speaker selection method:
        1. Create a two-agent chat with a speaker selector agent and a speaker validator agent, like a nested chat
        2. Inject the group messages into the new chat
        3. Run the two-agent chat, evaluating the result of response from the speaker selector agent:
            - If a single agent is provided then we return it and finish. If not, we add an additional message to this nested chat in an attempt to guide the LLM to a single agent response
        4. Chat continues until a single agent is nominated or there are no more attempts left
        5. If we run out of turns and no single agent can be determined, the next speaker in the list of agents is returned

        Args:
            last_speaker Agent: The previous speaker in the group chat
            selector ConversableAgent:
            messages Optional[List[Dict]]: Current chat messages
            agents Optional[List[Agent]]: Valid list of agents for speaker selection

        Returns:
            Dict: a counter for mentioned agents.
        """

        # If no agents are passed in, assign all the group chat's agents
        if agents is None:
            agents = self.agents

        # The maximum number of speaker selection attempts (including requeries)
        # is the initial speaker selection attempt plus the maximum number of retries.
        # We track these and use them in the validation function as we can't
        # access the max_turns from within validate_speaker_name.
        max_attempts = 1 + self.max_retries_for_selecting_speaker
        attempts_left = max_attempts
        attempt = 0

        # Registered reply function for checking_agent, checks the result of the response for agent names
        def validate_speaker_name(recipient, messages, sender, config) -> Tuple[bool, Union[str, Dict, None]]:
            # The number of retries left, starting at max_retries_for_selecting_speaker
            nonlocal attempts_left
            nonlocal attempt

            attempt = attempt + 1
            attempts_left = attempts_left - 1

            return self._validate_speaker_name(recipient, messages, sender, config, attempts_left, attempt, agents)

        # Two-agent chat for speaker selection

        # Agent for checking the response from the speaker_select_agent
        checking_agent = ConversableAgent("checking_agent", default_auto_reply=max_attempts)

        # Register the speaker validation function with the checking agent
        checking_agent.register_reply(
            [ConversableAgent, None],
            reply_func=validate_speaker_name,  # Validate each response
            remove_other_reply_funcs=True,
        )

        # NOTE: Do we have a speaker prompt (select_speaker_prompt_template is not None)? If we don't, we need to feed in the last message to start the nested chat

        # Agent for selecting a single agent name from the response
        speaker_selection_agent = ConversableAgent(
            "speaker_selection_agent",
            system_message=self.select_speaker_msg(agents),
            chat_messages=(
                {checking_agent: messages}
                if self.select_speaker_prompt_template is not None
                else {checking_agent: messages[:-1]}
            ),
            llm_config=selector.llm_config,
            human_input_mode="NEVER",  # Suppresses some extra terminal outputs, outputs will be handled by select_speaker_auto_verbose
        )

<<<<<<< HEAD
        # Add the message transforms, if any, to the speaker selection agent
        if self._speaker_selection_transforms is not None:
            self._speaker_selection_transforms.add_to_agent(speaker_selection_agent)
=======
        # Create the starting message
        if self.select_speaker_prompt_template is not None:
            start_message = {
                "content": self.select_speaker_prompt(agents),
                "override_role": self.role_for_select_speaker_messages,
            }
        else:
            start_message = messages[-1]
>>>>>>> 5fd26091

        # Run the speaker selection chat
        result = checking_agent.initiate_chat(
            speaker_selection_agent,
            cache=None,  # don't use caching for the speaker selection chat
            message=start_message,
            max_turns=2
            * max(1, max_attempts),  # Limiting the chat to the number of attempts, including the initial one
            clear_history=False,
            silent=not self.select_speaker_auto_verbose,  # Base silence on the verbose attribute
        )

        return self._process_speaker_selection_result(result, last_speaker, agents)

    async def a_auto_select_speaker(
        self,
        last_speaker: Agent,
        selector: ConversableAgent,
        messages: Optional[List[Dict]],
        agents: Optional[List[Agent]],
    ) -> Agent:
        """(Asynchronous) Selects next speaker for the "auto" speaker selection method. Utilises its own two-agent chat to determine the next speaker and supports requerying.

        Speaker selection for "auto" speaker selection method:
        1. Create a two-agent chat with a speaker selector agent and a speaker validator agent, like a nested chat
        2. Inject the group messages into the new chat
        3. Run the two-agent chat, evaluating the result of response from the speaker selector agent:
            - If a single agent is provided then we return it and finish. If not, we add an additional message to this nested chat in an attempt to guide the LLM to a single agent response
        4. Chat continues until a single agent is nominated or there are no more attempts left
        5. If we run out of turns and no single agent can be determined, the next speaker in the list of agents is returned

        Args:
            last_speaker Agent: The previous speaker in the group chat
            selector ConversableAgent:
            messages Optional[List[Dict]]: Current chat messages
            agents Optional[List[Agent]]: Valid list of agents for speaker selection

        Returns:
            Dict: a counter for mentioned agents.
        """

        # If no agents are passed in, assign all the group chat's agents
        if agents is None:
            agents = self.agents

        # The maximum number of speaker selection attempts (including requeries)
        # We track these and use them in the validation function as we can't
        # access the max_turns from within validate_speaker_name
        max_attempts = 1 + self.max_retries_for_selecting_speaker
        attempts_left = max_attempts
        attempt = 0

        # Registered reply function for checking_agent, checks the result of the response for agent names
        def validate_speaker_name(recipient, messages, sender, config) -> Tuple[bool, Union[str, Dict, None]]:
            # The number of retries left, starting at max_retries_for_selecting_speaker
            nonlocal attempts_left
            nonlocal attempt

            attempt = attempt + 1
            attempts_left = attempts_left - 1

            return self._validate_speaker_name(recipient, messages, sender, config, attempts_left, attempt, agents)

        # Two-agent chat for speaker selection

        # Agent for checking the response from the speaker_select_agent
        checking_agent = ConversableAgent("checking_agent", default_auto_reply=max_attempts)

        # Register the speaker validation function with the checking agent
        checking_agent.register_reply(
            [ConversableAgent, None],
            reply_func=validate_speaker_name,  # Validate each response
            remove_other_reply_funcs=True,
        )

        # NOTE: Do we have a speaker prompt (select_speaker_prompt_template is not None)? If we don't, we need to feed in the last message to start the nested chat

        # Agent for selecting a single agent name from the response
        speaker_selection_agent = ConversableAgent(
            "speaker_selection_agent",
            system_message=self.select_speaker_msg(agents),
            chat_messages={checking_agent: messages},
            llm_config=selector.llm_config,
            human_input_mode="NEVER",  # Suppresses some extra terminal outputs, outputs will be handled by select_speaker_auto_verbose
        )

<<<<<<< HEAD
        # Add the message transforms, if any, to the speaker selection agent
        if self._speaker_selection_transforms is not None:
            self._speaker_selection_transforms.add_to_agent(speaker_selection_agent)
=======
        # Create the starting message
        if self.select_speaker_prompt_template is not None:
            start_message = {
                "content": self.select_speaker_prompt(agents),
                "override_role": self.role_for_select_speaker_messages,
            }
        else:
            start_message = messages[-1]
>>>>>>> 5fd26091

        # Run the speaker selection chat
        result = await checking_agent.a_initiate_chat(
            speaker_selection_agent,
            cache=None,  # don't use caching for the speaker selection chat
            message=start_message,
            max_turns=2
            * max(1, max_attempts),  # Limiting the chat to the number of attempts, including the initial one
            clear_history=False,
            silent=not self.select_speaker_auto_verbose,  # Base silence on the verbose attribute
        )

        return self._process_speaker_selection_result(result, last_speaker, agents)

    def _validate_speaker_name(
        self, recipient, messages, sender, config, attempts_left, attempt, agents
    ) -> Tuple[bool, Union[str, Dict, None]]:
        """Validates the speaker response for each round in the internal 2-agent
        chat within the  auto select speaker method.

        Used by auto_select_speaker and a_auto_select_speaker.
        """

        # Output the query and requery results
        if self.select_speaker_auto_verbose:
            iostream = IOStream.get_default()

        # Validate the speaker name selected
        select_name = messages[-1]["content"].strip()

        mentions = self._mentioned_agents(select_name, agents)

        if len(mentions) == 1:
            # Success on retry, we have just one name mentioned
            selected_agent_name = next(iter(mentions))

            # Add the selected agent to the response so we can return it
            messages.append({"role": "user", "content": f"[AGENT SELECTED]{selected_agent_name}"})

            if self.select_speaker_auto_verbose:
                iostream.print(
                    colored(
                        f">>>>>>>> Select speaker attempt {attempt} of {attempt + attempts_left} successfully selected: {selected_agent_name}",
                        "green",
                    ),
                    flush=True,
                )

        elif len(mentions) > 1:
            # More than one name on requery so add additional reminder prompt for next retry

            if self.select_speaker_auto_verbose:
                iostream.print(
                    colored(
                        f">>>>>>>> Select speaker attempt {attempt} of {attempt + attempts_left} failed as it included multiple agent names.",
                        "red",
                    ),
                    flush=True,
                )

            if attempts_left:
                # Message to return to the chat for the next attempt
                agentlist = f"{[agent.name for agent in agents]}"

                return True, {
                    "content": self.select_speaker_auto_multiple_template.format(agentlist=agentlist),
                    "override_role": self.role_for_select_speaker_messages,
                }
            else:
                # Final failure, no attempts left
                messages.append(
                    {
                        "role": "user",
                        "content": f"[AGENT SELECTION FAILED]Select speaker attempt #{attempt} of {attempt + attempts_left} failed as it returned multiple names.",
                    }
                )

        else:
            # No names at all on requery so add additional reminder prompt for next retry

            if self.select_speaker_auto_verbose:
                iostream.print(
                    colored(
                        f">>>>>>>> Select speaker attempt #{attempt} failed as it did not include any agent names.",
                        "red",
                    ),
                    flush=True,
                )

            if attempts_left:
                # Message to return to the chat for the next attempt
                agentlist = f"{[agent.name for agent in agents]}"

                return True, {
                    "content": self.select_speaker_auto_none_template.format(agentlist=agentlist),
                    "override_role": self.role_for_select_speaker_messages,
                }
            else:
                # Final failure, no attempts left
                messages.append(
                    {
                        "role": "user",
                        "content": f"[AGENT SELECTION FAILED]Select speaker attempt #{attempt} of {attempt + attempts_left} failed as it did not include any agent names.",
                    }
                )

        return True, None

    def _process_speaker_selection_result(self, result, last_speaker: ConversableAgent, agents: Optional[List[Agent]]):
        """Checks the result of the auto_select_speaker function, returning the
        agent to speak.

        Used by auto_select_speaker and a_auto_select_speaker."""
        if len(result.chat_history) > 0:
            # Use the final message, which will have the selected agent or reason for failure
            final_message = result.chat_history[-1]["content"]

            if "[AGENT SELECTED]" in final_message:
                # Have successfully selected an agent, return it
                return self.agent_by_name(final_message.replace("[AGENT SELECTED]", ""))

            else:  # "[AGENT SELECTION FAILED]"
                # Failed to select an agent, so we'll select the next agent in the list
                next_agent = self.next_agent(last_speaker, agents)

                # No agent, return the failed reason
                return next_agent

    def _participant_roles(self, agents: List[Agent] = None) -> str:
        # Default to all agents registered
        if agents is None:
            agents = self.agents

        roles = []
        for agent in agents:
            if agent.description.strip() == "":
                logger.warning(
                    f"The agent '{agent.name}' has an empty description, and may not work well with GroupChat."
                )
            roles.append(f"{agent.name}: {agent.description}".strip())
        return "\n".join(roles)

    def _mentioned_agents(self, message_content: Union[str, List], agents: Optional[List[Agent]]) -> Dict:
        """Counts the number of times each agent is mentioned in the provided message content.
        Agent names will match under any of the following conditions (all case-sensitive):
        - Exact name match
        - If the agent name has underscores it will match with spaces instead (e.g. 'Story_writer' == 'Story writer')
        - If the agent name has underscores it will match with '\\_' instead of '_' (e.g. 'Story_writer' == 'Story\\_writer')

        Args:
            message_content (Union[str, List]): The content of the message, either as a single string or a list of strings.
            agents (List[Agent]): A list of Agent objects, each having a 'name' attribute to be searched in the message content.

        Returns:
            Dict: a counter for mentioned agents.
        """
        if agents is None:
            agents = self.agents

        # Cast message content to str
        if isinstance(message_content, dict):
            message_content = message_content["content"]
        message_content = content_str(message_content)

        mentions = dict()
        for agent in agents:
            # Finds agent mentions, taking word boundaries into account,
            # accommodates escaping underscores and underscores as spaces
            regex = (
                r"(?<=\W)("
                + re.escape(agent.name)
                + r"|"
                + re.escape(agent.name.replace("_", " "))
                + r"|"
                + re.escape(agent.name.replace("_", r"\_"))
                + r")(?=\W)"
            )
            count = len(re.findall(regex, f" {message_content} "))  # Pad the message to help with matching
            if count > 0:
                mentions[agent.name] = count
        return mentions


class GroupChatManager(ConversableAgent):
    """(In preview) A chat manager agent that can manage a group chat of multiple agents."""

    def __init__(
        self,
        groupchat: GroupChat,
        name: Optional[str] = "chat_manager",
        # unlimited consecutive auto reply by default
        max_consecutive_auto_reply: Optional[int] = sys.maxsize,
        human_input_mode: Literal["ALWAYS", "NEVER", "TERMINATE"] = "NEVER",
        system_message: Optional[Union[str, List]] = "Group chat manager.",
        silent: bool = False,
        **kwargs,
    ):
        if (
            kwargs.get("llm_config")
            and isinstance(kwargs["llm_config"], dict)
            and (kwargs["llm_config"].get("functions") or kwargs["llm_config"].get("tools"))
        ):
            raise ValueError(
                "GroupChatManager is not allowed to make function/tool calls. Please remove the 'functions' or 'tools' config in 'llm_config' you passed in."
            )

        super().__init__(
            name=name,
            max_consecutive_auto_reply=max_consecutive_auto_reply,
            human_input_mode=human_input_mode,
            system_message=system_message,
            **kwargs,
        )
        if logging_enabled():
            log_new_agent(self, locals())
        # Store groupchat
        self._groupchat = groupchat

        self._silent = silent

        # Order of register_reply is important.
        # Allow sync chat if initiated using initiate_chat
        self.register_reply(Agent, GroupChatManager.run_chat, config=groupchat, reset_config=GroupChat.reset)
        # Allow async chat if initiated using a_initiate_chat
        self.register_reply(
            Agent,
            GroupChatManager.a_run_chat,
            config=groupchat,
            reset_config=GroupChat.reset,
            ignore_async_in_sync_chat=True,
        )

    @property
    def groupchat(self) -> GroupChat:
        """Returns the group chat managed by the group chat manager."""
        return self._groupchat

    def chat_messages_for_summary(self, agent: Agent) -> List[Dict]:
        """The list of messages in the group chat as a conversation to summarize.
        The agent is ignored.
        """
        return self._groupchat.messages

    def _prepare_chat(
        self,
        recipient: ConversableAgent,
        clear_history: bool,
        prepare_recipient: bool = True,
        reply_at_receive: bool = True,
    ) -> None:
        super()._prepare_chat(recipient, clear_history, prepare_recipient, reply_at_receive)

        if clear_history:
            self._groupchat.reset()

        for agent in self._groupchat.agents:
            if (recipient != agent or prepare_recipient) and isinstance(agent, ConversableAgent):
                agent._prepare_chat(self, clear_history, False, reply_at_receive)

    def run_chat(
        self,
        messages: Optional[List[Dict]] = None,
        sender: Optional[Agent] = None,
        config: Optional[GroupChat] = None,
    ) -> Tuple[bool, Optional[str]]:
        """Run a group chat."""
        if messages is None:
            messages = self._oai_messages[sender]
        message = messages[-1]
        speaker = sender
        groupchat = config
        send_introductions = getattr(groupchat, "send_introductions", False)
        silent = getattr(self, "_silent", False)

        if send_introductions:
            # Broadcast the intro
            intro = groupchat.introductions_msg()
            for agent in groupchat.agents:
                self.send(intro, agent, request_reply=False, silent=True)
            # NOTE: We do not also append to groupchat.messages,
            # since groupchat handles its own introductions

        if self.client_cache is not None:
            for a in groupchat.agents:
                a.previous_cache = a.client_cache
                a.client_cache = self.client_cache
        for i in range(groupchat.max_round):
            groupchat.append(message, speaker)
            # broadcast the message to all agents except the speaker
            for agent in groupchat.agents:
                if agent != speaker:
                    self.send(message, agent, request_reply=False, silent=True)
            if self._is_termination_msg(message) or i == groupchat.max_round - 1:
                # The conversation is over or it's the last round
                break
            try:
                # select the next speaker
                speaker = groupchat.select_speaker(speaker, self)
                if not silent:
                    iostream = IOStream.get_default()
                    iostream.print(colored(f"\nNext speaker: {speaker.name}\n", "green"), flush=True)
                # let the speaker speak
                reply = speaker.generate_reply(sender=self)
            except KeyboardInterrupt:
                # let the admin agent speak if interrupted
                if groupchat.admin_name in groupchat.agent_names:
                    # admin agent is one of the participants
                    speaker = groupchat.agent_by_name(groupchat.admin_name)
                    reply = speaker.generate_reply(sender=self)
                else:
                    # admin agent is not found in the participants
                    raise
            except NoEligibleSpeaker:
                # No eligible speaker, terminate the conversation
                break

            if reply is None:
                # no reply is generated, exit the chat
                break

            # check for "clear history" phrase in reply and activate clear history function if found
            if (
                groupchat.enable_clear_history
                and isinstance(reply, dict)
                and reply["content"]
                and "CLEAR HISTORY" in reply["content"].upper()
            ):
                reply["content"] = self.clear_agents_history(reply, groupchat)

            # The speaker sends the message without requesting a reply
            speaker.send(reply, self, request_reply=False, silent=silent)
            message = self.last_message(speaker)
        if self.client_cache is not None:
            for a in groupchat.agents:
                a.client_cache = a.previous_cache
                a.previous_cache = None
        return True, None

    async def a_run_chat(
        self,
        messages: Optional[List[Dict]] = None,
        sender: Optional[Agent] = None,
        config: Optional[GroupChat] = None,
    ):
        """Run a group chat asynchronously."""
        if messages is None:
            messages = self._oai_messages[sender]
        message = messages[-1]
        speaker = sender
        groupchat = config
        send_introductions = getattr(groupchat, "send_introductions", False)
        silent = getattr(self, "_silent", False)

        if send_introductions:
            # Broadcast the intro
            intro = groupchat.introductions_msg()
            for agent in groupchat.agents:
                await self.a_send(intro, agent, request_reply=False, silent=True)
            # NOTE: We do not also append to groupchat.messages,
            # since groupchat handles its own introductions

        if self.client_cache is not None:
            for a in groupchat.agents:
                a.previous_cache = a.client_cache
                a.client_cache = self.client_cache
        for i in range(groupchat.max_round):
            groupchat.append(message, speaker)

            if self._is_termination_msg(message):
                # The conversation is over
                break

            # broadcast the message to all agents except the speaker
            for agent in groupchat.agents:
                if agent != speaker:
                    await self.a_send(message, agent, request_reply=False, silent=True)
            if i == groupchat.max_round - 1:
                # the last round
                break
            try:
                # select the next speaker
                speaker = await groupchat.a_select_speaker(speaker, self)
                # let the speaker speak
                reply = await speaker.a_generate_reply(sender=self)
            except KeyboardInterrupt:
                # let the admin agent speak if interrupted
                if groupchat.admin_name in groupchat.agent_names:
                    # admin agent is one of the participants
                    speaker = groupchat.agent_by_name(groupchat.admin_name)
                    reply = await speaker.a_generate_reply(sender=self)
                else:
                    # admin agent is not found in the participants
                    raise
            if reply is None:
                break
            # The speaker sends the message without requesting a reply
            await speaker.a_send(reply, self, request_reply=False, silent=silent)
            message = self.last_message(speaker)
        if self.client_cache is not None:
            for a in groupchat.agents:
                a.client_cache = a.previous_cache
                a.previous_cache = None
        return True, None

    def resume(
        self,
        messages: Union[List[Dict], str],
        remove_termination_string: Union[str, Callable[[str], str]] = None,
        silent: Optional[bool] = False,
    ) -> Tuple[ConversableAgent, Dict]:
        """Resumes a group chat using the previous messages as a starting point. Requires the agents, group chat, and group chat manager to be established
        as per the original group chat.

        Args:
            - messages Union[List[Dict], str]: The content of the previous chat's messages, either as a Json string or a list of message dictionaries.
            - remove_termination_string (str or function): Remove the termination string from the last message to prevent immediate termination
                If a string is provided, this string will be removed from last message.
                If a function is provided, the last message will be passed to this function.
            - silent (bool or None): (Experimental) whether to print the messages for this conversation. Default is False.

        Returns:
            - Tuple[ConversableAgent, Dict]: A tuple containing the last agent who spoke and their message
        """

        # Convert messages from string to messages list, if needed
        if isinstance(messages, str):
            messages = self.messages_from_string(messages)
        elif isinstance(messages, list) and all(isinstance(item, dict) for item in messages):
            messages = copy.deepcopy(messages)
        else:
            raise Exception("Messages is not of type str or List[Dict]")

        # Clean up the objects, ensuring there are no messages in the agents and group chat

        # Clear agent message history
        for agent in self._groupchat.agents:
            if isinstance(agent, ConversableAgent):
                agent.clear_history()

        # Clear Manager message history
        self.clear_history()

        # Clear GroupChat messages
        self._groupchat.reset()

        # Validation of message and agents

        try:
            self._valid_resume_messages(messages)
        except:
            raise

        # Load the messages into the group chat
        for i, message in enumerate(messages):
            if "name" in message:
                message_speaker_agent = self._groupchat.agent_by_name(message["name"])
            else:
                # If there's no name, assign the group chat manager (this is an indication the ChatResult messages was used instead of groupchat.messages as state)
                message_speaker_agent = self
                message["name"] = self.name

            # If it wasn't an agent speaking, it may be the manager
            if not message_speaker_agent and message["name"] == self.name:
                message_speaker_agent = self

            # Add previous messages to each agent (except their own messages and the last message, as we'll kick off the conversation with it)
            if i != len(messages) - 1:
                for agent in self._groupchat.agents:
                    if agent.name != message["name"]:
                        self.send(message, self._groupchat.agent_by_name(agent.name), request_reply=False, silent=True)

                # Add previous message to the new groupchat, if it's an admin message the name may not match so add the message directly
                if message_speaker_agent:
                    self._groupchat.append(message, message_speaker_agent)
                else:
                    self._groupchat.messages.append(message)

            # Last speaker agent
            last_speaker_name = message["name"]

            # Last message to check for termination (we could avoid this by ignoring termination check for resume in the future)
            last_message = message

        # Get last speaker as an agent
        previous_last_agent = self._groupchat.agent_by_name(name=last_speaker_name)

        # If we didn't match a last speaker agent, we check that it's the group chat's admin name and assign the manager, if so
        if not previous_last_agent and (
            last_speaker_name == self._groupchat.admin_name or last_speaker_name == self.name
        ):
            previous_last_agent = self

        # Termination removal and check
        self._process_resume_termination(remove_termination_string, messages)

        if not silent:
            iostream = IOStream.get_default()
            iostream.print(
                f"Prepared group chat with {len(messages)} messages, the last speaker is",
                colored(last_speaker_name, "yellow"),
                flush=True,
            )

        # Update group chat settings for resuming
        self._groupchat.send_introductions = False

        return previous_last_agent, last_message

    async def a_resume(
        self,
        messages: Union[List[Dict], str],
        remove_termination_string: Union[str, Callable[[str], str]],
        silent: Optional[bool] = False,
    ) -> Tuple[ConversableAgent, Dict]:
        """Resumes a group chat using the previous messages as a starting point, asynchronously. Requires the agents, group chat, and group chat manager to be established
        as per the original group chat.

        Args:
            - messages Union[List[Dict], str]: The content of the previous chat's messages, either as a Json string or a list of message dictionaries.
            - remove_termination_string (str or function): Remove the termination string from the last message to prevent immediate termination
                If a string is provided, this string will be removed from last message.
                If a function is provided, the last message will be passed to this function, and the function returns the string after processing.
            - silent (bool or None): (Experimental) whether to print the messages for this conversation. Default is False.

        Returns:
            - Tuple[ConversableAgent, Dict]: A tuple containing the last agent who spoke and their message
        """

        # Convert messages from string to messages list, if needed
        if isinstance(messages, str):
            messages = self.messages_from_string(messages)
        elif isinstance(messages, list) and all(isinstance(item, dict) for item in messages):
            messages = copy.deepcopy(messages)
        else:
            raise Exception("Messages is not of type str or List[Dict]")

        # Clean up the objects, ensuring there are no messages in the agents and group chat

        # Clear agent message history
        for agent in self._groupchat.agents:
            if isinstance(agent, ConversableAgent):
                agent.clear_history()

        # Clear Manager message history
        self.clear_history()

        # Clear GroupChat messages
        self._groupchat.reset()

        # Validation of message and agents

        try:
            self._valid_resume_messages(messages)
        except:
            raise

        # Load the messages into the group chat
        for i, message in enumerate(messages):
            if "name" in message:
                message_speaker_agent = self._groupchat.agent_by_name(message["name"])
            else:
                # If there's no name, assign the group chat manager (this is an indication the ChatResult messages was used instead of groupchat.messages as state)
                message_speaker_agent = self
                message["name"] = self.name

            # If it wasn't an agent speaking, it may be the manager
            if not message_speaker_agent and message["name"] == self.name:
                message_speaker_agent = self

            # Add previous messages to each agent (except their own messages and the last message, as we'll kick off the conversation with it)
            if i != len(messages) - 1:
                for agent in self._groupchat.agents:
                    if agent.name != message["name"]:
                        await self.a_send(
                            message, self._groupchat.agent_by_name(agent.name), request_reply=False, silent=True
                        )

                # Add previous message to the new groupchat, if it's an admin message the name may not match so add the message directly
                if message_speaker_agent:
                    self._groupchat.append(message, message_speaker_agent)
                else:
                    self._groupchat.messages.append(message)

            # Last speaker agent
            last_speaker_name = message["name"]

            # Last message to check for termination (we could avoid this by ignoring termination check for resume in the future)
            last_message = message

        # Get last speaker as an agent
        previous_last_agent = self._groupchat.agent_by_name(name=last_speaker_name)

        # If we didn't match a last speaker agent, we check that it's the group chat's admin name and assign the manager, if so
        if not previous_last_agent and (
            last_speaker_name == self._groupchat.admin_name or last_speaker_name == self.name
        ):
            previous_last_agent = self

        # Termination removal and check
        self._process_resume_termination(remove_termination_string, messages)

        if not silent:
            iostream = IOStream.get_default()
            iostream.print(
                f"Prepared group chat with {len(messages)} messages, the last speaker is",
                colored(last_speaker_name, "yellow"),
                flush=True,
            )

        # Update group chat settings for resuming
        self._groupchat.send_introductions = False

        return previous_last_agent, last_message

    def _valid_resume_messages(self, messages: List[Dict]):
        """Validates the messages used for resuming

        args:
            messages (List[Dict]): list of messages to resume with

        returns:
            - bool: Whether they are valid for resuming
        """
        # Must have messages to start with, otherwise they should run run_chat
        if not messages:
            raise Exception(
                "Cannot resume group chat as no messages were provided. Use GroupChatManager.run_chat or ConversableAgent.initiate_chat to start a new chat."
            )

        # Check that all agents in the chat messages exist in the group chat
        for message in messages:
            if message.get("name"):
                if (
                    not self._groupchat.agent_by_name(message["name"])
                    and not message["name"] == self._groupchat.admin_name  # ignore group chat's name
                    and not message["name"] == self.name  # ignore group chat manager's name
                ):
                    raise Exception(f"Agent name in message doesn't exist as agent in group chat: {message['name']}")

    def _process_resume_termination(
        self, remove_termination_string: Union[str, Callable[[str], str]], messages: List[Dict]
    ):
        """Removes termination string, if required, and checks if termination may occur.

        args:
            remove_termination_string (str or function): Remove the termination string from the last message to prevent immediate termination
                If a string is provided, this string will be removed from last message.
                If a function is provided, the last message will be passed to this function, and the function returns the string after processing.

        returns:
            None
        """

        last_message = messages[-1]

        # Replace any given termination string in the last message
        if isinstance(remove_termination_string, str):

            def _remove_termination_string(content: str) -> str:
                return content.replace(remove_termination_string, "")

        else:
            _remove_termination_string = remove_termination_string

        if _remove_termination_string:
            if messages[-1].get("content"):
                messages[-1]["content"] = _remove_termination_string(messages[-1]["content"])

        # Check if the last message meets termination (if it has one)
        if self._is_termination_msg:
            if self._is_termination_msg(last_message):
                logger.warning("WARNING: Last message meets termination criteria and this may terminate the chat.")

    def messages_from_string(self, message_string: str) -> List[Dict]:
        """Reads the saved state of messages in Json format for resume and returns as a messages list

        args:
            - message_string: Json string, the saved state

        returns:
            - List[Dict]: List of messages
        """
        try:
            state = json.loads(message_string)
        except json.JSONDecodeError:
            raise Exception("Messages string is not a valid JSON string")

        return state

    def messages_to_string(self, messages: List[Dict]) -> str:
        """Converts the provided messages into a Json string that can be used for resuming the chat.
        The state is made up of a list of messages

        args:
            - messages (List[Dict]): set of messages to convert to a string

        returns:
            - str: Json representation of the messages which can be persisted for resuming later
        """

        return json.dumps(messages)

    def _raise_exception_on_async_reply_functions(self) -> None:
        """Raise an exception if any async reply functions are registered.

        Raises:
            RuntimeError: if any async reply functions are registered.
        """
        super()._raise_exception_on_async_reply_functions()

        for agent in self._groupchat.agents:
            agent._raise_exception_on_async_reply_functions()

    def clear_agents_history(self, reply: dict, groupchat: GroupChat) -> str:
        """Clears history of messages for all agents or selected one. Can preserve selected number of last messages.
        That function is called when user manually provide "clear history" phrase in his reply.
        When "clear history" is provided, the history of messages for all agents is cleared.
        When "clear history <agent_name>" is provided, the history of messages for selected agent is cleared.
        When "clear history <nr_of_messages_to_preserve>" is provided, the history of messages for all agents is cleared
        except last <nr_of_messages_to_preserve> messages.
        When "clear history <agent_name> <nr_of_messages_to_preserve>" is provided, the history of messages for selected
        agent is cleared except last <nr_of_messages_to_preserve> messages.
        Phrase "clear history" and optional arguments are cut out from the reply before it passed to the chat.

        Args:
            reply (dict): reply message dict to analyze.
            groupchat (GroupChat): GroupChat object.
        """
        iostream = IOStream.get_default()

        reply_content = reply["content"]
        # Split the reply into words
        words = reply_content.split()
        # Find the position of "clear" to determine where to start processing
        clear_word_index = next(i for i in reversed(range(len(words))) if words[i].upper() == "CLEAR")
        # Extract potential agent name and steps
        words_to_check = words[clear_word_index + 2 : clear_word_index + 4]
        nr_messages_to_preserve = None
        nr_messages_to_preserve_provided = False
        agent_to_memory_clear = None

        for word in words_to_check:
            if word.isdigit():
                nr_messages_to_preserve = int(word)
                nr_messages_to_preserve_provided = True
            elif word[:-1].isdigit():  # for the case when number of messages is followed by dot or other sign
                nr_messages_to_preserve = int(word[:-1])
                nr_messages_to_preserve_provided = True
            else:
                for agent in groupchat.agents:
                    if agent.name == word:
                        agent_to_memory_clear = agent
                        break
                    elif agent.name == word[:-1]:  # for the case when agent name is followed by dot or other sign
                        agent_to_memory_clear = agent
                        break
        # preserve last tool call message if clear history called inside of tool response
        if "tool_responses" in reply and not nr_messages_to_preserve:
            nr_messages_to_preserve = 1
            logger.warning(
                "The last tool call message will be saved to prevent errors caused by tool response without tool call."
            )
        # clear history
        if agent_to_memory_clear:
            if nr_messages_to_preserve:
                iostream.print(
                    f"Clearing history for {agent_to_memory_clear.name} except last {nr_messages_to_preserve} messages."
                )
            else:
                iostream.print(f"Clearing history for {agent_to_memory_clear.name}.")
            agent_to_memory_clear.clear_history(nr_messages_to_preserve=nr_messages_to_preserve)
        else:
            if nr_messages_to_preserve:
                iostream.print(f"Clearing history for all agents except last {nr_messages_to_preserve} messages.")
                # clearing history for groupchat here
                temp = groupchat.messages[-nr_messages_to_preserve:]
                groupchat.messages.clear()
                groupchat.messages.extend(temp)
            else:
                iostream.print("Clearing history for all agents.")
                # clearing history for groupchat here
                groupchat.messages.clear()
            # clearing history for agents
            for agent in groupchat.agents:
                agent.clear_history(nr_messages_to_preserve=nr_messages_to_preserve)

        # Reconstruct the reply without the "clear history" command and parameters
        skip_words_number = 2 + int(bool(agent_to_memory_clear)) + int(nr_messages_to_preserve_provided)
        reply_content = " ".join(words[:clear_word_index] + words[clear_word_index + skip_words_number :])

        return reply_content<|MERGE_RESOLUTION|>--- conflicted
+++ resolved
@@ -658,11 +658,6 @@
             human_input_mode="NEVER",  # Suppresses some extra terminal outputs, outputs will be handled by select_speaker_auto_verbose
         )
 
-<<<<<<< HEAD
-        # Add the message transforms, if any, to the speaker selection agent
-        if self._speaker_selection_transforms is not None:
-            self._speaker_selection_transforms.add_to_agent(speaker_selection_agent)
-=======
         # Create the starting message
         if self.select_speaker_prompt_template is not None:
             start_message = {
@@ -671,7 +666,10 @@
             }
         else:
             start_message = messages[-1]
->>>>>>> 5fd26091
+
+        # Add the message transforms, if any, to the speaker selection agent
+        if self._speaker_selection_transforms is not None:
+            self._speaker_selection_transforms.add_to_agent(speaker_selection_agent)
 
         # Run the speaker selection chat
         result = checking_agent.initiate_chat(
@@ -758,11 +756,6 @@
             human_input_mode="NEVER",  # Suppresses some extra terminal outputs, outputs will be handled by select_speaker_auto_verbose
         )
 
-<<<<<<< HEAD
-        # Add the message transforms, if any, to the speaker selection agent
-        if self._speaker_selection_transforms is not None:
-            self._speaker_selection_transforms.add_to_agent(speaker_selection_agent)
-=======
         # Create the starting message
         if self.select_speaker_prompt_template is not None:
             start_message = {
@@ -771,7 +764,10 @@
             }
         else:
             start_message = messages[-1]
->>>>>>> 5fd26091
+
+        # Add the message transforms, if any, to the speaker selection agent
+        if self._speaker_selection_transforms is not None:
+            self._speaker_selection_transforms.add_to_agent(speaker_selection_agent)
 
         # Run the speaker selection chat
         result = await checking_agent.a_initiate_chat(
