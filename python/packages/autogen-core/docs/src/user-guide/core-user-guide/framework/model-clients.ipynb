--- conflicted
+++ resolved
@@ -32,14 +32,9 @@
    "metadata": {},
    "outputs": [],
    "source": [
-<<<<<<< HEAD
-    "from autogen_ext.models import OpenAIChatCompletionClient\n",
-    "from autogen_core.components.models import UserMessage\n",
-=======
     "from autogen_core.components.models import UserMessage\n",
     "from autogen_ext.models import OpenAIChatCompletionClient\n",
     "\n",
->>>>>>> 93733dbd
     "# Create an OpenAI model client.\n",
     "model_client = OpenAIChatCompletionClient(\n",
     "    model=\"gpt-4o\",\n",
