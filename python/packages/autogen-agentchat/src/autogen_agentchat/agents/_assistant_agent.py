import asyncio
import json
import logging
from typing import Any, AsyncGenerator, Awaitable, Callable, Dict, List, Sequence

from autogen_core.base import CancellationToken
from autogen_core.components import FunctionCall
from autogen_core.components.models import (
    AssistantMessage,
    ChatCompletionClient,
    FunctionExecutionResult,
    FunctionExecutionResultMessage,
    LLMMessage,
    SystemMessage,
    UserMessage,
)
from autogen_core.components.tools import FunctionTool, Tool
from pydantic import BaseModel, ConfigDict, Field, model_validator

from .. import EVENT_LOGGER_NAME
from ..base import Response
from ..messages import (
    ChatMessage,
    HandoffMessage,
    InnerMessage,
    ResetMessage,
    TextMessage,
    ToolCallMessage,
    ToolCallResultMessage,
)
from ._base_chat_agent import BaseChatAgent

event_logger = logging.getLogger(EVENT_LOGGER_NAME)


class ToolCallEvent(BaseModel):
    """A tool call event."""

    source: str
    """The source of the event."""

    tool_calls: List[FunctionCall]
    """The tool call message."""

    model_config = ConfigDict(arbitrary_types_allowed=True)


class ToolCallResultEvent(BaseModel):
    """A tool call result event."""

    source: str
    """The source of the event."""

    tool_call_results: List[FunctionExecutionResult]
    """The tool call result message."""

    model_config = ConfigDict(arbitrary_types_allowed=True)


class Handoff(BaseModel):
    """Handoff configuration for :class:`AssistantAgent`."""

    target: str
    """The name of the target agent to handoff to."""

    description: str = Field(default=None)
    """The description of the handoff such as the condition under which it should happen and the target agent's ability.
    If not provided, it is generated from the target agent's name."""

    name: str = Field(default=None)
    """The name of this handoff configuration. If not provided, it is generated from the target agent's name."""

    message: str = Field(default=None)
    """The message to the target agent.
    If not provided, it is generated from the target agent's name."""

    @model_validator(mode="before")
    @classmethod
    def set_defaults(cls, values: Dict[str, Any]) -> Dict[str, Any]:
        if values.get("description") is None:
            values["description"] = f"Handoff to {values['target']}."
        if values.get("name") is None:
            values["name"] = f"transfer_to_{values['target']}".lower()
        else:
            name = values["name"]
            if not isinstance(name, str):
                raise ValueError(f"Handoff name must be a string: {values['name']}")
            # Check if name is a valid identifier.
            if not name.isidentifier():
                raise ValueError(f"Handoff name must be a valid identifier: {values['name']}")
        if values.get("message") is None:
            values["message"] = (
                f"Transferred to {values['target']}, adopting the role of {values['target']} immediately."
            )
        return values

    @property
    def handoff_tool(self) -> Tool:
        """Create a handoff tool from this handoff configuration."""

        def _handoff_tool() -> str:
            return self.message

        return FunctionTool(_handoff_tool, name=self.name, description=self.description)


class AssistantAgent(BaseChatAgent):
    """An agent that provides assistance with tool use.

    It responds with a StopMessage when 'terminate' is detected in the response.

    Args:
        name (str): The name of the agent.
        model_client (ChatCompletionClient): The model client to use for inference.
        tools (List[Tool | Callable[..., Any] | Callable[..., Awaitable[Any]]] | None, optional): The tools to register with the agent.
        handoffs (List[Handoff | str] | None, optional): The handoff configurations for the agent, allowing it to transfer to other agents by responding with a HandoffMessage.
            If a handoff is a string, it should represent the target agent's name.
        description (str, optional): The description of the agent.
        system_message (str, optional): The system message for the model.

    Raises:
        ValueError: If tool names are not unique.
        ValueError: If handoff names are not unique.
        ValueError: If handoff names are not unique from tool names.

    Examples:

        The following example demonstrates how to create an assistant agent with
        a model client and generate a response to a simple task.

        .. code-block:: python

            import asyncio
            from autogen_ext.models import OpenAIChatCompletionClient
            from autogen_agentchat.agents import AssistantAgent
            from autogen_agentchat.task import MaxMessageTermination

            async def main() -> None:
                model_client = OpenAIChatCompletionClient(model="gpt-4o")
                agent = AssistantAgent(name="assistant", model_client=model_client)

                result await agent.run("What is the capital of France?", termination_condition=MaxMessageTermination(2))
                print(result)

            asyncio.run(main())


        The following example demonstrates how to create an assistant agent with
        a model client and a tool, and generate a stream of messages for a task.

        .. code-block:: python

            import asyncio
            from autogen_ext.models import OpenAIChatCompletionClient
            from autogen_agentchat.agents import AssistantAgent
            from autogen_agentchat.task import MaxMessageTermination


            async def get_current_time() -> str:
                return "The current time is 12:00 PM."


            async def main() -> None:
                model_client = OpenAIChatCompletionClient(model="gpt-4o")
                agent = AssistantAgent(name="assistant", model_client=model_client, tools=[get_current_time])

                stream = agent.run_stream("What is the current time?", termination_condition=MaxMessageTermination(3))

                async for message in stream:
                    print(message)


            asyncio.run(main())

    """

    def __init__(
        self,
        name: str,
        model_client: ChatCompletionClient,
        *,
        tools: List[Tool | Callable[..., Any] | Callable[..., Awaitable[Any]]] | None = None,
        handoffs: List[Handoff | str] | None = None,
        description: str = "An agent that provides assistance with ability to use tools.",
        system_message: str = "You are a helpful AI assistant. Solve tasks using your tools. Reply with 'TERMINATE' when the task has been completed.",
    ):
        super().__init__(name=name, description=description)
        self._model_client = model_client
        self._system_messages = [SystemMessage(content=system_message)]
        self._tools: List[Tool] = []
        if tools is not None:
            for tool in tools:
                if isinstance(tool, Tool):
                    self._tools.append(tool)
                elif callable(tool):
                    if hasattr(tool, "__doc__") and tool.__doc__ is not None:
                        description = tool.__doc__
                    else:
                        description = ""
                    self._tools.append(FunctionTool(tool, description=description))
                else:
                    raise ValueError(f"Unsupported tool type: {type(tool)}")
        # Check if tool names are unique.
        tool_names = [tool.name for tool in self._tools]
        if len(tool_names) != len(set(tool_names)):
            raise ValueError(f"Tool names must be unique: {tool_names}")
        # Handoff tools.
        self._handoff_tools: List[Tool] = []
        self._handoffs: Dict[str, Handoff] = {}
        if handoffs is not None:
            for handoff in handoffs:
                if isinstance(handoff, str):
                    handoff = Handoff(target=handoff)
                if isinstance(handoff, Handoff):
                    self._handoff_tools.append(handoff.handoff_tool)
                    self._handoffs[handoff.name] = handoff
                else:
                    raise ValueError(f"Unsupported handoff type: {type(handoff)}")
        # Check if handoff tool names are unique.
        handoff_tool_names = [tool.name for tool in self._handoff_tools]
        if len(handoff_tool_names) != len(set(handoff_tool_names)):
            raise ValueError(f"Handoff names must be unique: {handoff_tool_names}")
        # Check if handoff tool names not in tool names.
        if any(name in tool_names for name in handoff_tool_names):
            raise ValueError(
                f"Handoff names must be unique from tool names. Handoff names: {handoff_tool_names}; tool names: {tool_names}"
            )
        self._model_context: List[LLMMessage] = []

    @property
    def produced_message_types(self) -> List[type[ChatMessage]]:
        """The types of messages that the assistant agent produces."""
        if self._handoffs:
            return [TextMessage, HandoffMessage]
        return [TextMessage]

    async def on_messages(self, messages: Sequence[ChatMessage], cancellation_token: CancellationToken) -> Response:
        async for message in self.on_messages_stream(messages, cancellation_token):
            if isinstance(message, Response):
                return message
        raise AssertionError("The stream should have returned the final result.")

    async def on_messages_stream(
        self, messages: Sequence[ChatMessage], cancellation_token: CancellationToken
    ) -> AsyncGenerator[InnerMessage | Response, None]:
        # Add messages to the model context.
        for msg in messages:
            if isinstance(msg, ResetMessage):
                self._model_context.clear()
            else:
                self._model_context.append(UserMessage(content=msg.content, source=msg.source))

        # Inner messages.
        inner_messages: List[InnerMessage] = []

        # Generate an inference result based on the current model context.
        llm_messages = self._system_messages + self._model_context
        result = await self._model_client.create(
            llm_messages, tools=self._tools + self._handoff_tools, cancellation_token=cancellation_token
        )

        # Add the response to the model context.
        self._model_context.append(AssistantMessage(content=result.content, source=self.name))

        # Run tool calls until the model produces a string response.
        while isinstance(result.content, list) and all(isinstance(item, FunctionCall) for item in result.content):
            event_logger.debug(ToolCallEvent(tool_calls=result.content, source=self.name))
            # Add the tool call message to the output.
            inner_messages.append(ToolCallMessage(content=result.content, source=self.name, model_usage=result.usage))
            yield ToolCallMessage(content=result.content, source=self.name, model_usage=result.usage)

            # Execute the tool calls.
            results = await asyncio.gather(
                *[self._execute_tool_call(call, cancellation_token) for call in result.content]
            )
            event_logger.debug(ToolCallResultEvent(tool_call_results=results, source=self.name))
            self._model_context.append(FunctionExecutionResultMessage(content=results))
            inner_messages.append(ToolCallResultMessage(content=results, source=self.name))
            yield ToolCallResultMessage(content=results, source=self.name)

            # Detect handoff requests.
            handoffs: List[Handoff] = []
            for call in result.content:
                if call.name in self._handoffs:
                    handoffs.append(self._handoffs[call.name])
            if len(handoffs) > 0:
                if len(handoffs) > 1:
                    raise ValueError(f"Multiple handoffs detected: {[handoff.name for handoff in handoffs]}")
                # Return the output messages to signal the handoff.
                yield Response(
                    chat_message=HandoffMessage(
                        content=handoffs[0].message, target=handoffs[0].target, source=self.name
                    ),
                    inner_messages=inner_messages,
                )
                return

            # Generate an inference result based on the current model context.
            result = await self._model_client.create(
                self._model_context, tools=self._tools + self._handoff_tools, cancellation_token=cancellation_token
            )
            self._model_context.append(AssistantMessage(content=result.content, source=self.name))

        assert isinstance(result.content, str)
<<<<<<< HEAD
        # Detect stop request.
        request_stop = "terminate" in result.content.strip().lower()
        if request_stop:
            yield Response(
                chat_message=StopMessage(content=result.content, source=self.name, model_usage=result.usage),
                inner_messages=inner_messages,
            )
        else:
            yield Response(
                chat_message=TextMessage(content=result.content, source=self.name, model_usage=result.usage),
                inner_messages=inner_messages,
            )
=======
        yield Response(
            chat_message=TextMessage(content=result.content, source=self.name), inner_messages=inner_messages
        )
>>>>>>> c3b2597e

    async def _execute_tool_call(
        self, tool_call: FunctionCall, cancellation_token: CancellationToken
    ) -> FunctionExecutionResult:
        """Execute a tool call and return the result."""
        try:
            if not self._tools + self._handoff_tools:
                raise ValueError("No tools are available.")
            tool = next((t for t in self._tools + self._handoff_tools if t.name == tool_call.name), None)
            if tool is None:
                raise ValueError(f"The tool '{tool_call.name}' is not available.")
            arguments = json.loads(tool_call.arguments)
            result = await tool.run_json(arguments, cancellation_token)
            result_as_str = tool.return_value_as_string(result)
            return FunctionExecutionResult(content=result_as_str, call_id=tool_call.id)
        except Exception as e:
            return FunctionExecutionResult(content=f"Error: {e}", call_id=tool_call.id)<|MERGE_RESOLUTION|>--- conflicted
+++ resolved
@@ -302,24 +302,10 @@
             self._model_context.append(AssistantMessage(content=result.content, source=self.name))
 
         assert isinstance(result.content, str)
-<<<<<<< HEAD
-        # Detect stop request.
-        request_stop = "terminate" in result.content.strip().lower()
-        if request_stop:
-            yield Response(
-                chat_message=StopMessage(content=result.content, source=self.name, model_usage=result.usage),
-                inner_messages=inner_messages,
-            )
-        else:
-            yield Response(
-                chat_message=TextMessage(content=result.content, source=self.name, model_usage=result.usage),
-                inner_messages=inner_messages,
-            )
-=======
         yield Response(
-            chat_message=TextMessage(content=result.content, source=self.name), inner_messages=inner_messages
+            chat_message=TextMessage(content=result.content, source=self.name, model_usage=result.usage),
+            inner_messages=inner_messages,
         )
->>>>>>> c3b2597e
 
     async def _execute_tool_call(
         self, tool_call: FunctionCall, cancellation_token: CancellationToken
