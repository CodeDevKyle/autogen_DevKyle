--- conflicted
+++ resolved
@@ -211,9 +211,6 @@
             )
         self._model_context: List[LLMMessage] = []
 
-<<<<<<< HEAD
-    async def on_messages(self, messages: Sequence[ChatMessage], cancellation_token: CancellationToken) -> Response:
-=======
     @property
     def produced_message_types(self) -> List[type[ChatMessage]]:
         """The types of messages that the assistant agent produces."""
@@ -221,8 +218,7 @@
             return [TextMessage, HandoffMessage, StopMessage]
         return [TextMessage, StopMessage]
 
-    async def on_messages(self, messages: Sequence[ChatMessage], cancellation_token: CancellationToken) -> ChatMessage:
->>>>>>> 4a498449
+    async def on_messages(self, messages: Sequence[ChatMessage], cancellation_token: CancellationToken) -> Response:
         # Add messages to the model context.
         for msg in messages:
             if isinstance(msg, ResetMessage):
