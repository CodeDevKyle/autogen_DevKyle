import asyncio
import json
import logging
import tempfile
from typing import Any, AsyncGenerator, List, Sequence

import pytest
from autogen_agentchat import EVENT_LOGGER_NAME
from autogen_agentchat.agents import (
    AssistantAgent,
    BaseChatAgent,
    CodeExecutorAgent,
    Handoff,
)
from autogen_agentchat.base import Response
from autogen_agentchat.logging import FileLogHandler
from autogen_agentchat.messages import (
    ChatMessage,
    HandoffMessage,
    StopMessage,
    TextMessage,
    ToolCallMessage,
    ToolCallResultMessages,
)
from autogen_agentchat.task import MaxMessageTermination, StopMessageTermination
from autogen_agentchat.teams import (
    RoundRobinGroupChat,
    SelectorGroupChat,
    Swarm,
)
from autogen_core.base import CancellationToken
from autogen_core.components import FunctionCall
from autogen_core.components.code_executor import LocalCommandLineCodeExecutor
from autogen_core.components.models import FunctionExecutionResult
from autogen_core.components.tools import FunctionTool
from autogen_ext.models import OpenAIChatCompletionClient
from openai.resources.chat.completions import AsyncCompletions
from openai.types.chat.chat_completion import ChatCompletion, Choice
from openai.types.chat.chat_completion_chunk import ChatCompletionChunk
from openai.types.chat.chat_completion_message import ChatCompletionMessage
from openai.types.chat.chat_completion_message_tool_call import ChatCompletionMessageToolCall, Function
from openai.types.completion_usage import CompletionUsage

logger = logging.getLogger(EVENT_LOGGER_NAME)
logger.setLevel(logging.DEBUG)
logger.addHandler(FileLogHandler("test_group_chat.log"))


class _MockChatCompletion:
    def __init__(self, chat_completions: List[ChatCompletion]) -> None:
        self._saved_chat_completions = chat_completions
        self._curr_index = 0

    async def mock_create(
        self, *args: Any, **kwargs: Any
    ) -> ChatCompletion | AsyncGenerator[ChatCompletionChunk, None]:
        await asyncio.sleep(0.1)
        completion = self._saved_chat_completions[self._curr_index]
        self._curr_index += 1
        return completion


class _EchoAgent(BaseChatAgent):
    def __init__(self, name: str, description: str) -> None:
        super().__init__(name, description)
        self._last_message: str | None = None

<<<<<<< HEAD
    async def on_messages(self, messages: Sequence[ChatMessage], cancellation_token: CancellationToken) -> Response:
=======
    @property
    def produced_message_types(self) -> List[type[ChatMessage]]:
        return [TextMessage]

    async def on_messages(self, messages: Sequence[ChatMessage], cancellation_token: CancellationToken) -> ChatMessage:
>>>>>>> 4a498449
        if len(messages) > 0:
            assert isinstance(messages[0], TextMessage)
            self._last_message = messages[0].content
            return Response(chat_message=TextMessage(content=messages[0].content, source=self.name))
        else:
            assert self._last_message is not None
            return Response(chat_message=TextMessage(content=self._last_message, source=self.name))


class _StopAgent(_EchoAgent):
    def __init__(self, name: str, description: str, *, stop_at: int = 1) -> None:
        super().__init__(name, description)
        self._count = 0
        self._stop_at = stop_at

<<<<<<< HEAD
    async def on_messages(self, messages: Sequence[ChatMessage], cancellation_token: CancellationToken) -> Response:
=======
    @property
    def produced_message_types(self) -> List[type[ChatMessage]]:
        return [TextMessage, StopMessage]

    async def on_messages(self, messages: Sequence[ChatMessage], cancellation_token: CancellationToken) -> ChatMessage:
>>>>>>> 4a498449
        self._count += 1
        if self._count < self._stop_at:
            return await super().on_messages(messages, cancellation_token)
        return Response(chat_message=StopMessage(content="TERMINATE", source=self.name))


def _pass_function(input: str) -> str:
    return "pass"


@pytest.mark.asyncio
async def test_round_robin_group_chat(monkeypatch: pytest.MonkeyPatch) -> None:
    model = "gpt-4o-2024-05-13"
    chat_completions = [
        ChatCompletion(
            id="id1",
            choices=[
                Choice(
                    finish_reason="stop",
                    index=0,
                    message=ChatCompletionMessage(
                        content="""Here is the program\n ```python\nprint("Hello, world!")\n```""",
                        role="assistant",
                    ),
                )
            ],
            created=0,
            model=model,
            object="chat.completion",
            usage=CompletionUsage(prompt_tokens=0, completion_tokens=0, total_tokens=0),
        ),
        ChatCompletion(
            id="id2",
            choices=[
                Choice(
                    finish_reason="stop",
                    index=0,
                    message=ChatCompletionMessage(content="TERMINATE", role="assistant"),
                )
            ],
            created=0,
            model=model,
            object="chat.completion",
            usage=CompletionUsage(prompt_tokens=0, completion_tokens=0, total_tokens=0),
        ),
    ]
    mock = _MockChatCompletion(chat_completions)
    monkeypatch.setattr(AsyncCompletions, "create", mock.mock_create)
    with tempfile.TemporaryDirectory() as temp_dir:
        code_executor_agent = CodeExecutorAgent(
            "code_executor", code_executor=LocalCommandLineCodeExecutor(work_dir=temp_dir)
        )
        coding_assistant_agent = AssistantAgent(
            "coding_assistant", model_client=OpenAIChatCompletionClient(model=model, api_key="")
        )
        team = RoundRobinGroupChat(participants=[coding_assistant_agent, code_executor_agent])
        result = await team.run(
            "Write a program that prints 'Hello, world!'", termination_condition=StopMessageTermination()
        )
        expected_messages = [
            "Write a program that prints 'Hello, world!'",
            'Here is the program\n ```python\nprint("Hello, world!")\n```',
            "Hello, world!",
            "TERMINATE",
        ]
        # Normalize the messages to remove \r\n and any leading/trailing whitespace.
        normalized_messages = [
            msg.content.replace("\r\n", "\n").rstrip("\n") if isinstance(msg.content, str) else msg.content
            for msg in result.messages
        ]

        # Assert that all expected messages are in the collected messages
        assert normalized_messages == expected_messages


@pytest.mark.asyncio
async def test_round_robin_group_chat_with_tools(monkeypatch: pytest.MonkeyPatch) -> None:
    model = "gpt-4o-2024-05-13"
    chat_completions = [
        ChatCompletion(
            id="id1",
            choices=[
                Choice(
                    finish_reason="tool_calls",
                    index=0,
                    message=ChatCompletionMessage(
                        content=None,
                        tool_calls=[
                            ChatCompletionMessageToolCall(
                                id="1",
                                type="function",
                                function=Function(
                                    name="pass",
                                    arguments=json.dumps({"input": "pass"}),
                                ),
                            )
                        ],
                        role="assistant",
                    ),
                )
            ],
            created=0,
            model=model,
            object="chat.completion",
            usage=CompletionUsage(prompt_tokens=0, completion_tokens=0, total_tokens=0),
        ),
        ChatCompletion(
            id="id2",
            choices=[
                Choice(finish_reason="stop", index=0, message=ChatCompletionMessage(content="Hello", role="assistant"))
            ],
            created=0,
            model=model,
            object="chat.completion",
            usage=CompletionUsage(prompt_tokens=0, completion_tokens=0, total_tokens=0),
        ),
        ChatCompletion(
            id="id2",
            choices=[
                Choice(
                    finish_reason="stop", index=0, message=ChatCompletionMessage(content="TERMINATE", role="assistant")
                )
            ],
            created=0,
            model=model,
            object="chat.completion",
            usage=CompletionUsage(prompt_tokens=0, completion_tokens=0, total_tokens=0),
        ),
    ]
    mock = _MockChatCompletion(chat_completions)
    monkeypatch.setattr(AsyncCompletions, "create", mock.mock_create)
    tool = FunctionTool(_pass_function, name="pass", description="pass function")
    tool_use_agent = AssistantAgent(
        "tool_use_agent",
        model_client=OpenAIChatCompletionClient(model=model, api_key=""),
        tools=[tool],
    )
    echo_agent = _EchoAgent("echo_agent", description="echo agent")
    team = RoundRobinGroupChat(participants=[tool_use_agent, echo_agent])
    result = await team.run(
        "Write a program that prints 'Hello, world!'", termination_condition=StopMessageTermination()
    )

    assert len(result.messages) == 6
    assert isinstance(result.messages[0], TextMessage)  # task
    assert isinstance(result.messages[1], ToolCallMessage)  # tool call
    assert isinstance(result.messages[2], ToolCallResultMessages)  # tool call result
    assert isinstance(result.messages[3], TextMessage)  # tool use agent response
    assert isinstance(result.messages[4], TextMessage)  # echo agent response
    assert isinstance(result.messages[5], StopMessage)  # tool use agent response

    context = tool_use_agent._model_context  # pyright: ignore
    assert context[0].content == "Write a program that prints 'Hello, world!'"
    assert isinstance(context[1].content, list)
    assert isinstance(context[1].content[0], FunctionCall)
    assert context[1].content[0].name == "pass"
    assert context[1].content[0].arguments == json.dumps({"input": "pass"})
    assert isinstance(context[2].content, list)
    assert isinstance(context[2].content[0], FunctionExecutionResult)
    assert context[2].content[0].content == "pass"
    assert context[2].content[0].call_id == "1"
    assert context[3].content == "Hello"


@pytest.mark.asyncio
async def test_selector_group_chat(monkeypatch: pytest.MonkeyPatch) -> None:
    model = "gpt-4o-2024-05-13"
    chat_completions = [
        ChatCompletion(
            id="id2",
            choices=[
                Choice(finish_reason="stop", index=0, message=ChatCompletionMessage(content="agent3", role="assistant"))
            ],
            created=0,
            model=model,
            object="chat.completion",
            usage=CompletionUsage(prompt_tokens=0, completion_tokens=0, total_tokens=0),
        ),
        ChatCompletion(
            id="id2",
            choices=[
                Choice(finish_reason="stop", index=0, message=ChatCompletionMessage(content="agent2", role="assistant"))
            ],
            created=0,
            model=model,
            object="chat.completion",
            usage=CompletionUsage(prompt_tokens=0, completion_tokens=0, total_tokens=0),
        ),
        ChatCompletion(
            id="id2",
            choices=[
                Choice(finish_reason="stop", index=0, message=ChatCompletionMessage(content="agent1", role="assistant"))
            ],
            created=0,
            model=model,
            object="chat.completion",
            usage=CompletionUsage(prompt_tokens=0, completion_tokens=0, total_tokens=0),
        ),
        ChatCompletion(
            id="id2",
            choices=[
                Choice(finish_reason="stop", index=0, message=ChatCompletionMessage(content="agent2", role="assistant"))
            ],
            created=0,
            model=model,
            object="chat.completion",
            usage=CompletionUsage(prompt_tokens=0, completion_tokens=0, total_tokens=0),
        ),
        ChatCompletion(
            id="id2",
            choices=[
                Choice(finish_reason="stop", index=0, message=ChatCompletionMessage(content="agent1", role="assistant"))
            ],
            created=0,
            model=model,
            object="chat.completion",
            usage=CompletionUsage(prompt_tokens=0, completion_tokens=0, total_tokens=0),
        ),
    ]
    mock = _MockChatCompletion(chat_completions)
    monkeypatch.setattr(AsyncCompletions, "create", mock.mock_create)

    agent1 = _StopAgent("agent1", description="echo agent 1", stop_at=2)
    agent2 = _EchoAgent("agent2", description="echo agent 2")
    agent3 = _EchoAgent("agent3", description="echo agent 3")
    team = SelectorGroupChat(
        participants=[agent1, agent2, agent3],
        model_client=OpenAIChatCompletionClient(model=model, api_key=""),
    )
    result = await team.run(
        "Write a program that prints 'Hello, world!'", termination_condition=StopMessageTermination()
    )
    assert len(result.messages) == 6
    assert result.messages[0].content == "Write a program that prints 'Hello, world!'"
    assert result.messages[1].source == "agent3"
    assert result.messages[2].source == "agent2"
    assert result.messages[3].source == "agent1"
    assert result.messages[4].source == "agent2"
    assert result.messages[5].source == "agent1"


@pytest.mark.asyncio
async def test_selector_group_chat_two_speakers(monkeypatch: pytest.MonkeyPatch) -> None:
    model = "gpt-4o-2024-05-13"
    chat_completions = [
        ChatCompletion(
            id="id2",
            choices=[
                Choice(finish_reason="stop", index=0, message=ChatCompletionMessage(content="agent2", role="assistant"))
            ],
            created=0,
            model=model,
            object="chat.completion",
            usage=CompletionUsage(prompt_tokens=0, completion_tokens=0, total_tokens=0),
        ),
    ]
    mock = _MockChatCompletion(chat_completions)
    monkeypatch.setattr(AsyncCompletions, "create", mock.mock_create)

    agent1 = _StopAgent("agent1", description="echo agent 1", stop_at=2)
    agent2 = _EchoAgent("agent2", description="echo agent 2")
    team = SelectorGroupChat(
        participants=[agent1, agent2],
        model_client=OpenAIChatCompletionClient(model=model, api_key=""),
    )
    result = await team.run(
        "Write a program that prints 'Hello, world!'", termination_condition=StopMessageTermination()
    )
    assert len(result.messages) == 5
    assert result.messages[0].content == "Write a program that prints 'Hello, world!'"
    assert result.messages[1].source == "agent2"
    assert result.messages[2].source == "agent1"
    assert result.messages[3].source == "agent2"
    assert result.messages[4].source == "agent1"
    # only one chat completion was called
    assert mock._curr_index == 1  # pyright: ignore


@pytest.mark.asyncio
async def test_selector_group_chat_two_speakers_allow_repeated(monkeypatch: pytest.MonkeyPatch) -> None:
    model = "gpt-4o-2024-05-13"
    chat_completions = [
        ChatCompletion(
            id="id2",
            choices=[
                Choice(finish_reason="stop", index=0, message=ChatCompletionMessage(content="agent2", role="assistant"))
            ],
            created=0,
            model=model,
            object="chat.completion",
            usage=CompletionUsage(prompt_tokens=0, completion_tokens=0, total_tokens=0),
        ),
        ChatCompletion(
            id="id2",
            choices=[
                Choice(finish_reason="stop", index=0, message=ChatCompletionMessage(content="agent2", role="assistant"))
            ],
            created=0,
            model=model,
            object="chat.completion",
            usage=CompletionUsage(prompt_tokens=0, completion_tokens=0, total_tokens=0),
        ),
        ChatCompletion(
            id="id2",
            choices=[
                Choice(finish_reason="stop", index=0, message=ChatCompletionMessage(content="agent1", role="assistant"))
            ],
            created=0,
            model=model,
            object="chat.completion",
            usage=CompletionUsage(prompt_tokens=0, completion_tokens=0, total_tokens=0),
        ),
    ]
    mock = _MockChatCompletion(chat_completions)
    monkeypatch.setattr(AsyncCompletions, "create", mock.mock_create)

    agent1 = _StopAgent("agent1", description="echo agent 1", stop_at=1)
    agent2 = _EchoAgent("agent2", description="echo agent 2")
    team = SelectorGroupChat(
        participants=[agent1, agent2],
        model_client=OpenAIChatCompletionClient(model=model, api_key=""),
        allow_repeated_speaker=True,
    )
    result = await team.run(
        "Write a program that prints 'Hello, world!'", termination_condition=StopMessageTermination()
    )
    assert len(result.messages) == 4
    assert result.messages[0].content == "Write a program that prints 'Hello, world!'"
    assert result.messages[1].source == "agent2"
    assert result.messages[2].source == "agent2"
    assert result.messages[3].source == "agent1"


class _HandOffAgent(BaseChatAgent):
    def __init__(self, name: str, description: str, next_agent: str) -> None:
        super().__init__(name, description)
        self._next_agent = next_agent

<<<<<<< HEAD
    async def on_messages(self, messages: Sequence[ChatMessage], cancellation_token: CancellationToken) -> Response:
        return Response(
            chat_message=HandoffMessage(
                content=f"Transferred to {self._next_agent}.", target=self._next_agent, source=self.name
            )
        )
=======
    @property
    def produced_message_types(self) -> List[type[ChatMessage]]:
        return [HandoffMessage]

    async def on_messages(self, messages: Sequence[ChatMessage], cancellation_token: CancellationToken) -> ChatMessage:
        return HandoffMessage(content=f"Transferred to {self._next_agent}.", target=self._next_agent, source=self.name)
>>>>>>> 4a498449


@pytest.mark.asyncio
async def test_swarm_handoff() -> None:
    first_agent = _HandOffAgent("first_agent", description="first agent", next_agent="second_agent")
    second_agent = _HandOffAgent("second_agent", description="second agent", next_agent="third_agent")
    third_agent = _HandOffAgent("third_agent", description="third agent", next_agent="first_agent")

    team = Swarm([second_agent, first_agent, third_agent])
    result = await team.run("task", termination_condition=MaxMessageTermination(6))
    assert len(result.messages) == 6
    assert result.messages[0].content == "task"
    assert result.messages[1].content == "Transferred to third_agent."
    assert result.messages[2].content == "Transferred to first_agent."
    assert result.messages[3].content == "Transferred to second_agent."
    assert result.messages[4].content == "Transferred to third_agent."
    assert result.messages[5].content == "Transferred to first_agent."


@pytest.mark.asyncio
async def test_swarm_handoff_using_tool_calls(monkeypatch: pytest.MonkeyPatch) -> None:
    model = "gpt-4o-2024-05-13"
    chat_completions = [
        ChatCompletion(
            id="id1",
            choices=[
                Choice(
                    finish_reason="tool_calls",
                    index=0,
                    message=ChatCompletionMessage(
                        content=None,
                        tool_calls=[
                            ChatCompletionMessageToolCall(
                                id="1",
                                type="function",
                                function=Function(
                                    name="handoff_to_agent2",
                                    arguments=json.dumps({}),
                                ),
                            )
                        ],
                        role="assistant",
                    ),
                )
            ],
            created=0,
            model=model,
            object="chat.completion",
            usage=CompletionUsage(prompt_tokens=0, completion_tokens=0, total_tokens=0),
        ),
        ChatCompletion(
            id="id2",
            choices=[
                Choice(finish_reason="stop", index=0, message=ChatCompletionMessage(content="Hello", role="assistant"))
            ],
            created=0,
            model=model,
            object="chat.completion",
            usage=CompletionUsage(prompt_tokens=0, completion_tokens=0, total_tokens=0),
        ),
        ChatCompletion(
            id="id2",
            choices=[
                Choice(
                    finish_reason="stop", index=0, message=ChatCompletionMessage(content="TERMINATE", role="assistant")
                )
            ],
            created=0,
            model=model,
            object="chat.completion",
            usage=CompletionUsage(prompt_tokens=0, completion_tokens=0, total_tokens=0),
        ),
    ]
    mock = _MockChatCompletion(chat_completions)
    monkeypatch.setattr(AsyncCompletions, "create", mock.mock_create)

    agnet1 = AssistantAgent(
        "agent1",
        model_client=OpenAIChatCompletionClient(model=model, api_key=""),
        handoffs=[Handoff(target="agent2", name="handoff_to_agent2", message="handoff to agent2")],
    )
    agent2 = _HandOffAgent("agent2", description="agent 2", next_agent="agent1")
    team = Swarm([agnet1, agent2])
    result = await team.run("task", termination_condition=StopMessageTermination())
    assert len(result.messages) == 7
    assert result.messages[0].content == "task"
    assert isinstance(result.messages[1], ToolCallMessage)
    assert isinstance(result.messages[2], ToolCallResultMessages)
    assert result.messages[3].content == "handoff to agent2"
    assert result.messages[4].content == "Transferred to agent1."
    assert result.messages[5].content == "Hello"
    assert result.messages[6].content == "TERMINATE"<|MERGE_RESOLUTION|>--- conflicted
+++ resolved
@@ -65,15 +65,11 @@
         super().__init__(name, description)
         self._last_message: str | None = None
 
-<<<<<<< HEAD
-    async def on_messages(self, messages: Sequence[ChatMessage], cancellation_token: CancellationToken) -> Response:
-=======
     @property
     def produced_message_types(self) -> List[type[ChatMessage]]:
         return [TextMessage]
 
-    async def on_messages(self, messages: Sequence[ChatMessage], cancellation_token: CancellationToken) -> ChatMessage:
->>>>>>> 4a498449
+    async def on_messages(self, messages: Sequence[ChatMessage], cancellation_token: CancellationToken) -> Response:
         if len(messages) > 0:
             assert isinstance(messages[0], TextMessage)
             self._last_message = messages[0].content
@@ -89,15 +85,11 @@
         self._count = 0
         self._stop_at = stop_at
 
-<<<<<<< HEAD
-    async def on_messages(self, messages: Sequence[ChatMessage], cancellation_token: CancellationToken) -> Response:
-=======
     @property
     def produced_message_types(self) -> List[type[ChatMessage]]:
         return [TextMessage, StopMessage]
 
-    async def on_messages(self, messages: Sequence[ChatMessage], cancellation_token: CancellationToken) -> ChatMessage:
->>>>>>> 4a498449
+    async def on_messages(self, messages: Sequence[ChatMessage], cancellation_token: CancellationToken) -> Response:
         self._count += 1
         if self._count < self._stop_at:
             return await super().on_messages(messages, cancellation_token)
@@ -436,21 +428,16 @@
         super().__init__(name, description)
         self._next_agent = next_agent
 
-<<<<<<< HEAD
+    @property
+    def produced_message_types(self) -> List[type[ChatMessage]]:
+        return [HandoffMessage]
+
     async def on_messages(self, messages: Sequence[ChatMessage], cancellation_token: CancellationToken) -> Response:
         return Response(
             chat_message=HandoffMessage(
                 content=f"Transferred to {self._next_agent}.", target=self._next_agent, source=self.name
             )
         )
-=======
-    @property
-    def produced_message_types(self) -> List[type[ChatMessage]]:
-        return [HandoffMessage]
-
-    async def on_messages(self, messages: Sequence[ChatMessage], cancellation_token: CancellationToken) -> ChatMessage:
-        return HandoffMessage(content=f"Transferred to {self._next_agent}.", target=self._next_agent, source=self.name)
->>>>>>> 4a498449
 
 
 @pytest.mark.asyncio
