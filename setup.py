import os
import platform

import setuptools

here = os.path.abspath(os.path.dirname(__file__))

with open("README.md", "r", encoding="UTF-8") as fh:
    long_description = fh.read()

# Get the code version
version = {}
with open(os.path.join(here, "autogen/version.py")) as fp:
    exec(fp.read(), version)
__version__ = version["__version__"]


current_os = platform.system()

install_requires = [
    "openai>=1.3",
    "diskcache",
    "termcolor",
    "flaml",
    # numpy is installed by flaml, but we want to pin the version to below 2.x (see https://github.com/microsoft/autogen/issues/1960)
    "numpy>=1.17.0,<2",
    "python-dotenv",
    "tiktoken",
    # Disallowing 2.6.0 can be removed when this is fixed https://github.com/pydantic/pydantic/issues/8705
    "pydantic>=1.10,<3,!=2.6.0",  # could be both V1 and V2
    "docker",
    "packaging",
]

jupyter_executor = [
    "jupyter-kernel-gateway",
    "websocket-client",
    "requests",
    "jupyter-client>=8.6.0",
    "ipykernel>=6.29.0",
]

retrieve_chat = [
    "protobuf==4.25.3",
    "chromadb",
    "sentence_transformers",
    "pypdf",
    "ipython",
    "beautifulsoup4",
    "markdownify",
]

retrieve_chat_pgvector = [*retrieve_chat, "pgvector>=0.2.5"]

if current_os in ["Windows", "Darwin"]:
    retrieve_chat_pgvector.extend(["psycopg[binary]>=3.1.18"])
elif current_os == "Linux":
    retrieve_chat_pgvector.extend(["psycopg>=3.1.18"])

extra_require = {
    "test": [
        "ipykernel",
        "nbconvert",
        "nbformat",
        "pre-commit",
        "pytest-cov>=5",
        "pytest-asyncio",
        "pytest>=6.1.1,<8",
        "pandas",
    ],
    "blendsearch": ["flaml[blendsearch]"],
    "mathchat": ["sympy", "pydantic==1.10.9", "wolframalpha"],
    "retrievechat": retrieve_chat,
    "retrievechat-pgvector": retrieve_chat_pgvector,
    "retrievechat-qdrant": [
        *retrieve_chat,
        "qdrant_client[fastembed]",
    ],
    "autobuild": ["chromadb", "sentence-transformers", "huggingface-hub", "pysqlite3"],
    "teachable": ["chromadb"],
    "lmm": ["replicate", "pillow"],
    "graph": ["networkx", "matplotlib"],
    "gemini": ["google-generativeai>=0.5,<1", "google-cloud-aiplatform", "google-auth", "pillow", "pydantic"],
    "websurfer": ["beautifulsoup4", "markdownify", "pdfminer.six", "pathvalidate"],
    "redis": ["redis"],
    "cosmosdb": ["azure-cosmos>=4.2.0"],
    "websockets": ["websockets>=12.0,<13"],
    "jupyter-executor": jupyter_executor,
    "types": ["mypy==1.9.0", "pytest>=6.1.1,<8"] + jupyter_executor,
    "long-context": ["llmlingua<0.3"],
<<<<<<< HEAD
    "mistral": ["mistralai>=0.2.0"],
=======
    "anthropic": ["anthropic>=0.23.1"],
>>>>>>> 32fa709e
}

setuptools.setup(
    name="pyautogen",
    version=__version__,
    author="AutoGen",
    author_email="auto-gen@outlook.com",
    description="Enabling Next-Gen LLM Applications via Multi-Agent Conversation Framework",
    long_description=long_description,
    long_description_content_type="text/markdown",
    url="https://github.com/microsoft/autogen",
    packages=setuptools.find_packages(include=["autogen*"], exclude=["test"]),
    install_requires=install_requires,
    extras_require=extra_require,
    classifiers=[
        "Programming Language :: Python :: 3",
        "License :: OSI Approved :: MIT License",
        "Operating System :: OS Independent",
    ],
    python_requires=">=3.8,<3.13",
)<|MERGE_RESOLUTION|>--- conflicted
+++ resolved
@@ -88,11 +88,8 @@
     "jupyter-executor": jupyter_executor,
     "types": ["mypy==1.9.0", "pytest>=6.1.1,<8"] + jupyter_executor,
     "long-context": ["llmlingua<0.3"],
-<<<<<<< HEAD
+    "anthropic": ["anthropic>=0.23.1"],
     "mistral": ["mistralai>=0.2.0"],
-=======
-    "anthropic": ["anthropic>=0.23.1"],
->>>>>>> 32fa709e
 }
 
 setuptools.setup(
