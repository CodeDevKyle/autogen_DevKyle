--- conflicted
+++ resolved
@@ -18,11 +18,7 @@
    "metadata": {},
    "source": [
     "# Requirements\n",
-<<<<<<< HEAD
-    "To use Cerebras with AutoGen, install the `autogen[cerebras]` package."
-=======
     "To use Cerebras with AutoGen, install the `autogen-agentchat[cerebras]` package."
->>>>>>> 7431b66c
    ]
   },
   {
@@ -31,11 +27,7 @@
    "metadata": {},
    "outputs": [],
    "source": [
-<<<<<<< HEAD
-    "!pip install autogen[\"cerebras\"]"
-=======
     "!pip install autogen-agentchat[\"cerebras\"]~=0.2"
->>>>>>> 7431b66c
    ]
   },
   {
