import {
  ChevronDownIcon,
  ChevronUpIcon,
  Cog8ToothIcon,
  XMarkIcon,
  ClipboardIcon,
  PlusIcon,
  ArrowPathIcon,
  ArrowDownRightIcon,
  PencilIcon,
  UserGroupIcon,
  UsersIcon,
} from "@heroicons/react/24/outline";
import React, { ReactNode, useEffect, useRef, useState } from "react";
import Icon from "./icons";
import {
  Button,
  Dropdown,
  Input,
  MenuProps,
  Modal,
  Select,
  Slider,
<<<<<<< HEAD
  Table,
  Tooltip,
  message,
} from "antd";
import { useTable } from 'react-table';
import Papa from 'papaparse';
=======
  Tooltip,
  message,
} from "antd";
>>>>>>> 66bdf916
import remarkGfm from "remark-gfm";
import ReactMarkdown from "react-markdown";
import { atomDark } from "react-syntax-highlighter/dist/esm/styles/prism";
import { Prism as SyntaxHighlighter } from "react-syntax-highlighter";
import { fetchJSON, getServerUrl, truncateText } from "./utils";
import {
  IAgentFlowSpec,
  IFlowConfig,
  IGroupChatFlowSpec,
  IModelConfig,
  ISkill,
  IStatus,
} from "./types";
import { ResizableBox } from "react-resizable";
import debounce from "lodash.debounce";
import TextArea from "antd/es/input/TextArea";
import { appContext } from "../hooks/provider";
import Item from "antd/es/list/Item";

interface CodeProps {
  node?: any;
  inline?: any;
  className?: any;
  children?: React.ReactNode;
}

interface IProps {
  children?: ReactNode;
  title?: string | ReactNode;
  subtitle?: string | ReactNode;
  count?: number;
  active?: boolean;
  cursor?: string;
  icon?: ReactNode;
  padding?: string;
  className?: string;
  open?: boolean;
  hoverable?: boolean;
  onClick?: () => void;
  loading?: boolean;
}

export const SectionHeader = ({
  children,
  title,
  subtitle,
  count,
  icon,
}: IProps) => {
  return (
    <div className="mb-4">
      <h1 className="text-primary text-2xl">
        {/* {count !== null && <span className="text-accent mr-1">{count}</span>} */}
        {icon && <>{icon}</>}
        {title}
        {count !== null && (
          <span className="text-accent mr-1 ml-2 text-xs">{count}</span>
        )}
      </h1>
      {subtitle && <span className="inline-block">{subtitle}</span>}
      {children}
    </div>
  );
};

export const IconButton = ({
  onClick,
  icon,
  className,
  active = false,
}: IProps) => {
  return (
    <span
      role={"button"}
      onClick={onClick}
      className={`inline-block mr-2 hover:text-accent transition duration-300 ${className} ${
        active ? "border-accent border rounded text-accent" : ""
      }`}
    >
      {icon}
    </span>
  );
};

export const LaunchButton = ({
  children,
  onClick,
  className = "p-3 px-5 ",
}: any) => {
  return (
    <button
      role={"button"}
      className={` focus:ring ring-accent  ring-l-none  rounded  cursor-pointer hover:brightness-110 bg-accent transition duration-500    text-white ${className} `}
      onClick={onClick}
    >
      {children}
    </button>
  );
};

export const SecondaryButton = ({ children, onClick, className }: any) => {
  return (
    <button
      role={"button"}
      className={` ${className}   focus:ring ring-accent  p-2 px-5 rounded  cursor-pointer hover:brightness-90 bg-secondary transition duration-500    text-primary`}
      onClick={onClick}
    >
      {children}
    </button>
  );
};

export const Card = ({
  children,
  title,
  subtitle,
  hoverable = true,
  active,
  cursor = "cursor-pointer",
  className = "p-3",
  onClick,
}: IProps) => {
  let border = active
    ? "border-accent"
    : "border-secondary hover:border-accent ";
  border = hoverable ? border : "border-secondary";

  return (
    <div
      onClick={onClick}
      role={"button"}
      className={`${border} border-2 bg-secondary  group ${className} rounded ${cursor} transition duration-300`}
    >
      <div className="mt- text-sm text-secondary  break-words">
        {title && (
          <div className="text-accent rounded font-semibold  text-xs pb-1">
            {title}
          </div>
        )}
        <div>{subtitle}</div>
        {children}
      </div>
    </div>
  );
};

export const CollapseBox = ({
  title,
  subtitle,
  children,
  className = " p-3",
  open = false,
}: IProps) => {
  const [isOpen, setIsOpen] = React.useState<boolean>(open);
  const chevronClass = "h-4 cursor-pointer inline-block mr-1";
  return (
    <div
      onMouseDown={(e) => {
        if (e.detail > 1) {
          e.preventDefault();
        }
      }}
      className="bordper border-secondary rounded"
    >
      <div
        onClick={() => {
          setIsOpen(!isOpen);
        }}
        className={`cursor-pointer bg-secondary p-2 rounded ${
          isOpen ? "rounded-b-none " : " "
        }"}`}
      >
        {isOpen && <ChevronUpIcon className={chevronClass} />}
        {!isOpen && <ChevronDownIcon className={chevronClass} />}

        <span className=" inline-block -mt-2 mb-2 text-xs">
          {" "}
          {/* {isOpen ? "hide" : "show"} section |  */}
          {title}
        </span>
      </div>

      {isOpen && (
        <div className={`${className} bg-light  rounded rounded-t-none`}>
          {children}
        </div>
      )}
    </div>
  );
};

export const HighLight = ({ children }: IProps) => {
  return <span className="border-b border-accent">{children}</span>;
};

export const LoadBox = ({
  subtitle,
  className = "my-2 text-accent ",
}: IProps) => {
  return (
    <div className={`${className} `}>
      {" "}
      <span className="mr-2 ">
        {" "}
        <Icon size={5} icon="loading" />
      </span>{" "}
      {subtitle}
    </div>
  );
};

export const LoadingBar = ({ children }: IProps) => {
  return (
    <>
      <div className="rounded bg-secondary mt-4 p-3">
        <span className="inline-block h-6 w-6 relative mr-2">
          <Cog8ToothIcon className="animate-ping text-accent absolute inline-flex h-full w-full rounded-ful  opacity-75" />
          <Cog8ToothIcon className="relative text-accent animate-spin  inline-flex rounded-full h-6 w-6" />
        </span>
        {children}
      </div>
      <div className="relative">
        <div className="loadbar rounded-b"></div>
      </div>
    </>
  );
};

export const MessageBox = ({ title, children, className }: IProps) => {
  const messageBox = useRef<HTMLDivElement>(null);

  const closeMessage = () => {
    if (messageBox.current) {
      messageBox.current.remove();
    }
  };

  return (
    <div
      ref={messageBox}
      className={`${className} p-3  rounded  bg-secondary transition duration-1000 ease-in-out  overflow-hidden`}
    >
      {" "}
      <div className="flex gap-2 mb-2">
        <div className="flex-1">
          {/* <span className="mr-2 text-accent">
            <InformationCircleIcon className="h-6 w-6 inline-block" />
          </span>{" "} */}
          <span className="font-semibold text-primary text-base">{title}</span>
        </div>
        <div>
          <span
            onClick={() => {
              closeMessage();
            }}
            className=" border border-secondary bg-secondary brightness-125 hover:brightness-100 cursor-pointer transition duration-200   inline-block px-1 pb-1 rounded text-primary"
          >
            <XMarkIcon className="h-4 w-4 inline-block" />
          </span>
        </div>
      </div>
      {children}
    </div>
  );
};

export const GroupView = ({
  children,
  title,
  className = " bg-primary ",
}: any) => {
  return (
    <div className={`rounded mt-4  border-secondary   ${className}`}>
      <div className="mt-4 p-2 rounded border relative">
        <div className={`absolute  -top-5  p-2 inline-block ${className}`}>
          {title}
        </div>
        <div className="mt-2"> {children}</div>
      </div>
    </div>
  );
};

export const ExpandView = ({
  children,
  icon = null,
  className = "",
  title = "Detail View",
}: any) => {
  const [isOpen, setIsOpen] = React.useState(false);
  let windowAspect = 1;
  if (typeof window !== "undefined") {
    windowAspect = window.innerWidth / window.innerHeight;
  }
  const minImageWidth = 400;
  return (
    <div
      style={{
        minHeight: "100px",
      }}
      className={`h-full    rounded mb-6  border-secondary ${className}`}
    >
      <div
        role="button"
        onClick={() => {
          setIsOpen(true);
        }}
        className="text-xs mb-2 h-full w-full break-words"
      >
        {icon ? icon : children}
      </div>
      {isOpen && (
        <Modal
          title={title}
          width={800}
          open={isOpen}
          onCancel={() => setIsOpen(false)}
          footer={null}
        >
          {/* <ResizableBox
            // handle={<span className="text-accent">resize</span>}
            lockAspectRatio={false}
            handle={
              <div className="absolute right-0 bottom-0 cursor-se-resize  font-semibold boprder p-3 bg-secondary">
                <ArrowDownRightIcon className="h-4 w-4 inline-block" />
              </div>
            }
            width={800}
            height={minImageWidth * windowAspect}
            minConstraints={[minImageWidth, minImageWidth * windowAspect]}
            maxConstraints={[900, 900 * windowAspect]}
            className="overflow-auto w-full rounded select-none "
          > */}
          {children}
          {/* </ResizableBox> */}
        </Modal>
      )}
    </div>
  );
};

export const LoadingOverlay = ({ children, loading }: IProps) => {
  return (
    <>
      {loading && (
        <>
          <div
            className="absolute inset-0 bg-secondary flex"
            style={{ opacity: 0.5 }}
          >
            {/* Overlay background */}
          </div>
          <div
            className="absolute inset-0 flex items-center justify-center"
            style={{ pointerEvents: "none" }}
          >
            {/* Center BounceLoader without inheriting the opacity */}
            <BounceLoader />
          </div>
        </>
      )}
      <div className="relative">{children}</div>
    </>
  );
};

export const MarkdownView = ({
  data,
  className = "",
  showCode = true,
}: {
  data: string;
  className?: string;
  showCode?: boolean;
}) => {
  function processString(inputString: string): string {
    inputString = inputString.replace(/\n/g, "  \n");
    const markdownPattern = /```markdown\s+([\s\S]*?)\s+```/g;
    return inputString?.replace(markdownPattern, (match, content) => content);
  }
  const [showCopied, setShowCopied] = React.useState(false);

  const CodeView = ({ props, children, language }: any) => {
    const [codeVisible, setCodeVisible] = React.useState(showCode);
    return (
      <div>
        <div className=" flex  ">
          <div
            role="button"
            onClick={() => {
              setCodeVisible(!codeVisible);
            }}
            className="  flex-1 mr-4  "
          >
            {!codeVisible && (
              <div className=" text-white hover:text-accent duration-300">
                <ChevronDownIcon className="inline-block  w-5 h-5" />
                <span className="text-xs"> show</span>
              </div>
            )}

            {codeVisible && (
              <div className=" text-white hover:text-accent duration-300">
                {" "}
                <ChevronUpIcon className="inline-block  w-5 h-5" />
                <span className="text-xs"> hide</span>
              </div>
            )}
          </div>
          {/* <div className="flex-1"></div> */}
          <div>
            {showCopied && (
              <div className="inline-block text-sm       text-white">
                {" "}
                🎉 Copied!{" "}
              </div>
            )}
            <ClipboardIcon
              role={"button"}
              onClick={() => {
                navigator.clipboard.writeText(data);
                // message.success("Code copied to clipboard");
                setShowCopied(true);
                setTimeout(() => {
                  setShowCopied(false);
                }, 3000);
              }}
              className=" inline-block duration-300 text-white hover:text-accent w-5 h-5"
            />
          </div>
        </div>
        {codeVisible && (
          <SyntaxHighlighter
            {...props}
            style={atomDark}
            language={language}
            className="rounded w-full"
            PreTag="div"
            wrapLongLines={true}
          >
            {String(children).replace(/\n$/, "")}
          </SyntaxHighlighter>
        )}
      </div>
    );
  };

  return (
    <div
      className={` w-full   chatbox prose dark:prose-invert text-primary rounded   ${className}`}
    >
      <ReactMarkdown
        className="   w-full"
        remarkPlugins={[remarkGfm]}
        components={{
          code({ node, inline, className, children, ...props }: CodeProps) {
            const match = /language-(\w+)/.exec(className || "");
            const language = match ? match[1] : "text";
            return !inline && match ? (
              <CodeView props={props} children={children} language={language} />
            ) : (
              <code {...props} className={className}>
                {children}
              </code>
            );
          },
        }}
      >
        {processString(data)}
      </ReactMarkdown>
    </div>
  );
};

interface ICodeProps {
  code: string;
  language: string;
  title?: string;
  showLineNumbers?: boolean;
  className?: string | undefined;
  wrapLines?: boolean;
  maxWidth?: string;
  maxHeight?: string;
  minHeight?: string;
}

export const CodeBlock = ({
  code,
  language = "python",
  showLineNumbers = false,
  className = " ",
  wrapLines = false,
  maxHeight = "400px",
  minHeight = "auto",
}: ICodeProps) => {
  const codeString = code;

  const [showCopied, setShowCopied] = React.useState(false);
  return (
    <div className="relative">
      <div className="  rounded absolute right-5 top-4 z-10 ">
        <div className="relative border border-transparent w-full h-full">
          <div
            style={{ zIndex: -1 }}
            className="w-full absolute top-0 h-full bg-gray-900 hover:bg-opacity-0 duration-300 bg-opacity-50 rounded"
          ></div>
          <div className="   ">
            {showCopied && (
              <div className="inline-block px-2 pl-3 text-white">
                {" "}
                🎉 Copied!{" "}
              </div>
            )}
            <ClipboardIcon
              role={"button"}
              onClick={() => {
                navigator.clipboard.writeText(codeString);
                // message.success("Code copied to clipboard");
                setShowCopied(true);
                setTimeout(() => {
                  setShowCopied(false);
                }, 6000);
              }}
              className="m-2  inline-block duration-300 text-white hover:text-accent w-5 h-5"
            />
          </div>
        </div>
      </div>
      <div
        id="codeDivBox"
        className={`rounded w-full overflow-auto overflow-y-scroll   scroll ${className}`}
        style={{ maxHeight: maxHeight, minHeight: minHeight }}
      >
        <SyntaxHighlighter
          id="codeDiv"
          className="rounded-sm h-full break-all"
          language={language}
          showLineNumbers={showLineNumbers}
          style={atomDark}
          wrapLines={wrapLines}
          wrapLongLines={wrapLines}
        >
          {codeString}
        </SyntaxHighlighter>
      </div>
    </div>
  );
};

// Controls Row
export const ControlRowView = ({
  title,
  description,
  value,
  control,
  className,
}: {
  title: string;
  description: string;
  value: string | number;
  control: any;
  className?: string;
}) => {
  return (
    <div className={`${className}`}>
      <div>
        <span className="text-primary inline-block">{title} </span>
        <span className="text-xs ml-1 text-accent -mt-2 inline-block">
          {truncateText(value + "", 20)}
        </span>
      </div>
      <div className="text-secondary text-xs"> {description} </div>
      {control}

      <div className="border-b border-dashed mt-2 mx-2"></div>
    </div>
  );
};

export const ModelSelector = ({
  configs,
  setConfigs,
  className,
}: {
  configs: IModelConfig[];
  setConfigs: (configs: IModelConfig[]) => void;
  className?: string;
}) => {
  // const [configs, setConfigs] = useState<IModelConfig[]>(modelConfigs);
  const [isModalVisible, setIsModalVisible] = useState(false);
  const [newModelConfig, setNewModelConfig] = useState<IModelConfig | null>(
    null
  );
  const [editIndex, setEditIndex] = useState<number | null>(null);
  const [loading, setLoading] = useState(false);
  const [error, setError] = useState<string | null>(null);

  const [models, setModels] = useState<IModelConfig[]>([]);
  const serverUrl = getServerUrl();

  const { user } = React.useContext(appContext);
  const listModelsUrl = `${serverUrl}/models?user_id=${user?.email}`;

  const sanitizeModelConfig = (config: IModelConfig) => {
    const sanitizedConfig: IModelConfig = { model: config.model };
    if (config.api_key) sanitizedConfig.api_key = config.api_key;
    if (config.base_url) sanitizedConfig.base_url = config.base_url;
    if (config.api_type) sanitizedConfig.api_type = config.api_type;
    if (config.api_version) sanitizedConfig.api_version = config.api_version;
    return sanitizedConfig;
  };

  const handleRemoveConfig = (index: number) => {
    const updatedConfigs = configs.filter((_, i) => i !== index);

    setConfigs(updatedConfigs);
  };

  const showModal = (config: IModelConfig | null, index: number | null) => {
    setNewModelConfig(config);
    setEditIndex(index);
    setIsModalVisible(true);
  };

  const fetchModels = () => {
    setError(null);
    setLoading(true);
    // const fetch;
    const payLoad = {
      method: "GET",
      headers: {
        "Content-Type": "application/json",
      },
    };

    const onSuccess = (data: any) => {
      if (data && data.status) {
        // message.success(data.message);
        setModels(data.data);
      } else {
        message.error(data.message);
      }
      setLoading(false);
    };
    const onError = (err: any) => {
      setError(err);
      message.error(err.message);
      setLoading(false);
    };
    fetchJSON(listModelsUrl, payLoad, onSuccess, onError);
  };

  useEffect(() => {
    fetchModels();
  }, []);

  const modelItems: MenuProps["items"] =
    models.length > 0
      ? models.map((model: IModelConfig, index: number) => ({
          key: index,
          label: model.model,
          value: index,
        }))
      : [
          {
            key: -1,
            label: "No models found",
            value: 0,
          },
        ];

  const modelOnClick: MenuProps["onClick"] = ({ key }) => {
    const selectedIndex = parseInt(key.toString());
    let selectedModel = models[selectedIndex];
    selectedModel = sanitizeModelConfig(selectedModel);
    const updatedConfigs = [...configs, selectedModel];
    setConfigs(updatedConfigs);
  };

  const AddModelsDropDown = () => {
    return (
      <Dropdown
        menu={{ items: modelItems, onClick: modelOnClick }}
        placement="bottomRight"
        trigger={["click"]}
      >
        <div
          className="inline-flex mr-1 mb-1 p-1 px-2 rounded border hover:border-accent duration-300 hover:text-accent"
          role="button"
        >
          add <PlusIcon className="w-4 h-4 inline-block mt-1" />
        </div>
      </Dropdown>
    );
  };

  const handleOk = () => {
    if (newModelConfig?.model.trim()) {
      const sanitizedConfig = sanitizeModelConfig(newModelConfig);

      if (editIndex !== null) {
        // Edit existing model
        const updatedConfigs = [...configs];
        updatedConfigs[editIndex] = sanitizedConfig;
        setConfigs(updatedConfigs);
      } else {
        // Add new model
        setConfigs([...configs, sanitizedConfig]);
      }
      setIsModalVisible(false);
      setNewModelConfig(null);
      setEditIndex(null);
    } else {
      // Handle case where 'model' field is empty
      // Could provide user feedback here (e.g., input validation error)
      message.error("Model name cannot be empty");
    }
  };

  const handleCancel = () => {
    setIsModalVisible(false);
    setNewModelConfig(null);
    setEditIndex(null);
  };

  const updateNewModelConfig = (field: keyof IModelConfig, value: string) => {
    setNewModelConfig((prevState) =>
      prevState ? { ...prevState, [field]: value } : null
    );
  };

  const modelButtons = configs.map((config, i) => {
    const tooltipText = `${config.model} \n ${config.base_url || ""} \n ${
      config.api_type || ""
    }`;
    return (
      <div
        key={"modelrow_" + i}
        role="button"
        className="mr-1 mb-1 p-1 px-2 rounded border"
        onClick={() => showModal(config, i)}
      >
        <div className="inline-flex">
          {" "}
          <Tooltip title={tooltipText}>
            <div>{config.model}</div>{" "}
          </Tooltip>
          <div
            role="button"
            onClick={(e) => {
              e.stopPropagation(); // Prevent opening the modal to edit
              handleRemoveConfig(i);
            }}
            className="ml-1 text-primary hover:text-accent duration-300"
          >
            <XMarkIcon className="w-4 h-4 inline-block" />
          </div>
        </div>
      </div>
    );
  });

  return (
    <div className={`${className}`}>
      <div className="flex flex-wrap">
        {modelButtons}
        <AddModelsDropDown />
      </div>
      <Modal
        title={`${editIndex !== null ? "Edit" : "Add"} Model Configuration`}
        open={isModalVisible}
        onOk={handleOk}
        onCancel={handleCancel}
        footer={[
          <Button key="back" onClick={handleCancel}>
            Cancel
          </Button>,
          <Button key="submit" type="primary" onClick={handleOk}>
            {editIndex !== null ? "Save Changes" : "Add Model"}
          </Button>,
        ]}
      >
        <div className="text-sm my-2">Enter parameters for your model.</div>
        <Input
          placeholder="Model Name"
          value={newModelConfig?.model}
          onChange={(e) => updateNewModelConfig("model", e.target.value)}
        />
        <Input.Password
          className="mt-2"
          placeholder="API Key"
          value={newModelConfig?.api_key}
          onChange={(e) => updateNewModelConfig("api_key", e.target.value)}
        />
        <Input
          className="mt-2"
          placeholder="Base URL"
          value={newModelConfig?.base_url}
          onChange={(e) => updateNewModelConfig("base_url", e.target.value)}
        />
        <Input
          className="mt-2"
          placeholder="Model Type (optional)"
          value={newModelConfig?.api_type}
          onChange={(e) => updateNewModelConfig("api_type", e.target.value)}
        />

        <Input
          className="mt-2"
          placeholder="API Version (optional)"
          value={newModelConfig?.api_version}
          onChange={(e) => updateNewModelConfig("api_version", e.target.value)}
        />
      </Modal>
    </div>
  );
};

export const BounceLoader = ({
  className,
  title = "",
}: {
  className?: string;
  title?: string;
}) => {
  return (
    <div>
      <div className="inline-flex gap-2">
        <span className="  rounded-full bg-accent h-2 w-2  inline-block"></span>
        <span className="animate-bounce rounded-full bg-accent h-3 w-3  inline-block"></span>
        <span className=" rounded-full bg-accent h-2 w-2  inline-block"></span>
      </div>
      <span className="  text-sm">{title}</span>
    </div>
  );
};

export const ImageLoader = ({
  src,
  className = "",
}: {
  src: string;
  className?: string;
}) => {
  const [isLoading, setIsLoading] = useState(true);

  return (
    <div className="w-full rounded relative">
      {isLoading && (
        <div className="absolute h-24 inset-0 flex items-center justify-center">
          <BounceLoader title=" loading .." />{" "}
        </div>
      )}
      <img
        alt="Dynamic content"
        src={src}
        className={`w-full rounded ${
          isLoading ? "opacity-0" : "opacity-100"
        } ${className}`}
        onLoad={() => setIsLoading(false)}
      />
    </div>
  );
};

export const CsvLoader = ({
  csvUrl,
  className
}: {
  csvUrl: string;
  className?: string;
}) => {
  const [data, setData] = useState([]);
  const [isLoading, setIsLoading] = useState(true);
  const [columns, setColumns] = useState<{ Header: string; accessor: string; }[]>([]);


  useEffect(() => {
    const fetchData = async () => {
      try {
        const response = await fetch(csvUrl);
        const csvString = await response.text();
        const parsedData = Papa.parse(csvString, { header: true, dynamicTyping: true });
        setData(parsedData.data);

        // Use the keys of the first object for column headers
        const firstRow = parsedData.data[0];
        const columnHeaders = Object.keys(firstRow).map(key => ({
          Header: key,
          accessor: key
        }));
        setColumns(columnHeaders);
      } catch (error) {
        console.error('Error fetching CSV data:', error);
      }
    };

    fetchData();
  }, [csvUrl]);

  const tableInstance = useTable({ columns, data });

  const { getTableProps, getTableBodyProps, headerGroups, rows, prepareRow } = tableInstance;

  return (
    <div className={`w-full rounded relative ${className}`} style={{height: "450px", overflow: "scroll"}}>
      <table {...getTableProps()} class="w-full text-sm text-left rtl:text-right text-gray-500 dark:text-gray-400" style={{ maxHeight: "100vh", overflow: "scroll" }}>
        <thead className="text-xs text-gray-700 uppercase bg-gray-50 dark:bg-gray-700 dark:text-gray-400">
          {headerGroups.map((headerGroup: { getHeaderGroupProps: () => React.JSX.IntrinsicAttributes & React.ClassAttributes<HTMLTableRowElement> & React.HTMLAttributes<HTMLTableRowElement>; headers: any[]; }) => (
            <tr {...headerGroup.getHeaderGroupProps()} className="px-6 py-3">
              {headerGroup.headers.map(column => (
                <th {...column.getHeaderProps()}>{column.render('Header')}</th>
              ))}
            </tr>
          ))}
        </thead>
        <tbody {...getTableBodyProps()}>
          {rows.map((row: { getRowProps: () => React.JSX.IntrinsicAttributes & React.ClassAttributes<HTMLTableRowElement> & React.HTMLAttributes<HTMLTableRowElement>; cells: any[]; }) => {
            prepareRow(row);
            return (
              <tr {...row.getRowProps()} className="odd:bg-white odd:dark:bg-gray-900 even:bg-gray-50 even:dark:bg-gray-800 border-b dark:border-gray-700">
                {row.cells.map(cell => (
                  <td {...cell.getCellProps()}>{cell.render('Cell')}</td>
                ))}
              </tr>
            );
          })}
        </tbody>
      </table>
    </div>
  );
};

export const CodeLoader = ({
  url,
  className,
}: {
  url: string;
  className?: string;
}) => {
  const [isLoading, setIsLoading] = useState(true);
  const [code, setCode] = useState<string | null>(null);

  React.useEffect(() => {
    fetch(url)
      .then((response) => response.text())
      .then((data) => {
        setCode(data);
        setIsLoading(false);
      });
  }, [url]);

  return (
    <div className={`w-full rounded relative ${className}`}>
      {isLoading && (
        <div className="absolute h-24 inset-0 flex items-center justify-center">
          <BounceLoader />
        </div>
      )}

      {!isLoading && <CodeBlock code={code || ""} language={"python"} />}
    </div>
  );
};

export const PdfViewer = ({ url }: { url: string }) => {
  const [loading, setLoading] = useState<boolean>(true);

  React.useEffect(() => {
    // Assuming the URL is directly usable as the source for the <object> tag
    setLoading(false);
    // Note: No need to handle the creation and cleanup of a blob URL or converting file content as it's not provided anymore.
  }, [url]);

  // Render the PDF viewer
  return (
    <div className="h-full">
      {loading && <p>Loading PDF...</p>}
      {!loading && (
        <object
          className="w-full rounded"
          data={url}
          type="application/pdf"
          width="100%"
          height="450px"
        >
          <p>PDF cannot be displayed.</p>
        </object>
      )}
    </div>
  );
};

export const AgentFlowSpecView = ({
  title = "Agent Specification",
  flowSpec,
  setFlowSpec,
}: {
  title: string;
  flowSpec: IAgentFlowSpec;
  setFlowSpec: (newFlowSpec: IAgentFlowSpec) => void;
  editMode?: boolean;
}) => {
  // Local state for the FlowView component
  const [localFlowSpec, setLocalFlowSpec] =
    React.useState<IAgentFlowSpec>(flowSpec);

  // Event handlers for updating local state and propagating changes

  const onControlChange = (value: any, key: string) => {
    if (key === "llm_config") {
      if (value.config_list.length === 0) {
        value = false;
      }
    }
    const updatedFlowSpec = {
      ...localFlowSpec,
      config: { ...localFlowSpec.config, [key]: value },
    };
    console.log(updatedFlowSpec.config.llm_config);
    setLocalFlowSpec(updatedFlowSpec);
    setFlowSpec(updatedFlowSpec);
  };

  const llm_config = localFlowSpec.config.llm_config || { config_list: [] };

  return (
    <>
      <div className="text-accent ">{title}</div>
      <GroupView title={flowSpec.config.name} className="mb-4 bg-primary  ">
        <ControlRowView
          title="Agent Name"
          className="mt-4"
          description="Name of the agent"
          value={flowSpec.config.name}
          control={
            <Input
              className="mt-2"
              placeholder="Agent Name"
              value={flowSpec.config.name}
              onChange={(e) => {
                onControlChange(e.target.value, "name");
              }}
            />
          }
        />

        <ControlRowView
          title="Agent Description"
          className="mt-4"
          description="Description of the agent"
          value={flowSpec.description || ""}
          control={
            <Input
              className="mt-2"
              placeholder="Agent Description"
              value={flowSpec.description}
              onChange={(e) => {
                const updatedFlowSpec = {
                  ...localFlowSpec,
                  description: e.target.value,
                };
                setLocalFlowSpec(updatedFlowSpec);
                setFlowSpec(updatedFlowSpec);
              }}
            />
          }
        />

        <ControlRowView
          title="Max Consecutive Auto Reply"
          className="mt-4"
          description="Max consecutive auto reply messages before termination."
          value={flowSpec.config.max_consecutive_auto_reply}
          control={
            <Slider
              min={2}
              max={30}
              defaultValue={flowSpec.config.max_consecutive_auto_reply}
              step={1}
              onChange={(value: any) => {
                onControlChange(value, "max_consecutive_auto_reply");
              }}
            />
          }
        />

        <ControlRowView
          title="Human Input Mode"
          description="Defines when to request human input"
          value={flowSpec.config.human_input_mode}
          control={
            <Select
              className="mt-2 w-full"
              defaultValue={flowSpec.config.human_input_mode}
              onChange={(value: any) => {
                onControlChange(value, "human_input_mode");
              }}
              options={
                [
                  { label: "NEVER", value: "NEVER" },
                  // { label: "TERMINATE", value: "TERMINATE" },
                  // { label: "ALWAYS", value: "ALWAYS" },
                ] as any
              }
            />
          }
        />

        {llm_config && (
          <ControlRowView
            title="System Message"
            className="mt-4"
            description="Free text to control agent behavior"
            value={flowSpec.config.system_message}
            control={
              <TextArea
                className="mt-2 w-full"
                value={flowSpec.config.system_message}
                rows={3}
                onChange={(e) => {
                  // onDebouncedControlChange(e.target.value, "system_message");
                  onControlChange(e.target.value, "system_message");
                }}
              />
            }
          />
        )}

        {llm_config && (
          <ControlRowView
            title="Model"
            className="mt-4"
            description="Defines which models are used for the agent."
            value={llm_config?.config_list?.[0]?.model}
            control={
              <ModelSelector
                className="mt-2 w-full"
                configs={llm_config.config_list || []}
                setConfigs={(config_list: IModelConfig[]) => {
                  const llm_config = {
                    ...flowSpec.config.llm_config,
                    config_list,
                  };
                  onControlChange(llm_config, "llm_config");
                }}
              />
            }
          />
        )}

        {
          <ControlRowView
            title="Skills"
            className="mt-4"
            description="Defines skills available to the agent."
            value={(flowSpec.skills && flowSpec.skills[0]?.title) || ""}
            control={
              <SkillSelector
                className="mt-2 w-full"
                skills={flowSpec.skills || []}
                setSkills={(skills: ISkill[]) => {
                  const updatedFlowSpec = {
                    ...localFlowSpec,
                    skills,
                  };
                  setLocalFlowSpec(updatedFlowSpec);
                  setFlowSpec(updatedFlowSpec);
                }}
              />
            }
          />
        }
      </GroupView>
    </>
  );
};

interface SkillSelectorProps {
  skills: ISkill[];
  setSkills: (skills: ISkill[]) => void;
  className?: string;
}

export const SkillSelector: React.FC<SkillSelectorProps> = ({
  skills,
  setSkills,
  className,
}) => {
  const [isModalVisible, setIsModalVisible] = useState(false);
  const [showSkillModal, setShowSkillModal] = React.useState(false);
  const [newSkill, setNewSkill] = useState<ISkill | null>(null);

  const [localSkills, setLocalSkills] = useState<ISkill[]>(skills);
  const [selectedSkill, setSelectedSkill] = useState<ISkill | null>(null);

  const handleRemoveSkill = (index: number) => {
    const updatedSkills = localSkills.filter((_, i) => i !== index);
    setLocalSkills(updatedSkills);
    setSkills(updatedSkills);
  };

  const handleAddSkill = () => {
    if (newSkill) {
      const updatedSkills = [...localSkills, newSkill];
      setLocalSkills(updatedSkills);
      setSkills(updatedSkills);
      setNewSkill(null);
    }
  };

  useEffect(() => {
    if (selectedSkill) {
      setShowSkillModal(true);
    }
  }, [selectedSkill]);

  return (
    <>
      <Modal
        title={selectedSkill?.title}
        width={800}
        open={showSkillModal}
        onOk={() => {
          setShowSkillModal(false);
          setSelectedSkill(null);
        }}
        onCancel={() => {
          setShowSkillModal(false);
          setSelectedSkill(null);
        }}
      >
        {selectedSkill && (
          <div>
            <div className="mb-2">{selectedSkill.file_name}</div>
            <CodeBlock code={selectedSkill?.content} language="python" />
          </div>
        )}
      </Modal>

      <div className={`${className} flex flex-wrap gap-2 `}>
        {localSkills.map((skill, index) => (
          <div
            key={"skillitemrow" + index}
            className=" mb-1 p-1 px-2 rounded border"
          >
            <span
              role="button"
              onClick={() => {
                setSelectedSkill(skill);
              }}
              className=" inline-block "
            >
              {skill.title}
            </span>
            <XMarkIcon
              role="button"
              onClick={() => handleRemoveSkill(index)}
              className="ml-1 text-primary hover:text-accent duration-300 w-4 h-4 inline-block"
            />
          </div>
        ))}

        <div
          className="inline-flex mr-1 mb-1 p-1 px-2 rounded border hover:border-accent duration-300 hover:text-accent"
          role="button"
          onClick={() => {
            setIsModalVisible(true);
          }}
        >
          add <PlusIcon className="w-4 h-4 inline-block mt-1" />
        </div>
      </div>

      <Modal
        title="Add Skill"
        open={isModalVisible}
        onOk={handleAddSkill}
        onCancel={() => setIsModalVisible(false)}
        footer={[
          <Button key="back" onClick={() => setIsModalVisible(false)}>
            Cancel
          </Button>,
          <Button
            key="submit"
            type="primary"
            onClick={() => {
              handleAddSkill();
              setIsModalVisible(false);
            }}
          >
            Add Skill
          </Button>,
        ]}
      >
        <SkillLoader skill={newSkill} setSkill={setNewSkill} />
      </Modal>
    </>
  );
};

export const SkillLoader = ({
  skill,
  setSkill,
}: {
  skill: ISkill | null;
  setSkill: (skill: ISkill | null) => void;
}) => {
  const [skills, setSkills] = useState<ISkill[]>([]);
  const [loading, setLoading] = useState(false);
  const [error, setError] = React.useState<IStatus | null>({
    status: true,
    message: "All good",
  });
  const serverUrl = getServerUrl();
  const { user } = React.useContext(appContext);
  const listSkillsUrl = `${serverUrl}/skills?user_id=${user?.email}`;

  const fetchSkills = () => {
    setError(null);
    setLoading(true);
    // const fetch;
    const payLoad = {
      method: "GET",
      headers: {
        "Content-Type": "application/json",
      },
    };

    const onSuccess = (data: any) => {
      if (data && data.status) {
        message.success(data.message);
        setSkills(data.data);
        if (data.data.length > 0) {
          setSkill(data.data[0]);
        }
      } else {
        message.error(data.message);
      }
      setLoading(false);
    };
    const onError = (err: any) => {
      setError(err);
      message.error(err.message);
      setLoading(false);
    };
    fetchJSON(listSkillsUrl, payLoad, onSuccess, onError);
  };

  useEffect(() => {
    fetchSkills();
  }, []);

  const skillOptions = skills.map((skill: ISkill, index: number) => ({
    label: skill.title,
    value: index,
  }));
  return (
    <div className="relative">
      <LoadingOverlay loading={loading} />
      <ControlRowView
        title="Skills"
        description="Select an available skill"
        value={skill?.title || skills[0]?.title}
        control={
          <>
            {skills && (
              <>
                <Select
                  className="mt-2 w-full"
                  defaultValue={skill?.title || skills[0]?.title}
                  value={skill?.title || skills[0]?.title}
                  onChange={(value: any) => {
                    setSkill(skills[value]);
                  }}
                  options={skillOptions}
                />
                {(skill || skills[0]) && (
                  <CodeBlock
                    className="mt-4"
                    code={skill?.content || skills[0]?.content || ""}
                    language="python"
                  />
                )}
              </>
            )}
          </>
        }
      />
    </div>
  );
};

const GroupChatFlowSpecView = ({
  flowSpec,
  setFlowSpec,
  flowSpecs,
}: {
  flowSpec: IGroupChatFlowSpec | null;
  setFlowSpec: (flowSpec: IGroupChatFlowSpec | null) => void;
  flowSpecs: IAgentFlowSpec[];
}) => {
  const [showAgentModal, setShowAgentModal] = React.useState(false);
  const [selectedAgent, setSelectedAgent] = React.useState<number | null>(null);

  const handleRemoveAgent = (index: number) => {
    const updatedAgents = flowSpec?.groupchat_config.agents.filter(
      (_, i) => i !== index
    );
    if (flowSpec?.groupchat_config && updatedAgents) {
      setFlowSpec({
        ...flowSpec,
        groupchat_config: {
          ...flowSpec?.groupchat_config,
          agents: updatedAgents,
        },
      });
    }
  };

  const handleAddAgent = (agent: IAgentFlowSpec) => {
    if (flowSpec?.groupchat_config && flowSpec?.groupchat_config.agents) {
      const updatedAgents = [...flowSpec?.groupchat_config.agents, agent];
      if (flowSpec?.groupchat_config) {
        setFlowSpec({
          ...flowSpec,
          groupchat_config: {
            ...flowSpec?.groupchat_config,
            agents: updatedAgents,
          },
        });
      }
    }
  };

  const handleAgentUpdate = (updatedAgent: IAgentFlowSpec, index: number) => {
    const updatedAgents = flowSpec?.groupchat_config.agents.map((agent, i) => {
      if (i === index) {
        return updatedAgent;
      }
      return agent;
    });
    if (flowSpec?.groupchat_config && updatedAgents) {
      setFlowSpec({
        ...flowSpec,
        groupchat_config: {
          ...flowSpec?.groupchat_config,
          agents: updatedAgents,
        },
      });
    }
  };

  const agentItems: MenuProps["items"] = flowSpecs.map(
    (flowSpec: IAgentFlowSpec, index: number) => ({
      key: index,
      label: flowSpec.config.name,
      value: index,
    })
  );

  const agentOnClick: MenuProps["onClick"] = ({ key }) => {
    const selectedIndex = parseInt(key.toString());
    const selectedAgent = flowSpecs[selectedIndex];
    handleAddAgent(selectedAgent);
  };

  const AgentDropDown = () => {
    return (
      <Dropdown
        menu={{ items: agentItems, onClick: agentOnClick }}
        placement="bottomRight"
        trigger={["click"]}
      >
        <div
          className="inline-flex mr-1 mb-1 p-1 px-2 rounded border hover:border-accent duration-300 hover:text-accent"
          role="button"
        >
          add <PlusIcon className="w-4 h-4 inline-block mt-1" />
        </div>
      </Dropdown>
    );
  };

  const agentsView = flowSpec?.groupchat_config.agents.map(
    (flowSpec: IAgentFlowSpec, index: number) => {
      const tooltipText = `Agent: ${flowSpec?.config.name}`;
      return (
        <div
          key={"agent" + index}
          className="mr-1 mb-1 p-1 px-2 rounded border"
          role="button"
          onClick={() => {
            setSelectedAgent(index);
            // setShowAgentModal(true);
          }}
        >
          <div className="inline-flex">
            {" "}
            <Tooltip title={tooltipText}>
              <div className="">{flowSpec.config.name} </div>{" "}
            </Tooltip>
            <div
              role="button"
              onClick={(e) => {
                e.stopPropagation();
                handleRemoveAgent(index);
              }}
              className="ml-1 text-primary hover:text-accent duration-300"
            >
              <XMarkIcon className="w-4 h-4 inline-block" />
            </div>
          </div>
        </div>
      );
    }
  );

  useEffect(() => {
    if (selectedAgent !== null) {
      // showAgentModal = true;
      setShowAgentModal(true);
    }
  }, [selectedAgent]);

  return (
    <div className="mb-4">
      {showAgentModal &&
        selectedAgent !== null &&
        flowSpec?.groupchat_config && (
          <AgentModal
            agent={flowSpec?.groupchat_config.agents[selectedAgent]}
            showAgentModal={showAgentModal}
            setShowAgentModal={setShowAgentModal}
            handler={(agent: IAgentFlowSpec | null) => {
              if (agent) {
                handleAgentUpdate(agent, selectedAgent);
                console.log("updating agent at index", selectedAgent, agent);
              }
              setSelectedAgent(null);
            }}
          />
        )}
      <GroupView title="Group Chat Agents">
        <div className="flex flex-wrap mt-3">
          {agentsView}
          <AgentDropDown />
        </div>
      </GroupView>
    </div>
  );
};

const AgentModal = ({
  agent,
  showAgentModal,
  setShowAgentModal,
  handler,
}: {
  agent: IAgentFlowSpec | null;
  showAgentModal: boolean;
  setShowAgentModal: (show: boolean) => void;
  handler?: (agent: IAgentFlowSpec | null) => void;
}) => {
  const [localAgent, setLocalAgent] = React.useState<IAgentFlowSpec | null>(
    agent
  );
  const [selectedFlowSpec, setSelectedFlowSpec] = useState<number | null>(0);

  const serverUrl = getServerUrl();
  const { user } = React.useContext(appContext);
  const listAgentsUrl = `${serverUrl}/agents?user_id=${user?.email}`;

  const [flowSpecs, setFlowSpecs] = useState<IAgentFlowSpec[]>([]);
  useEffect(() => {
    fetchAgents();
  }, []);

  const fetchAgents = () => {
    const onSuccess = (data: any) => {
      if (data && data.status) {
        setFlowSpecs(data.data);
      }
    };
    const onError = (err: any) => {
      console.error(err);
    };
    const payLoad = {
      method: "GET",
      headers: {
        "Content-Type": "application/json",
      },
    };
    fetchJSON(listAgentsUrl, payLoad, onSuccess, onError);
  };

  const handleAgentChange = (value: any) => {
    setSelectedFlowSpec(value);
    setLocalAgent(flowSpecs[value]);
  };

  return (
    <Modal
      title={
        <>
          Agent Specification{" "}
          <span className="text-accent font-normal">{agent?.config.name}</span>{" "}
        </>
      }
      width={800}
      open={showAgentModal}
      onOk={() => {
        if (handler) {
          handler(localAgent);
        }
        setShowAgentModal(false);
      }}
      onCancel={() => {
        setShowAgentModal(false);
      }}
    >
      {agent && (
        <>
          {" "}
          <div className="text-sm text-secondary mt-2">
            Modify current agent{" "}
          </div>
          {localAgent && localAgent.type === "groupchat" && (
            <div>
              {" "}
              Group Chat
              <GroupChatFlowSpecView
                flowSpec={localAgent as IGroupChatFlowSpec}
                setFlowSpec={setLocalAgent}
                flowSpecs={flowSpecs}
              />
            </div>
          )}
          {localAgent && (
            <AgentFlowSpecView
              title=""
              flowSpec={localAgent}
              setFlowSpec={setLocalAgent}
            />
          )}
        </>
      )}

      {agent && agent.type !== "groupchat" && (
        <div>
          {" "}
          <div>
            <div className="text-sm text-secondary mt-2">
              Or replace with an existing agent{" "}
            </div>
          </div>
          <Select
            className="mt-2 w-full"
            defaultValue={selectedFlowSpec}
            value={selectedFlowSpec}
            onChange={handleAgentChange}
            options={flowSpecs.map((spec, index) => ({
              label: spec.config.name,
              value: index,
            }))}
          />
        </div>
      )}
      {/* {JSON.stringify(localAgent)} */}
    </Modal>
  );
};

export const AgentSelector = ({
  flowSpec,
  setFlowSpec,
}: {
  flowSpec: IAgentFlowSpec | null;
  setFlowSpec: (agent: IAgentFlowSpec | null) => void;
}) => {
  const [isModalVisible, setIsModalVisible] = useState(false);

  return (
    <div className="   ">
      <div
        role="button"
        onClick={() => setIsModalVisible(true)}
        className="hover:bg-secondary h-full duration-300  border border-dashed rounded p-2"
      >
        {flowSpec && (
          <div className=" ">
            {flowSpec.type === "groupchat" ? (
              <UserGroupIcon className="w-5 h-5 inline-block mr-2" />
            ) : (
              <UsersIcon className="w-5 h-5 inline-block mr-2" />
            )}
            {flowSpec.config.name}
            <div className="mt-2 text-secondary text-sm">
              {" "}
              {flowSpec.description || flowSpec.config.name}
            </div>
            <div className="mt-2 text-secondary text-sm">
              {" "}
              <span className="text-xs">
                {(flowSpec.skills && flowSpec.skills?.length) || 0} skills
              </span>
              <span className="text-xs mx-2 ">
                | max replies: {flowSpec.config.max_consecutive_auto_reply}
              </span>
            </div>
          </div>
        )}
      </div>
      {
        <>
          <AgentModal
            agent={flowSpec}
            showAgentModal={isModalVisible}
            setShowAgentModal={setIsModalVisible}
            handler={(agent: IAgentFlowSpec | null) => {
              setFlowSpec(agent);
            }}
          />
        </>
      }
    </div>
  );
};
export const FlowConfigViewer = ({
  flowConfig,
  setFlowConfig,
}: {
  flowConfig: IFlowConfig;
  setFlowConfig: (newFlowConfig: IFlowConfig) => void;
}) => {
  // Local state for sender and receiver FlowSpecs
  const [senderFlowSpec, setSenderFlowSpec] =
    React.useState<IAgentFlowSpec | null>(flowConfig.sender);

  const [localFlowConfig, setLocalFlowConfig] =
    React.useState<IFlowConfig>(flowConfig);

  const [receiverFlowSpec, setReceiverFlowSpec] =
    React.useState<IAgentFlowSpec | null>(flowConfig.receiver);

  // Update the local state and propagate changes to the parent component
  const updateSenderFlowSpec = (newFlowSpec: IAgentFlowSpec | null) => {
    setSenderFlowSpec(newFlowSpec);
    if (newFlowSpec) {
      setFlowConfig({ ...flowConfig, sender: newFlowSpec });
    }
  };

  const updateReceiverFlowSpec = (newFlowSpec: IAgentFlowSpec | null) => {
    setReceiverFlowSpec(newFlowSpec);
    if (newFlowSpec) {
      setFlowConfig({ ...flowConfig, receiver: newFlowSpec });
    }
  };

  const updateFlowConfigName = (newName: string) => {
    const updatedFlowConfig = { ...localFlowConfig, name: newName };
    setLocalFlowConfig(updatedFlowConfig);
    setFlowConfig(updatedFlowConfig);
  };

  // React.useEffect(() => {
  //   setLocalFlowConfig(flowConfig);
  // }, [flowConfig]);

  return (
    <>
      {/* <div className="mb-2">{flowConfig.name}</div> */}
      <ControlRowView
        title="Workflow Name"
        className="mt-4 mb-2"
        description="Name of the workflow"
        value={localFlowConfig.name}
        control={
          <Input
            className="mt-2 w-full"
            value={localFlowConfig.name}
            onChange={(e) => updateFlowConfigName(e.target.value)}
          />
        }
      />

      <ControlRowView
        title="Workflow Description"
        className="mt-4 mb-2"
        description="Description of the workflow"
        value={localFlowConfig.description}
        control={
          <Input
            className="mt-2 w-full"
            value={localFlowConfig.description}
            onChange={(e) => {
              const updatedConfig = {
                ...localFlowConfig,
                description: e.target.value,
              };
              setLocalFlowConfig(updatedConfig);
              setFlowConfig(updatedConfig);
            }}
          />
        }
      />

      <ControlRowView
        title="Summary Method"
        description="Defines the method to summarize the conversation"
        value={localFlowConfig.summary_method || "last"}
        control={
          <Select
            className="mt-2 w-full"
            defaultValue={localFlowConfig.summary_method || "last"}
            onChange={(value: any) => {
              const updatedConfig = {
                ...localFlowConfig,
                summary_method: value,
              };
              setLocalFlowConfig(updatedConfig);
              setFlowConfig(updatedConfig);
            }}
            options={
              [
                { label: "last", value: "last" },
                { label: "none", value: "none" },
                { label: "llm", value: "llm" },
              ] as any
            }
          />
        }
      />
      <div className="flex gap-3 mt-4">
        <div className="w-1/2 ">
          <div className="mb-2  ">Sender</div>
          <AgentSelector
            flowSpec={senderFlowSpec}
            setFlowSpec={updateSenderFlowSpec}
          />
        </div>
        <div className="w-1/2">
          <div className="mb-2">Receiver</div>
          <AgentSelector
            flowSpec={receiverFlowSpec}
            setFlowSpec={updateReceiverFlowSpec}
          />
        </div>
      </div>
    </>
  );
};<|MERGE_RESOLUTION|>--- conflicted
+++ resolved
@@ -21,18 +21,12 @@
   Modal,
   Select,
   Slider,
-<<<<<<< HEAD
   Table,
   Tooltip,
   message,
 } from "antd";
 import { useTable } from 'react-table';
 import Papa from 'papaparse';
-=======
-  Tooltip,
-  message,
-} from "antd";
->>>>>>> 66bdf916
 import remarkGfm from "remark-gfm";
 import ReactMarkdown from "react-markdown";
 import { atomDark } from "react-syntax-highlighter/dist/esm/styles/prism";
@@ -1761,6 +1755,341 @@
     </div>
   );
 };
+const GroupChatFlowSpecView = ({
+  flowSpec,
+  setFlowSpec,
+  flowSpecs,
+}: {
+  flowSpec: IGroupChatFlowSpec | null;
+  setFlowSpec: (flowSpec: IGroupChatFlowSpec | null) => void;
+  flowSpecs: IAgentFlowSpec[];
+}) => {
+  const [showAgentModal, setShowAgentModal] = React.useState(false);
+  const [selectedAgent, setSelectedAgent] = React.useState<number | null>(null);
+
+  const handleRemoveAgent = (index: number) => {
+    const updatedAgents = flowSpec?.groupchat_config.agents.filter(
+      (_, i) => i !== index
+    );
+    if (flowSpec?.groupchat_config && updatedAgents) {
+      setFlowSpec({
+        ...flowSpec,
+        groupchat_config: {
+          ...flowSpec?.groupchat_config,
+          agents: updatedAgents,
+        },
+      });
+    }
+  };
+
+  const handleAddAgent = (agent: IAgentFlowSpec) => {
+    if (flowSpec?.groupchat_config && flowSpec?.groupchat_config.agents) {
+      const updatedAgents = [...flowSpec?.groupchat_config.agents, agent];
+      if (flowSpec?.groupchat_config) {
+        setFlowSpec({
+          ...flowSpec,
+          groupchat_config: {
+            ...flowSpec?.groupchat_config,
+            agents: updatedAgents,
+          },
+        });
+      }
+    }
+  };
+
+  const handleAgentUpdate = (updatedAgent: IAgentFlowSpec, index: number) => {
+    const updatedAgents = flowSpec?.groupchat_config.agents.map((agent, i) => {
+      if (i === index) {
+        return updatedAgent;
+      }
+      return agent;
+    });
+    if (flowSpec?.groupchat_config && updatedAgents) {
+      setFlowSpec({
+        ...flowSpec,
+        groupchat_config: {
+          ...flowSpec?.groupchat_config,
+          agents: updatedAgents,
+        },
+      });
+    }
+  };
+
+  const agentItems: MenuProps["items"] = flowSpecs.map(
+    (flowSpec: IAgentFlowSpec, index: number) => ({
+      key: index,
+      label: flowSpec.config.name,
+      value: index,
+    })
+  );
+
+  const agentOnClick: MenuProps["onClick"] = ({ key }) => {
+    const selectedIndex = parseInt(key.toString());
+    const selectedAgent = flowSpecs[selectedIndex];
+    handleAddAgent(selectedAgent);
+  };
+
+  const AgentDropDown = () => {
+    return (
+      <Dropdown
+        menu={{ items: agentItems, onClick: agentOnClick }}
+        placement="bottomRight"
+        trigger={["click"]}
+      >
+        <div
+          className="inline-flex mr-1 mb-1 p-1 px-2 rounded border hover:border-accent duration-300 hover:text-accent"
+          role="button"
+        >
+          add <PlusIcon className="w-4 h-4 inline-block mt-1" />
+        </div>
+      </Dropdown>
+    );
+  };
+
+  const agentsView = flowSpec?.groupchat_config.agents.map(
+    (flowSpec: IAgentFlowSpec, index: number) => {
+      const tooltipText = `Agent: ${flowSpec?.config.name}`;
+      return (
+        <div
+          key={"agent" + index}
+          className="mr-1 mb-1 p-1 px-2 rounded border"
+          role="button"
+          onClick={() => {
+            setSelectedAgent(index);
+            // setShowAgentModal(true);
+          }}
+        >
+          <div className="inline-flex">
+            {" "}
+            <Tooltip title={tooltipText}>
+              <div className="">{flowSpec.config.name} </div>{" "}
+            </Tooltip>
+            <div
+              role="button"
+              onClick={(e) => {
+                e.stopPropagation();
+                handleRemoveAgent(index);
+              }}
+              className="ml-1 text-primary hover:text-accent duration-300"
+            >
+              <XMarkIcon className="w-4 h-4 inline-block" />
+            </div>
+          </div>
+        </div>
+      );
+    }
+  );
+
+  useEffect(() => {
+    if (selectedAgent !== null) {
+      // showAgentModal = true;
+      setShowAgentModal(true);
+    }
+  }, [selectedAgent]);
+
+  return (
+    <div className="mb-4">
+      {showAgentModal &&
+        selectedAgent !== null &&
+        flowSpec?.groupchat_config && (
+          <AgentModal
+            agent={flowSpec?.groupchat_config.agents[selectedAgent]}
+            showAgentModal={showAgentModal}
+            setShowAgentModal={setShowAgentModal}
+            handler={(agent: IAgentFlowSpec | null) => {
+              if (agent) {
+                handleAgentUpdate(agent, selectedAgent);
+                console.log("updating agent at index", selectedAgent, agent);
+              }
+              setSelectedAgent(null);
+            }}
+          />
+        )}
+      <GroupView title="Group Chat Agents">
+        <div className="flex flex-wrap mt-3">
+          {agentsView}
+          <AgentDropDown />
+        </div>
+      </GroupView>
+    </div>
+  );
+};
+
+const AgentModal = ({
+  agent,
+  showAgentModal,
+  setShowAgentModal,
+  handler,
+}: {
+  agent: IAgentFlowSpec | null;
+  showAgentModal: boolean;
+  setShowAgentModal: (show: boolean) => void;
+  handler?: (agent: IAgentFlowSpec | null) => void;
+}) => {
+  const [localAgent, setLocalAgent] = React.useState<IAgentFlowSpec | null>(
+    agent
+  );
+  const [selectedFlowSpec, setSelectedFlowSpec] = useState<number | null>(0);
+
+  const serverUrl = getServerUrl();
+  const { user } = React.useContext(appContext);
+  const listAgentsUrl = `${serverUrl}/agents?user_id=${user?.email}`;
+
+  const [flowSpecs, setFlowSpecs] = useState<IAgentFlowSpec[]>([]);
+  useEffect(() => {
+    fetchAgents();
+  }, []);
+
+  const fetchAgents = () => {
+    const onSuccess = (data: any) => {
+      if (data && data.status) {
+        setFlowSpecs(data.data);
+      }
+    };
+    const onError = (err: any) => {
+      console.error(err);
+    };
+    const payLoad = {
+      method: "GET",
+      headers: {
+        "Content-Type": "application/json",
+      },
+    };
+    fetchJSON(listAgentsUrl, payLoad, onSuccess, onError);
+  };
+
+  const handleAgentChange = (value: any) => {
+    setSelectedFlowSpec(value);
+    setLocalAgent(flowSpecs[value]);
+  };
+
+  return (
+    <Modal
+      title={
+        <>
+          Agent Specification{" "}
+          <span className="text-accent font-normal">{agent?.config.name}</span>{" "}
+        </>
+      }
+      width={800}
+      open={showAgentModal}
+      onOk={() => {
+        if (handler) {
+          handler(localAgent);
+        }
+        setShowAgentModal(false);
+      }}
+      onCancel={() => {
+        setShowAgentModal(false);
+      }}
+    >
+      {agent && (
+        <>
+          {" "}
+          <div className="text-sm text-secondary mt-2">
+            Modify current agent{" "}
+          </div>
+          {localAgent && localAgent.type === "groupchat" && (
+            <div>
+              {" "}
+              Group Chat
+              <GroupChatFlowSpecView
+                flowSpec={localAgent as IGroupChatFlowSpec}
+                setFlowSpec={setLocalAgent}
+                flowSpecs={flowSpecs}
+              />
+            </div>
+          )}
+          {localAgent && (
+            <AgentFlowSpecView
+              title=""
+              flowSpec={localAgent}
+              setFlowSpec={setLocalAgent}
+            />
+          )}
+        </>
+      )}
+
+      {agent && agent.type !== "groupchat" && (
+        <div>
+          {" "}
+          <div>
+            <div className="text-sm text-secondary mt-2">
+              Or replace with an existing agent{" "}
+            </div>
+          </div>
+          <Select
+            className="mt-2 w-full"
+            defaultValue={selectedFlowSpec}
+            value={selectedFlowSpec}
+            onChange={handleAgentChange}
+            options={flowSpecs.map((spec, index) => ({
+              label: spec.config.name,
+              value: index,
+            }))}
+          />
+        </div>
+      )}
+      {/* {JSON.stringify(localAgent)} */}
+    </Modal>
+  );
+};
+
+export const AgentSelector = ({
+  flowSpec,
+  setFlowSpec,
+}: {
+  flowSpec: IAgentFlowSpec | null;
+  setFlowSpec: (agent: IAgentFlowSpec | null) => void;
+}) => {
+  const [isModalVisible, setIsModalVisible] = useState(false);
+
+  return (
+    <div className="   ">
+      <div
+        role="button"
+        onClick={() => setIsModalVisible(true)}
+        className="hover:bg-secondary h-full duration-300  border border-dashed rounded p-2"
+      >
+        {flowSpec && (
+          <div className=" ">
+            {flowSpec.type === "groupchat" ? (
+              <UserGroupIcon className="w-5 h-5 inline-block mr-2" />
+            ) : (
+              <UsersIcon className="w-5 h-5 inline-block mr-2" />
+            )}
+            {flowSpec.config.name}
+            <div className="mt-2 text-secondary text-sm">
+              {" "}
+              {flowSpec.description || flowSpec.config.name}
+            </div>
+            <div className="mt-2 text-secondary text-sm">
+              {" "}
+              <span className="text-xs">
+                {(flowSpec.skills && flowSpec.skills?.length) || 0} skills
+              </span>
+              <span className="text-xs mx-2 ">
+                | max replies: {flowSpec.config.max_consecutive_auto_reply}
+              </span>
+            </div>
+          </div>
+        )}
+      </div>
+      {
+        <>
+          <AgentModal
+            agent={flowSpec}
+            showAgentModal={isModalVisible}
+            setShowAgentModal={setIsModalVisible}
+            handler={(agent: IAgentFlowSpec | null) => {
+              setFlowSpec(agent);
+            }}
+          />
+        </>
+      }
+    </div>
+  );
+};
 export const FlowConfigViewer = ({
   flowConfig,
   setFlowConfig,
