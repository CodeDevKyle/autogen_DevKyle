import * as React from "react";
import Icon from "./icons";
import { useConfigStore } from "../hooks/store";
import { fetchVersion } from "./utils";

const Footer = () => {
  const version = useConfigStore((state) => state.version);
  const setVersion = useConfigStore((state) => state.setVersion);

  React.useEffect(() => {
    if (version === null) {
      fetchVersion().then((data) => {
<<<<<<< HEAD
        if (data && data.data) {
          setVersion(data.data.version);
        }
=======
        setVersion(data.data.version);
>>>>>>> 36080799
      });
    }
  }, []);
  return (
    <div className=" mt-4 text-primary p-3  border-t border-secondary flex ">
      <div className="text-xs flex-1">
        Maintained by the AutoGen{" "}
        <a
          target={"_blank"}
          rel={"noopener noreferrer"}
          className="underlipne inline-block border-accent border-b hover:text-accent"
          href="https://microsoft.github.io/autogen/"
        >
          {" "}
          Team.
        </a>
      </div>
      {version && (
        <div className="text-xs ml-2 text-secondary"> v{version}</div>
      )}
    </div>
  );
};
export default Footer;<|MERGE_RESOLUTION|>--- conflicted
+++ resolved
@@ -1,5 +1,7 @@
 import * as React from "react";
 import Icon from "./icons";
+import { useConfigStore } from "../hooks/store";
+import { fetchVersion } from "./utils";
 import { useConfigStore } from "../hooks/store";
 import { fetchVersion } from "./utils";
 
@@ -10,17 +12,15 @@
   React.useEffect(() => {
     if (version === null) {
       fetchVersion().then((data) => {
-<<<<<<< HEAD
         if (data && data.data) {
           setVersion(data.data.version);
         }
-=======
-        setVersion(data.data.version);
->>>>>>> 36080799
       });
     }
   }, []);
   return (
+    <div className=" mt-4 text-primary p-3  border-t border-secondary flex ">
+      <div className="text-xs flex-1">
     <div className=" mt-4 text-primary p-3  border-t border-secondary flex ">
       <div className="text-xs flex-1">
         Maintained by the AutoGen{" "}
@@ -37,6 +37,9 @@
       {version && (
         <div className="text-xs ml-2 text-secondary"> v{version}</div>
       )}
+      {version && (
+        <div className="text-xs ml-2 text-secondary"> v{version}</div>
+      )}
     </div>
   );
 };
