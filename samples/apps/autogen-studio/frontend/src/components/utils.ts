import {
  IAgentConfig,
  IAgentFlowSpec,
  IFlowConfig,
  IGroupChatFlowSpec,
  ILLMConfig,
  IModelConfig,
  IStatus,
} from "./types";

export const getServerUrl = () => {
  return process.env.GATSBY_API_URL || "/api";
};

export function setCookie(name: string, value: any, days: number) {
  let expires = "";
  if (days) {
    const date = new Date();
    date.setTime(date.getTime() + days * 24 * 60 * 60 * 1000);
    expires = "; expires=" + date.toUTCString();
  }
  document.cookie = name + "=" + (value || "") + expires + "; path=/";
}

export function getCookie(name: string) {
  const nameEQ = name + "=";
  const ca = document.cookie.split(";");
  for (let i = 0; i < ca.length; i++) {
    let c = ca[i];
    while (c.charAt(0) == " ") c = c.substring(1, c.length);
    if (c.indexOf(nameEQ) == 0) return c.substring(nameEQ.length, c.length);
  }
  return null;
}
export function setLocalStorage(
  name: string,
  value: any,
  stringify: boolean = true
) {
  if (stringify) {
    localStorage.setItem(name, JSON.stringify(value));
  } else {
    localStorage.setItem(name, value);
  }
}

export function getLocalStorage(name: string, stringify: boolean = true): any {
  if (typeof window !== "undefined") {
    const value = localStorage.getItem(name);
    try {
      if (stringify) {
        return JSON.parse(value!);
      } else {
        return value;
      }
    } catch (e) {
      return null;
    }
  } else {
    return null;
  }
}

export function fetchJSON(
  url: string | URL,
  payload: any = {},
  onSuccess: (data: any) => void,
  onError: (error: IStatus) => void
) {
  return fetch(url, payload)
    .then(function (response) {
      if (response.status !== 200) {
        console.log(
          "Looks like there was a problem. Status Code: " + response.status,
          response
        );
        response.json().then(function (data) {
          console.log("Error data", data);
        });
        onError({
          status: false,
          message:
            "Connection error " + response.status + " " + response.statusText,
        });
        return;
      }
      return response.json().then(function (data) {
        onSuccess(data);
      });
    })
    .catch(function (err) {
      console.log("Fetch Error :-S", err);
      onError({
        status: false,
        message: `There was an error connecting to server. (${err}) `,
      });
    });
}
export const capitalize = (s: string) => {
  if (typeof s !== "string") return "";
  return s.charAt(0).toUpperCase() + s.slice(1);
};

export function eraseCookie(name: string) {
  document.cookie = name + "=; Path=/; Expires=Thu, 01 Jan 1970 00:00:01 GMT;";
}

export function truncateText(text: string, length = 50) {
  if (text.length > length) {
    return text.substring(0, length) + " ...";
  }
  return text;
}

export const getCaretCoordinates = () => {
  let caretX, caretY;
  const selection = window.getSelection();
  if (selection && selection?.rangeCount !== 0) {
    const range = selection.getRangeAt(0).cloneRange();
    range.collapse(false);
    const rect = range.getClientRects()[0];
    if (rect) {
      caretX = rect.left;
      caretY = rect.top;
    }
  }
  return { caretX, caretY };
};

export const getPrefixSuffix = (container: any) => {
  let prefix = "";
  let suffix = "";
  if (window.getSelection) {
    const sel = window.getSelection();
    if (sel && sel.rangeCount > 0) {
      let range = sel.getRangeAt(0).cloneRange();
      range.collapse(true);
      range.setStart(container!, 0);
      prefix = range.toString();

      range = sel.getRangeAt(0).cloneRange();
      range.collapse(true);
      range.setEnd(container, container.childNodes.length);

      suffix = range.toString();
      console.log("prefix", prefix);
      console.log("suffix", suffix);
    }
  }
  return { prefix, suffix };
};

export const uid = () => {
  return Date.now().toString(36) + Math.random().toString(36).substr(2);
};

export const setCaretToEnd = (element: HTMLElement) => {
  const range = document.createRange();
  const selection = window.getSelection();
  range.selectNodeContents(element);
  range.collapse(false);
  selection?.removeAllRanges();
  selection?.addRange(range);
  element.focus();
};

// return a color between a start and end color using a percentage
export const ColorTween = (
  startColor: string,
  endColor: string,
  percent: number
) => {
  // example startColor = "#ff0000" endColor = "#0000ff" percent = 0.5
  const start = {
    r: parseInt(startColor.substring(1, 3), 16),
    g: parseInt(startColor.substring(3, 5), 16),
    b: parseInt(startColor.substring(5, 7), 16),
  };
  const end = {
    r: parseInt(endColor.substring(1, 3), 16),
    g: parseInt(endColor.substring(3, 5), 16),
    b: parseInt(endColor.substring(5, 7), 16),
  };
  const r = Math.floor(start.r + (end.r - start.r) * percent);
  const g = Math.floor(start.g + (end.g - start.g) * percent);
  const b = Math.floor(start.b + (end.b - start.b) * percent);
  return `rgb(${r}, ${g}, ${b})`;
};

export const guid = () => {
  var w = () => {
    return Math.floor((1 + Math.random()) * 0x10000)
      .toString(16)
      .substring(1);
  };
  return `${w()}${w()}-${w()}-${w()}-${w()}-${w()}${w()}${w()}`;
};

/**
 * Takes a string and returns the first n characters followed by asterisks.
 * @param {string} str - The string to obscure
 * @param {number} n - Number of characters to show before obscuring
 * @returns {string} The obscured string with first n characters in clear text
 */
export const obscureString = (str: string, n: number = 3) => {
  if (n < 0 || n > str.length) {
    console.log("n cannot be less than 0 or greater than the string length.");
    return str;
  }
  // First n characters in clear text
  var clearText = str.substring(0, n);
  // Remaining characters replaced with asterisks
  var obscured = clearText + "*".repeat(str.length - n);

  return obscured;
};

/**
 * Converts a number of seconds into a human-readable string representing the duration in days, hours, minutes, and seconds.
 * @param {number} seconds - The number of seconds to convert.
 * @returns {string} A well-formatted duration string.
 */
export const formatDuration = (seconds: number) => {
  const units = [
    { label: " day", seconds: 86400 },
    { label: " hr", seconds: 3600 },
    { label: " min", seconds: 60 },
    { label: " sec", seconds: 1 },
  ];

  let remainingSeconds = seconds;
  const parts = [];

  for (const { label, seconds: unitSeconds } of units) {
    const count = Math.floor(remainingSeconds / unitSeconds);
    if (count > 0) {
      parts.push(count + (count > 1 ? label + "s" : label));
      remainingSeconds -= count * unitSeconds;
    }
  }

  return parts.length > 0 ? parts.join(" ") : "0 sec";
};

export const sampleWorkflowConfig = (type = "twoagents") => {
  const llm_model_config: IModelConfig[] = [
    {
      model: "gpt-4-1106-preview",
    },
  ];

  const llm_config: ILLMConfig = {
    config_list: llm_model_config,
    temperature: 0.1,
    timeout: 600,
    cache_seed: null,
  };

  const userProxyConfig: IAgentConfig = {
    name: "userproxy",
    human_input_mode: "NEVER",
    max_consecutive_auto_reply: 5,
    system_message: "",
    llm_config: false,
    code_execution_config: {
      work_dir: null,
      use_docker: false,
    },
  };
  const userProxyFlowSpec: IAgentFlowSpec = {
    type: "userproxy",
    config: userProxyConfig,
  };

  const assistantConfig: IAgentConfig = {
    name: "primary_assistant",
    llm_config: llm_config,
    human_input_mode: "NEVER",
    max_consecutive_auto_reply: 8,
    system_message:
      "You are a helpful assistant that can use available functions when needed to solve problems. At each point, do your best to determine if the user's request has been addressed. IF THE REQUEST HAS NOT BEEN ADDRESSED, RESPOND WITH CODE TO ADDRESS IT. IF A FAILURE OCCURRED (e.g., due to a missing library) AND SOME ADDITIONAL CODE WAS WRITTEN (e.g. code to install the library), ENSURE THAT THE ORIGINAL CODE TO ADDRESS THE TASK STILL GETS EXECUTED. If the request HAS been addressed, respond with a summary of the result. The summary must be written as a coherent helpful response to the user request e.g. 'Sure, here is result to your request ' or 'The tallest mountain in Africa is ..' etc. If the user request is  pleasantry or greeting, you should respond with a pleasantry or greeting and TERMINATE.",
  };

  const assistantFlowSpec: IAgentFlowSpec = {
    type: "assistant",
    config: assistantConfig,
  };

  const workFlowConfig: IFlowConfig = {
    name: "Default Agent Workflow",
    description: "Default Agent Workflow",
    sender: userProxyFlowSpec,
    receiver: assistantFlowSpec,
    type: "twoagents",
<<<<<<< HEAD
  };

  const groupChatAssistantConfig = Object.assign({}, assistantConfig);
  groupChatAssistantConfig.name = "groupchat_assistant";
  groupChatAssistantConfig.system_message =
    "You are a helpful assistant skilled at cordinating a group of other assistants to solve a task. ";

  const groupChatFlowSpec: IGroupChatFlowSpec = {
    type: "groupchat",
    config: groupChatAssistantConfig,
    groupchat_config: {
      agents: [assistantFlowSpec, assistantFlowSpec],
      admin_name: "groupchat_assistant",
      messages: [],
      max_round: 10,
      speaker_selection_method: "auto",
      allow_repeat_speaker: false,
    },
    description: "Default Group  Workflow",
  };

  const groupChatWorkFlowConfig: IFlowConfig = {
    name: "Default Group Workflow",
    description: "Default Group  Workflow",
    sender: userProxyFlowSpec,
    receiver: groupChatFlowSpec,
    type: "groupchat",
  };

=======
  };

  const groupChatAssistantConfig = Object.assign({}, assistantConfig);
  groupChatAssistantConfig.name = "groupchat_assistant";
  groupChatAssistantConfig.system_message =
    "You are a helpful assistant skilled at coordinating a group of other assistants to solve a task. ";

  const groupChatFlowSpec: IGroupChatFlowSpec = {
    type: "groupchat",
    config: groupChatAssistantConfig,
    groupchat_config: {
      agents: [assistantFlowSpec, assistantFlowSpec],
      admin_name: "groupchat_assistant",
      messages: [],
      max_round: 10,
      speaker_selection_method: "auto",
      allow_repeat_speaker: false,
    },
    description: "Default Group  Workflow",
  };

  const groupChatWorkFlowConfig: IFlowConfig = {
    name: "Default Group Workflow",
    description: "Default Group  Workflow",
    sender: userProxyFlowSpec,
    receiver: groupChatFlowSpec,
    type: "groupchat",
  };

>>>>>>> 36080799
  if (type === "twoagents") {
    return workFlowConfig;
  } else if (type === "groupchat") {
    return groupChatWorkFlowConfig;
  }
  return workFlowConfig;
};

export const getModels = () => {
  const models = [
    {
      model: "gpt-4-1106-preview",
    },
    {
      model: "gpt-3.5-turbo-16k",
    },
    {
      model: "TheBloke/zephyr-7B-alpha-AWQ",
      base_url: "http://localhost:8000/v1",
    },
  ];
  return models;
};

export const getSampleSkill = () => {
  const catSkill = `
  # this is a sample skill. Replace with your own skill function
  import numpy as np
  import matplotlib.pyplot as plt
  from matplotlib import font_manager as fm

  def save_cat_ascii_art_to_png(filename='ascii_cat.png'):
      """
      Creates ASCII art of a cat and saves it to a PNG file.

      :param filename: str, the name of the PNG file to save the ASCII art.
      """
      # ASCII art string
      cat_art = [
          "  /\_/\  ",
          " ( o.o ) ",
          " > ^ <  "
      ]

      # Determine shape of output array
      height = len(cat_art)
      width = max(len(line) for line in cat_art)

      # Create a figure and axis to display ASCII art
      fig, ax = plt.subplots(figsize=(width, height))
      ax.axis('off')  # Hide axes

      # Get a monospace font
      prop = fm.FontProperties(family='monospace')

      # Display ASCII art using text
      for y, line in enumerate(cat_art):
          ax.text(0, height-y-1, line, fontproperties=prop, fontsize=12)

      # Adjust layout
      plt.tight_layout()

      # Save figure to file
      plt.savefig(filename, dpi=120, bbox_inches='tight', pad_inches=0.1)
      plt.close(fig)`;
  return catSkill;
};

export const timeAgo = (dateString: string): string => {
  // Parse the date string into a Date object
  const timestamp = new Date(dateString);

  // Check for invalid date
  if (isNaN(timestamp.getTime())) {
    throw new Error("Invalid date string provided.");
  }

  // Get the current time
  const now = new Date();

  // Calculate the difference in milliseconds
  const timeDifference = now.getTime() - timestamp.getTime();

  // Convert time difference to minutes and hours
  const minutesAgo = Math.floor(timeDifference / (1000 * 60));
  const hoursAgo = Math.floor(minutesAgo / 60);

  // Format the date into a readable format e.g. "November 27"
  const options: Intl.DateTimeFormatOptions = { month: "long", day: "numeric" };
  const formattedDate = timestamp.toLocaleDateString(undefined, options);

  // Determine the time difference string
  let timeAgoStr: string;
  if (minutesAgo < 1) {
    timeAgoStr = "just now";
  } else if (minutesAgo < 60) {
    // Less than an hour ago, display minutes
    timeAgoStr = `${minutesAgo} ${minutesAgo === 1 ? "minute" : "minutes"} ago`;
  } else if (hoursAgo < 24) {
    // Less than a day ago, display hours
    timeAgoStr = `${hoursAgo} ${hoursAgo === 1 ? "hour" : "hours"} ago`;
  } else {
    // More than a day ago, display the formatted date
    timeAgoStr = formattedDate;
  }

  // Return the final readable string
  return timeAgoStr;
};

export const examplePrompts = [
  {
    title: "Stock Price",
    prompt:
      "Plot a chart of NVDA and TESLA stock price for 2023. Save the result to a file named nvda_tesla.png",
  },
  {
    title: "Sine Wave",
    prompt:
      "Write a python script to plot a sine wave and save it to disc as a png file sine_wave.png",
  },
  {
    title: "Markdown",
    prompt:
      "List out the top 5 rivers in africa and their length and return that as a markdown table. Do not try to write any code, just write the table",
  },
  {
    title: "Paint",
    prompt:
      "paint a picture of a glass of ethiopian coffee, freshly brewed in a tall glass cup, on a table right in front of a lush green forest scenery",
  },
];

export const fetchVersion = () => {
  const versionUrl = getServerUrl() + "/version";
  return fetch(versionUrl)
    .then((response) => response.json())
    .then((data) => {
      return data;
    })
    .catch((error) => {
      console.error("Error:", error);
      return null;
    });
};<|MERGE_RESOLUTION|>--- conflicted
+++ resolved
@@ -2,6 +2,7 @@
   IAgentConfig,
   IAgentFlowSpec,
   IFlowConfig,
+  IGroupChatFlowSpec,
   IGroupChatFlowSpec,
   ILLMConfig,
   IModelConfig,
@@ -243,6 +244,7 @@
 };
 
 export const sampleWorkflowConfig = (type = "twoagents") => {
+export const sampleWorkflowConfig = (type = "twoagents") => {
   const llm_model_config: IModelConfig[] = [
     {
       model: "gpt-4-1106-preview",
@@ -292,7 +294,6 @@
     sender: userProxyFlowSpec,
     receiver: assistantFlowSpec,
     type: "twoagents",
-<<<<<<< HEAD
   };
 
   const groupChatAssistantConfig = Object.assign({}, assistantConfig);
@@ -322,37 +323,6 @@
     type: "groupchat",
   };
 
-=======
-  };
-
-  const groupChatAssistantConfig = Object.assign({}, assistantConfig);
-  groupChatAssistantConfig.name = "groupchat_assistant";
-  groupChatAssistantConfig.system_message =
-    "You are a helpful assistant skilled at coordinating a group of other assistants to solve a task. ";
-
-  const groupChatFlowSpec: IGroupChatFlowSpec = {
-    type: "groupchat",
-    config: groupChatAssistantConfig,
-    groupchat_config: {
-      agents: [assistantFlowSpec, assistantFlowSpec],
-      admin_name: "groupchat_assistant",
-      messages: [],
-      max_round: 10,
-      speaker_selection_method: "auto",
-      allow_repeat_speaker: false,
-    },
-    description: "Default Group  Workflow",
-  };
-
-  const groupChatWorkFlowConfig: IFlowConfig = {
-    name: "Default Group Workflow",
-    description: "Default Group  Workflow",
-    sender: userProxyFlowSpec,
-    receiver: groupChatFlowSpec,
-    type: "groupchat",
-  };
-
->>>>>>> 36080799
   if (type === "twoagents") {
     return workFlowConfig;
   } else if (type === "groupchat") {
@@ -467,6 +437,7 @@
   {
     title: "Stock Price",
     prompt:
+      "Plot a chart of NVDA and TESLA stock price for 2023. Save the result to a file named nvda_tesla.png",
       "Plot a chart of NVDA and TESLA stock price for 2023. Save the result to a file named nvda_tesla.png",
   },
   {
@@ -497,4 +468,17 @@
       console.error("Error:", error);
       return null;
     });
+};
+
+export const fetchVersion = () => {
+  const versionUrl = getServerUrl() + "/version";
+  return fetch(versionUrl)
+    .then((response) => response.json())
+    .then((data) => {
+      return data;
+    })
+    .catch((error) => {
+      console.error("Error:", error);
+      return null;
+    });
 };