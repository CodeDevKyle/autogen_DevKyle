import json
import os
import traceback
from fastapi import FastAPI
from fastapi.middleware.cors import CORSMiddleware
from fastapi.staticfiles import StaticFiles
from fastapi import HTTPException
from ..version import VERSION

from ..datamodel import (
    ChatWebRequestModel,
    DBWebRequestModel,
    DeleteMessageWebRequestModel,
    Message,
    Session,
)
from ..utils import md5_hash, init_webserver_folders
from ..utils.dbmanager import SqliteDBManager
from ..utils.dbmanager import PostgresDBManager

from ..chatmanager import AutoGenChatManager

from dotenv import load_dotenv
load_dotenv()

app = FastAPI()


# allow cross origin requests for testing on localhost:800* ports only
app.add_middleware(
    CORSMiddleware,
    allow_origins=[
        "http://localhost:8000",
        "http://127.0.0.1:8000",
        "http://localhost:8001",
        "http://localhost:8081",
    ],
    allow_credentials=True,
    allow_methods=["*"],
    allow_headers=["*"],
)


root_file_path = os.environ.get("AUTOGENSTUDIO_APPDIR") or os.path.dirname(os.path.abspath(__file__))
# init folders skills, workdir, static, files etc
folders = init_webserver_folders(root_file_path)
ui_folder_path = os.path.join(os.path.dirname(os.path.abspath(__file__)), "ui")

api = FastAPI(root_path="/api")
# mount an api route such that the main route serves the ui and the /api
app.mount("/api", api)

app.mount("/", StaticFiles(directory=ui_folder_path, html=True), name="ui")
api.mount("/files", StaticFiles(directory=folders["files_static_root"], html=True), name="files")

use_postgres = os.environ.get("USE_POSTGRES", "False").lower() == "true"

if (use_postgres):
    dbmanager = PostgresDBManager() 
    user = os.environ.get("POSTGRES_USER", "postgres")
    password = os.environ.get("POSTGRES_PASSWORD", "mysecretpassword")
    dbname = os.environ.get("POSTGRES_DATABASE_NAME", "postgres")
    host = os.environ.get("POSTGRES_HOST", "localhost")
    port = os.environ.get("POSTGRES_PORT", "5432")
    dbmanager.init_db(dbname=dbname,user=user,password=password, host=host, port=port) # initialize database
else:
    # default to sqlite
    db_path = os.path.join(root_file_path, "database.sqlite")
    dbmanager = SqliteDBManager()  # manage database operations
    dbmanager.init_db(path=db_path)  # initialize database

chatmanager = AutoGenChatManager()  # manage calls to autogen


@api.post("/messages")
async def add_message(req: ChatWebRequestModel):
    message = Message(**req.message.dict())
    user_history = dbmanager.get_messages(user_id=message.user_id, session_id=req.message.session_id)

    # save incoming message to db
    dbmanager.create_message(message=message)
    user_dir = os.path.join(folders["files_static_root"], "user", md5_hash(message.user_id))
    os.makedirs(user_dir, exist_ok=True)

    try:
        response_message: Message = chatmanager.chat(
            message=message,
            history=user_history,
            work_dir=user_dir,
            flow_config=req.flow_config,
        )

        # save assistant response to db
        dbmanager.create_message(message=response_message)
        response = {
            "status": True,
            "message": response_message.content,
            "metadata": json.loads(response_message.metadata),
        }
        return response
    except Exception as ex_error:
        print(traceback.format_exc())
        return {
            "status": False,
            "message": "Error occurred while processing message: " + str(ex_error),
        }


@api.get("/messages")
async def get_messages(user_id: str = None, session_id: str = None):
    if user_id is None:
        raise HTTPException(status_code=400, detail="user_id is required")
    try:
        user_history = dbmanager.get_messages(user_id=user_id, session_id=session_id)

        return {
            "status": True,
            "data": user_history,
            "message": "Messages retrieved successfully",
        }
    except Exception as ex_error:
        print(ex_error)
        return {
            "status": False,
            "message": "Error occurred while retrieving messages: " + str(ex_error),
        }


@api.get("/gallery")
async def get_gallery_items(gallery_id: str = None):
    try:
        gallery = dbmanager.get_gallery(gallery_id=gallery_id)
        return {
            "status": True,
            "data": gallery,
            "message": "Gallery items retrieved successfully",
        }
    except Exception as ex_error:
        print(ex_error)
        return {
            "status": False,
            "message": "Error occurred while retrieving messages: " + str(ex_error),
        }


@api.get("/sessions")
async def get_user_sessions(user_id: str = None):
    """Return a list of all sessions for a user"""
    if user_id is None:
        raise HTTPException(status_code=400, detail="user_id is required")

    try:
        user_sessions = dbmanager.get_sessions(user_id=user_id)

        return {
            "status": True,
            "data": user_sessions,
            "message": "Sessions retrieved successfully",
        }
    except Exception as ex_error:
        print(ex_error)
        return {
            "status": False,
            "message": "Error occurred while retrieving sessions: " + str(ex_error),
        }


@api.post("/sessions")
async def create_user_session(req: DBWebRequestModel):
    """Create a new session for a user"""
    # print(req.session, "**********" )

    try:
        session = Session(user_id=req.session.user_id, flow_config=req.session.flow_config)
        user_sessions = dbmanager.create_session(user_id=req.user_id, session=session)
        return {
            "status": True,
            "message": "Session created successfully",
            "data": user_sessions,
        }
    except Exception as ex_error:
        print(traceback.format_exc())
        return {
            "status": False,
            "message": "Error occurred while creating session: " + str(ex_error),
        }


@api.post("/sessions/publish")
async def publish_user_session_to_gallery(req: DBWebRequestModel):
    """Create a new session for a user"""

    try:
        gallery_item = dbmanager.create_gallery(req.session, tags=req.tags)
        return {
            "status": True,
            "message": "Session successfully published",
            "data": gallery_item,
        }
    except Exception as ex_error:
        print(traceback.format_exc())
        return {
            "status": False,
            "message": "Error occurred  while publishing session: " + str(ex_error),
        }


@api.delete("/sessions/delete")
async def delete_user_session(req: DBWebRequestModel):
    """Delete a session for a user"""

    try:
        sessions = dbmanager.delete_session(session=req.session)
        return {
            "status": True,
            "message": "Session deleted successfully",
            "data": sessions,
        }
    except Exception as ex_error:
        print(traceback.format_exc())
        return {
            "status": False,
            "message": "Error occurred while deleting session: " + str(ex_error),
        }


@api.post("/messages/delete")
async def remove_message(req: DeleteMessageWebRequestModel):
    """Delete a message from the database"""

    try:
        messages = dbmanager.delete_message(
            user_id=req.user_id, msg_id=req.msg_id, session_id=req.session_id
        )
        return {
            "status": True,
            "message": "Message deleted successfully",
            "data": messages,
        }
    except Exception as ex_error:
        print(ex_error)
        return {
            "status": False,
            "message": "Error occurred while deleting message: " + str(ex_error),
        }


@api.get("/skills")
async def get_user_skills(user_id: str):
    try:
        skills = dbmanager.get_skills(user_id)

        return {
            "status": True,
            "message": "Skills retrieved successfully",
            "data": skills,
        }
    except Exception as ex_error:
        print(ex_error)
        return {
            "status": False,
            "message": "Error occurred while retrieving skills: " + str(ex_error),
        }


@api.post("/skills")
async def create_user_skills(req: DBWebRequestModel):
    try:
        skills = dbmanager.upsert_skill(skill=req.skill)

        return {
            "status": True,
            "message": "Skills retrieved successfully",
            "data": skills,
        }

    except Exception as ex_error:
        print(ex_error)
        return {
            "status": False,
            "message": "Error occurred while creating skills: " + str(ex_error),
        }


@api.delete("/skills/delete")
async def delete_user_skills(req: DBWebRequestModel):
    """Delete a skill for a user"""

    try:
        skills = dbmanager.delete_skill(req.skill)

        return {
            "status": True,
            "message": "Skill deleted successfully",
            "data": skills,
        }

    except Exception as ex_error:
        print(ex_error)
        return {
            "status": False,
            "message": "Error occurred while deleting skill: " + str(ex_error),
        }


@api.get("/agents")
async def get_user_agents(user_id: str):
    try:
        agents = dbmanager.get_agents(user_id)

        return {
            "status": True,
            "message": "Agents retrieved successfully",
            "data": agents,
        }
    except Exception as ex_error:
        print(ex_error)
        return {
            "status": False,
            "message": "Error occurred while retrieving agents: " + str(ex_error),
        }


@api.post("/agents")
async def create_user_agents(req: DBWebRequestModel):
    """Create a new agent for a user"""

    try:
        agents = dbmanager.upsert_agent(agent_flow_spec=req.agent)

        return {
            "status": True,
            "message": "Agent created successfully",
            "data": agents,
        }

    except Exception as ex_error:
        print(traceback.format_exc())
        return {
            "status": False,
            "message": "Error occurred while creating agent: " + str(ex_error),
        }


@api.delete("/agents/delete")
async def delete_user_agent(req: DBWebRequestModel):
    """Delete an agent for a user"""

    try:
        agents = dbmanager.delete_agent(agent=req.agent)

        return {
            "status": True,
            "message": "Agent deleted successfully",
            "data": agents,
        }

    except Exception as ex_error:
        print(traceback.format_exc())
        return {
            "status": False,
            "message": "Error occurred while deleting agent: " + str(ex_error),
        }


@api.get("/models")
async def get_user_models(user_id: str):
    try:
<<<<<<< HEAD
        models = dbutils.get_models(user_id, dbmanager=dbmanager)
=======
        models = dbmanager.get_models(user_id)
>>>>>>> 66bdf916

        return {
            "status": True,
            "message": "Models retrieved successfully",
            "data": models,
        }
    except Exception as ex_error:
        print(ex_error)
        return {
            "status": False,
            "message": "Error occurred while retrieving models: " + str(ex_error),
        }


@api.post("/models")
async def create_user_models(req: DBWebRequestModel):
    """Create a new model for a user"""

    try:
<<<<<<< HEAD
        models = dbutils.upsert_model(model=req.model, dbmanager=dbmanager)
=======
        models = dbmanager.upsert_model(model=req.model)
>>>>>>> 66bdf916

        return {
            "status": True,
            "message": "Model created successfully",
            "data": models,
        }

    except Exception as ex_error:
        print(traceback.format_exc())
        return {
            "status": False,
            "message": "Error occurred while creating model: " + str(ex_error),
        }


@api.delete("/models/delete")
async def delete_user_model(req: DBWebRequestModel):
    """Delete a model for a user"""

    try:
<<<<<<< HEAD
        models = dbutils.delete_model(model=req.model, dbmanager=dbmanager)
=======
        models = dbmanager.delete_model(model=req.model)
>>>>>>> 66bdf916

        return {
            "status": True,
            "message": "Model deleted successfully",
            "data": models,
        }

    except Exception as ex_error:
        print(traceback.format_exc())
        return {
            "status": False,
            "message": "Error occurred while deleting model: " + str(ex_error),
        }


@api.get("/workflows")
async def get_user_workflows(user_id: str):
    try:
        workflows = dbmanager.get_workflows(user_id)

        return {
            "status": True,
            "message": "Workflows retrieved successfully",
            "data": workflows,
        }
    except Exception as ex_error:
        print(ex_error)
        return {
            "status": False,
            "message": "Error occurred while retrieving workflows: " + str(ex_error),
        }


@api.post("/workflows")
async def create_user_workflow(req: DBWebRequestModel):
    """Create a new workflow for a user"""

    try:
        workflow = dbmanager.upsert_workflow(workflow=req.workflow)
        return {
            "status": True,
            "message": "Workflow created successfully",
            "data": workflow,
        }

    except Exception as ex_error:
        print(ex_error)
        return {
            "status": False,
            "message": "Error occurred while creating workflow: " + str(ex_error),
        }


@api.delete("/workflows/delete")
async def delete_user_workflow(req: DBWebRequestModel):
    """Delete a workflow for a user"""

    try:
        workflow = dbmanager.delete_workflow(workflow=req.workflow)
        return {
            "status": True,
            "message": "Workflow deleted successfully",
            "data": workflow,
        }

    except Exception as ex_error:
        print(ex_error)
        return {
            "status": False,
            "message": "Error occurred while deleting workflow: " + str(ex_error),
        }


@api.get("/version")
async def get_version():
    return {
        "status": True,
        "message": "Version retrieved successfully",
        "data": {"version": VERSION},
    }<|MERGE_RESOLUTION|>--- conflicted
+++ resolved
@@ -366,11 +366,7 @@
 @api.get("/models")
 async def get_user_models(user_id: str):
     try:
-<<<<<<< HEAD
-        models = dbutils.get_models(user_id, dbmanager=dbmanager)
-=======
         models = dbmanager.get_models(user_id)
->>>>>>> 66bdf916
 
         return {
             "status": True,
@@ -390,11 +386,7 @@
     """Create a new model for a user"""
 
     try:
-<<<<<<< HEAD
-        models = dbutils.upsert_model(model=req.model, dbmanager=dbmanager)
-=======
         models = dbmanager.upsert_model(model=req.model)
->>>>>>> 66bdf916
 
         return {
             "status": True,
@@ -415,11 +407,7 @@
     """Delete a model for a user"""
 
     try:
-<<<<<<< HEAD
-        models = dbutils.delete_model(model=req.model, dbmanager=dbmanager)
-=======
         models = dbmanager.delete_model(model=req.model)
->>>>>>> 66bdf916
 
         return {
             "status": True,
