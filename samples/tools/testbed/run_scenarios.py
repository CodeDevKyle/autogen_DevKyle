import os
import errno
import shutil
import subprocess
import json
import sys
import time
import pathlib
import argparse
from autogen import config_list_from_json

# Location of the global includes dir. The contents of this directory will be copied to the Docker environment.
INCLUDES_DIR = "includes"


def run_scenarios(scenario, n_repeats, is_native, config_list, requirements, results_dir="results"):
    """
    Run a set testbed scenarios a given number of times.

    Args:
        scenario (path):    The file or folder containing the scenario JSONL instances. If given a folder, then
                            all JSONL files in the folder will be loaded and run.
        n_repeats (int):    The number of times each scenario instance will be repeated
        is_native (bool):   True if the scenario should be run locally rather than in Docker (proceed with caution!)
        config_list (list): An Autogen OAI_CONFIG_LIST to be used when running scenarios.
        results_dir (path): The folder were results will be saved.
    """

    files = []

    # Figure out which files or folders we are working with
    if os.path.isfile(scenario):
        files.append(scenario)
    elif os.path.isdir(scenario):
        for f in os.listdir(scenario):
            scenario_file = os.path.join(scenario, f)

            if not os.path.isfile(scenario_file):
                continue

            if not scenario_file.lower().endswith(".jsonl"):
                continue

            files.append(scenario_file)
    else:
        raise FileNotFoundError(errno.ENOENT, os.strerror(errno.ENOENT), scenario)

    # Run all the scenario files
    for scenario_file in files:
        scenario_name = os.path.basename(scenario_file).split(".")
        scenario_name.pop()
        scenario_name = ".".join(scenario_name)

        scenario_dir = os.path.dirname(os.path.realpath(scenario_file))

        # Each line in the scenario file is an instance. Run it.
        with open(scenario_file) as fh:
            for line in fh:
                instance = json.loads(line)

                scenario_name + "_" + instance["id"]

                # Create a folder to store the results

                # Results base
                if not os.path.isdir(results_dir):
                    os.mkdir(results_dir)

                # Results for the scenario
                results_scenario = os.path.join(results_dir, scenario_name)
                if not os.path.isdir(results_scenario):
                    os.mkdir(results_scenario)

                # Results fot the instance
                results_instance = os.path.join(results_scenario, instance["id"])
                if not os.path.isdir(results_instance):
                    os.mkdir(results_instance)

                # Results for the repeats
                for i in range(0, n_repeats):
                    results_repetition = os.path.join(results_instance, str(i))

                    # Skip it if it already exists
                    if os.path.isdir(results_repetition):
                        print(f"Found folder {results_repetition} ... Skipping.")
                        continue
                    print(f"Running scenario {results_repetition}")

                    # Create the folder, and copy the script to a standard name
                    os.mkdir(results_repetition)
                    expand_scenario(scenario_dir, instance, os.path.join(results_repetition, "scenario.py"))

                    # Also copy the contents of INCLUDES_DIR
                    for item in os.listdir(INCLUDES_DIR):
                        if item.endswith(".example"):
                            continue
                        item_path = os.path.join(INCLUDES_DIR, item)
                        if os.path.isfile(item_path):
                            shutil.copyfile(item_path, os.path.join(results_repetition, item))

                    # Append the config list to the ENV file
                    config_list_json = json.dumps(config_list)
                    with open(os.path.join(results_repetition, "ENV"), "at") as fh:
                        fh.write(f"export OAI_CONFIG_LIST='{config_list_json}'\n")

                    # Run the scenario
                    if is_native:
                        run_scenario_natively(results_repetition)
                    else:
                        run_scenario_in_docker(results_repetition, requirements)


def expand_scenario(scenario_dir, scenario, output_file):
    template_fh = open(os.path.join(scenario_dir, scenario["template"]), "rt")
    output_fh = open(output_file, "wt")

    for line in template_fh:
        if "values" in scenario:
            for k, v in scenario["values"].items():
                line = line.replace(k, v)
        output_fh.write(line)

    template_fh.close()
    output_fh.close()


def run_scenario_natively(work_dir):
    """
    Run a scenario in the native environment.

    Args:
        work_dir (path): the path to the working directory previously created to house this sceario instance
    """

    # Get the current working directory
    cwd = os.getcwd()

    # Navigate to the scenario
    os.chdir(work_dir)
    print("\n\n" + os.getcwd() + "\n===================================================================")

    # Prepare the run script
    with open(os.path.join("run.sh"), "wt") as f:
        f.write(
            """#
. ./ENV
python scenario.py
echo SCENARIO COMPLETE !#!#
"""
        )

    # Run the script and log the output
    with open("console_log.txt", "wb") as f:
        process = subprocess.Popen(["sh", "run.sh"], stdout=subprocess.PIPE, stderr=subprocess.STDOUT)
        for c in iter(lambda: process.stdout.read(1), b""):
            f.write(c)
            os.write(sys.stdout.fileno(), c)  # Write binary to stdout

    # Return where we started
    os.chdir(cwd)
    return


def run_scenario_in_docker(work_dir, requirements, timeout=600):
    """
    Run a scenario in a Docker environment.

    Args:
        work_dir (path): the path to the working directory previously created to house this sceario instance
        timeout (Optional, int): the number of seconds to allow a Docker container to run before timing out
    """

    # Create a docker client
    client = docker.from_env()
    image_name = "python:3.11"

    # Pull a suitable image
    try:
        image = client.images.get(image_name)
    except docker.errors.ImageNotFound:
        # pull the image
        print("Pulling image", image_name)
        try:
            image = client.images.pull(image_name)
        except docker.errors.DockerException:
            print("Failed to pull image", image_name)

    # Prepare the run script
    with open(os.path.join(work_dir, "run.sh"), "wt") as f:
        f.write(
<<<<<<< HEAD
            f"""#
=======
            """#
umask 000
>>>>>>> c3745373
. ./ENV
pip install -r {requirements}
python scenario.py
rm ENV
echo SCENARIO COMPLETE !#!#
"""
        )

    print("\n\n" + work_dir + "\n===================================================================")

    # Create and run the container
    abs_path = str(pathlib.Path(work_dir).absolute())
    container = client.containers.run(
        image,
        command=["sh", "run.sh"],
        working_dir="/workspace",
        detach=True,
        # get absolute path to the working directory
        volumes={abs_path: {"bind": "/workspace", "mode": "rw"}},
    )

    # Poll until the container is done, or we've timed out
    start_time = time.time()
    while container.status != "exited" and time.time() - start_time < timeout:
        # Reload the container object
        container.reload()

    if container.status != "exited":
        container.stop()

        logs = container.logs().decode("utf-8").rstrip() + "\nDocker timed out."
        print(logs)
        with open(os.path.join(work_dir, "console_log.txt"), "wt") as f:
            f.write(logs)

        container.remove()
        return

    # get the container logs
    logs = container.logs().decode("utf-8").rstrip()
    container.remove()

    print(logs)
    with open(os.path.join(work_dir, "console_log.txt"), "wt") as f:
        f.write(logs)


###############################################################################
if __name__ == "__main__":
    script_name = os.path.basename(__file__)
    parser = argparse.ArgumentParser(
        description=f"{script_name} will run the specified autogen scenarios for a given number of repetitions and record all logs and trace information. When running in a Docker environment (default), each run will begin from a common, tightly controlled, environment. The resultant logs can then be further processed by other scripts to produce metrics.".strip()
    )

    parser.add_argument(
        "scenario",
        nargs="?",
        help="The JSONL scenario file to run. If a directory is specified, then all JSONL scenarios in the directory are run. (default: ./scenarios)",
        default="scenarios",
    )
    parser.add_argument(
        "-c",
        "--config",
        type=str,
        help="The environment variable name or path to the OAI_CONFIG_LIST (default: OAI_CONFIG_LIST).",
        default="OAI_CONFIG_LIST",
    )
    parser.add_argument(
        "-r", "--repeat", type=int, help="The number of repetitions to run for each scenario (default: 1).", default=1
    )
    parser.add_argument(
        "--requirements",
        type=str,
        help="The requirements file to pip install before running the scenario. This file must be found in the '"
        + INCLUDES_DIR
        + "' directory. (default: requirements.txt)",
        default=None,
    )
    parser.add_argument(
        "--native",
        action="store_true",
        help="Run the scenarios natively rather than in docker. NOTE: This is not advisable, and should be done with great caution.",
    )

    args = parser.parse_args()

    # Load the OAI_CONFIG_LIST
    config_list = config_list_from_json(env_or_file=args.config)
    if len(config_list) == 0:
        raise FileNotFoundError(errno.ENOENT, os.strerror(errno.ENOENT), args.config)

    # Warn if running natively
    if args.native:
        if args.requirements is not None:
            sys.exit("--requirements is not compatible with --native. Exiting.")

        choice = input(
            'WARNING: Running natively, without Docker, not only poses the usual risks of executing arbitrary AI generated code on your machine, it also makes it impossible to ensure that each test starts from a known and consistent set of initial conditions. For example, if the agents spend time debugging and installing Python libraries to solve the task, then those libraries will be available to all other runs. In other words, earlier runs can influence later runs, leading to many confounds in testing.\n\nAre you absolutely sure you want to continue with native execution? Type "Yes" exactly, and in full, to proceed: '
        )

        if choice.strip().lower() != "yes":
            sys.exit("Received '" + choice + "'. Exiting.")

    # What requirements file are we working with?
    requirements = "requirements.txt"
    if args.requirements is not None:
        requirements = args.requirements

    is_native = True if args.native else False
    if not is_native:
        # Import docker
        import docker

        # Make sure the requirements file exists
        req_file = os.path.join(INCLUDES_DIR, requirements)
        if not os.path.isfile(req_file):
            raise FileNotFoundError(errno.ENOENT, os.strerror(errno.ENOENT), req_file)

    # Warn aboit a common error
    env_file = os.path.join(INCLUDES_DIR, "ENV")
    example_file = os.path.join(INCLUDES_DIR, "ENV.example")
    if not os.path.isfile(env_file):
        shutil.copyfile(example_file, env_file)
        sys.stderr.write(
            f"The environment file '{env_file}' does not exist (perhaps this is your first time setting up the testbed). A default environment file has been provided, but you may want to edit it to include your API keys and configurations.\n"
        )

    run_scenarios(args.scenario, args.repeat, is_native, config_list, requirements)<|MERGE_RESOLUTION|>--- conflicted
+++ resolved
@@ -188,16 +188,15 @@
     # Prepare the run script
     with open(os.path.join(work_dir, "run.sh"), "wt") as f:
         f.write(
-<<<<<<< HEAD
             f"""#
-=======
-            """#
 umask 000
->>>>>>> c3745373
 . ./ENV
 pip install -r {requirements}
 python scenario.py
 rm ENV
+if [ -d .cache ] ; then
+    chmod -R a+rw .cache
+fi
 echo SCENARIO COMPLETE !#!#
 """
         )
