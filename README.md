[![PyPI version](https://badge.fury.io/py/pyautogen.svg)](https://badge.fury.io/py/pyautogen)
[![Build](https://github.com/microsoft/autogen/actions/workflows/python-package.yml/badge.svg)](https://github.com/microsoft/autogen/actions/workflows/python-package.yml)
![Python Version](https://img.shields.io/badge/3.8%20%7C%203.9%20%7C%203.10%20%7C%203.11-blue)
[![Downloads](https://static.pepy.tech/badge/pyautogen/week)](https://pepy.tech/project/pyautogen)
[![](https://img.shields.io/discord/1153072414184452236?logo=discord&style=flat)](https://discord.gg/pAbnFJrkgZ)
[![Twitter](https://img.shields.io/twitter/url/https/twitter.com/cloudposse.svg?style=social&label=Follow%20%40pyautogen)](https://twitter.com/pyautogen)


# AutoGen

<!-- <p align="center">
    <img src="https://github.com/microsoft/autogen/blob/main/website/static/img/flaml.svg"  width=200>
    <br>
</p> -->
:fire: Nov 24: pyautogen [v0.2](https://github.com/microsoft/autogen/releases/tag/v0.2.0) is released with many updates and new features compared to v0.1.1. It switches to using openai-python v1. Please read the [migration guide](https://microsoft.github.io/autogen/docs/Installation#python).

:fire: Nov 11: OpenAI's Assistants are available in AutoGen and interoperatable with other AutoGen agents! Checkout our [blogpost](https://microsoft.github.io/autogen/blog/2023/11/13/OAI-assistants) for details and examples.

:fire: Nov 8: AutoGen is selected into [Open100: Top 100 Open Source achievements](https://www.benchcouncil.org/evaluation/opencs/annual.html) 35 days after spinoff.

:fire: Nov 6: AutoGen is mentioned by Satya Nadella in a [fireside chat](https://youtu.be/0pLBvgYtv6U) around 13:20.

:fire: Nov 1: AutoGen is the top trending repo on GitHub in October 2023.

:tada: Oct 03: AutoGen spins off from [FLAML](https://github.com/microsoft/FLAML) on Github and has a major paper update.

:tada: Aug 16: Paper about AutoGen on [arxiv](https://arxiv.org/abs/2308.08155). [📚 Cite paper](#related-papers).

:tada: Mar 29: AutoGen is first created in [FLAML](https://github.com/microsoft/FLAML/pull/968).

<!--
:fire: FLAML is highlighted in OpenAI's [cookbook](https://github.com/openai/openai-cookbook#related-resources-from-around-the-web).

:fire: [autogen](https://microsoft.github.io/autogen/) is released with support for ChatGPT and GPT-4, based on [Cost-Effective Hyperparameter Optimization for Large Language Model Generation Inference](https://arxiv.org/abs/2303.04673).

:fire: FLAML supports Code-First AutoML & Tuning – Private Preview in [Microsoft Fabric Data Science](https://learn.microsoft.com/en-us/fabric/data-science/). -->

## What is AutoGen

AutoGen is a framework that enables the development of LLM applications using multiple agents that can converse with each other to solve tasks. AutoGen agents are customizable, conversable, and seamlessly allow human participation. They can operate in various modes that employ combinations of LLMs, human inputs, and tools.

![AutoGen Overview](https://github.com/microsoft/autogen/blob/main/website/static/img/autogen_agentchat.png)

- AutoGen enables building next-gen LLM applications based on [multi-agent conversations](https://microsoft.github.io/autogen/docs/Use-Cases/agent_chat) with minimal effort. It simplifies the orchestration, automation, and optimization of a complex LLM workflow. It maximizes the performance of LLM models and overcomes their weaknesses.
- It supports [diverse conversation patterns](https://microsoft.github.io/autogen/docs/Use-Cases/agent_chat#supporting-diverse-conversation-patterns) for complex workflows. With customizable and conversable agents, developers can use AutoGen to build a wide range of conversation patterns concerning conversation autonomy,
  the number of agents, and agent conversation topology.
- It provides a collection of working systems with different complexities. These systems span a [wide range of applications](https://microsoft.github.io/autogen/docs/Use-Cases/agent_chat#diverse-applications-implemented-with-autogen) from various domains and complexities. This demonstrates how AutoGen can easily support diverse conversation patterns.
- AutoGen provides [enhanced LLM inference](https://microsoft.github.io/autogen/docs/Use-Cases/enhanced_inference#api-unification). It offers utilities like API unification and caching, and advanced usage patterns, such as error handling, multi-config inference, context programming, etc.

AutoGen is powered by collaborative [research studies](https://microsoft.github.io/autogen/docs/Research) from Microsoft, Penn State University, and the University of Washington.

## Quickstart
The easiest way to start playing is
1. Click below to use the GitHub Codespace

    [![Open in GitHub Codespaces](https://github.com/codespaces/badge.svg)](https://codespaces.new/microsoft/autogen?quickstart=1)

 2. Copy OAI_CONFIG_LIST_sample to ./notebook folder, name to OAI_CONFIG_LIST, and set the correct configuration.
 3. Start playing with the notebooks!

<<<<<<< HEAD
## [Installation](https://microsoft.github.io/autogen/docs/Installation)
=======
*NOTE*: OAI_CONFIG_LIST_sample lists GPT-4 as the default model, as this represents our current recommendation, and is known to work well with AutoGen. If you use a model other than GPT-4, you may need to revise various system prompts (especially if using weaker models like GPT-3.5-turbo). Moreover, if you use models other than those hosted by OpenAI or Azure, you may incur additional risks related to alignment and safety. Proceed with caution if updating this default.

## Using existing docker image
Install docker, save your oai key into an environment variable name OPENAI_API_KEY, and then run the following.
>>>>>>> 40dbf31a

### Option 1. Install and Run AutoGen in Docker

Find detailed instructions for users [here](https://microsoft.github.io/autogen/docs/Installation#option-1-install-and-run-autogen-in-docker), and for developers [here](https://microsoft.github.io/autogen/docs/Contribute#docker).

### Option 2. Install AutoGen Locally

AutoGen requires **Python version >= 3.8, < 3.12**. It can be installed from pip:

```bash
pip install pyautogen
```

Minimal dependencies are installed without extra options. You can install extra options based on the feature you need.

<!-- For example, use the following to install the dependencies needed by the [`blendsearch`](https://microsoft.github.io/FLAML/docs/Use-Cases/Tune-User-Defined-Function#blendsearch-economical-hyperparameter-optimization-with-blended-search-strategy) option.
```bash
pip install "pyautogen[blendsearch]"
``` -->

Find more options in [Installation](https://microsoft.github.io/autogen/docs/Installation#option-2-install-autogen-locally-using-virtual-environment).

<!-- Each of the [`notebook examples`](https://github.com/microsoft/autogen/tree/main/notebook) may require a specific option to be installed. -->

Even if you are installing AutoGen locally out of docker, for better user experience and seamless code execution, we recommend performing [code execution](https://microsoft.github.io/autogen/docs/FAQ/#code-execution) in docker. To do so, you will need to [install Python docker package](https://microsoft.github.io/autogen/docs/Installation#docker) and set `use_docker` to `True` in `code_execution_config`.

For LLM inference configurations, check the [FAQs](https://microsoft.github.io/autogen/docs/FAQ#set-your-api-endpoints).

## Multi-Agent Conversation Framework

Autogen enables the next-gen LLM applications with a generic [multi-agent conversation](https://microsoft.github.io/autogen/docs/Use-Cases/agent_chat) framework. It offers customizable and conversable agents that integrate LLMs, tools, and humans.
By automating chat among multiple capable agents, one can easily make them collectively perform tasks autonomously or with human feedback, including tasks that require using tools via code.

Features of this use case include:

- **Multi-agent conversations**: AutoGen agents can communicate with each other to solve tasks. This allows for more complex and sophisticated applications than would be possible with a single LLM.
- **Customization**: AutoGen agents can be customized to meet the specific needs of an application. This includes the ability to choose the LLMs to use, the types of human input to allow, and the tools to employ.
- **Human participation**: AutoGen seamlessly allows human participation. This means that humans can provide input and feedback to the agents as needed.

For [example](https://github.com/microsoft/autogen/blob/main/test/twoagent.py),

```python
from autogen import AssistantAgent, UserProxyAgent, config_list_from_json
# Load LLM inference endpoints from an env variable or a file
# See https://microsoft.github.io/autogen/docs/FAQ#set-your-api-endpoints
# and OAI_CONFIG_LIST_sample
config_list = config_list_from_json(env_or_file="OAI_CONFIG_LIST")
# You can also set config_list directly as a list, for example, config_list = [{'model': 'gpt-4', 'api_key': '<your OpenAI API key here>'},]
assistant = AssistantAgent("assistant", llm_config={"config_list": config_list})
user_proxy = UserProxyAgent("user_proxy", code_execution_config={"work_dir": "coding"})
user_proxy.initiate_chat(assistant, message="Plot a chart of NVDA and TESLA stock price change YTD.")
# This initiates an automated chat between the two agents to solve the task
```

This example can be run with

```python
python test/twoagent.py
```

After the repo is cloned.
The figure below shows an example conversation flow with AutoGen.
![Agent Chat Example](https://github.com/microsoft/autogen/blob/main/website/static/img/chat_example.png)

Alternatively, the [sample code](https://github.com/microsoft/autogen/blob/main/samples/simple_chat.py) here allows a user to chat with an AutoGen agent in ChatGPT style.
Please find more [code examples](https://microsoft.github.io/autogen/docs/Examples#automated-multi-agent-chat) for this feature.

## Enhanced LLM Inferences

Autogen also helps maximize the utility out of the expensive LLMs such as ChatGPT and GPT-4. It offers [enhanced LLM inference](https://microsoft.github.io/autogen/docs/Use-Cases/enhanced_inference#api-unification) with powerful functionalities like caching, error handling, multi-config inference and templating.

<!-- For example, you can optimize generations by LLM with your own tuning data, success metrics, and budgets.

```python
# perform tuning for openai<1
config, analysis = autogen.Completion.tune(
    data=tune_data,
    metric="success",
    mode="max",
    eval_func=eval_func,
    inference_budget=0.05,
    optimization_budget=3,
    num_samples=-1,
)
# perform inference for a test instance
response = autogen.Completion.create(context=test_instance, **config)
```

Please find more [code examples](https://microsoft.github.io/autogen/docs/Examples#tune-gpt-models) for this feature. -->

## Documentation

You can find detailed documentation about AutoGen [here](https://microsoft.github.io/autogen/).

In addition, you can find:

- [Research](https://microsoft.github.io/autogen/docs/Research), [blogposts](https://microsoft.github.io/autogen/blog) around AutoGen, and [Transparency FAQs](https://github.com/microsoft/autogen/blob/main/TRANSPARENCY_FAQS.md)

- [Discord](https://discord.gg/pAbnFJrkgZ)

- [Contributing guide](https://microsoft.github.io/autogen/docs/Contribute)

- [Roadmap](https://github.com/orgs/microsoft/projects/989/views/3)

## Related Papers

[AutoGen](https://arxiv.org/abs/2308.08155)

```
@inproceedings{wu2023autogen,
      title={AutoGen: Enabling Next-Gen LLM Applications via Multi-Agent Conversation Framework},
      author={Qingyun Wu and Gagan Bansal and Jieyu Zhang and Yiran Wu and Beibin Li and Erkang Zhu and Li Jiang and Xiaoyun Zhang and Shaokun Zhang and Jiale Liu and Ahmed Hassan Awadallah and Ryen W White and Doug Burger and Chi Wang},
      year={2023},
      eprint={2308.08155},
      archivePrefix={arXiv},
      primaryClass={cs.AI}
}
```

[EcoOptiGen](https://arxiv.org/abs/2303.04673)

```
@inproceedings{wang2023EcoOptiGen,
    title={Cost-Effective Hyperparameter Optimization for Large Language Model Generation Inference},
    author={Chi Wang and Susan Xueqing Liu and Ahmed H. Awadallah},
    year={2023},
    booktitle={AutoML'23},
}
```

[MathChat](https://arxiv.org/abs/2306.01337)

```
@inproceedings{wu2023empirical,
    title={An Empirical Study on Challenging Math Problem Solving with GPT-4},
    author={Yiran Wu and Feiran Jia and Shaokun Zhang and Hangyu Li and Erkang Zhu and Yue Wang and Yin Tat Lee and Richard Peng and Qingyun Wu and Chi Wang},
    year={2023},
    booktitle={ArXiv preprint arXiv:2306.01337},
}
```

## Contributing

This project welcomes contributions and suggestions. Most contributions require you to agree to a
Contributor License Agreement (CLA) declaring that you have the right to, and actually do, grant us
the rights to use your contribution. For details, visit <https://cla.opensource.microsoft.com>.

If you are new to GitHub [here](https://help.github.com/categories/collaborating-with-issues-and-pull-requests/) is a detailed help source on getting involved with development on GitHub.

When you submit a pull request, a CLA bot will automatically determine whether you need to provide
a CLA and decorate the PR appropriately (e.g., status check, comment). Simply follow the instructions
provided by the bot. You will only need to do this once across all repos using our CLA.

This project has adopted the [Microsoft Open Source Code of Conduct](https://opensource.microsoft.com/codeofconduct/).
For more information, see the [Code of Conduct FAQ](https://opensource.microsoft.com/codeofconduct/faq/) or
contact [opencode@microsoft.com](mailto:opencode@microsoft.com) with any additional questions or comments.

## Contributors Wall
<a href="https://github.com/microsoft/autogen/graphs/contributors">
  <img src="https://contrib.rocks/image?repo=microsoft/autogen" />
</a>

# Legal Notices

Microsoft and any contributors grant you a license to the Microsoft documentation and other content
in this repository under the [Creative Commons Attribution 4.0 International Public License](https://creativecommons.org/licenses/by/4.0/legalcode),
see the [LICENSE](LICENSE) file, and grant you a license to any code in the repository under the [MIT License](https://opensource.org/licenses/MIT), see the
[LICENSE-CODE](LICENSE-CODE) file.

Microsoft, Windows, Microsoft Azure, and/or other Microsoft products and services referenced in the documentation
may be either trademarks or registered trademarks of Microsoft in the United States and/or other countries.
The licenses for this project do not grant you rights to use any Microsoft names, logos, or trademarks.
Microsoft's general trademark guidelines can be found at http://go.microsoft.com/fwlink/?LinkID=254653.

Privacy information can be found at https://privacy.microsoft.com/en-us/

Microsoft and any contributors reserve all other rights, whether under their respective copyrights, patents,
or trademarks, whether by implication, estoppel, or otherwise.<|MERGE_RESOLUTION|>--- conflicted
+++ resolved
@@ -58,15 +58,8 @@
  2. Copy OAI_CONFIG_LIST_sample to ./notebook folder, name to OAI_CONFIG_LIST, and set the correct configuration.
  3. Start playing with the notebooks!
 
-<<<<<<< HEAD
+*NOTE*: OAI_CONFIG_LIST_sample lists GPT-4 as the default model, as this represents our current recommendation, and is known to work well with AutoGen. If you use a model other than GPT-4, you may need to revise various system prompts (especially if using weaker models like GPT-3.5-turbo). Moreover, if you use models other than those hosted by OpenAI or Azure, you may incur additional risks related to alignment and safety. Proceed with caution if updating this default.
 ## [Installation](https://microsoft.github.io/autogen/docs/Installation)
-=======
-*NOTE*: OAI_CONFIG_LIST_sample lists GPT-4 as the default model, as this represents our current recommendation, and is known to work well with AutoGen. If you use a model other than GPT-4, you may need to revise various system prompts (especially if using weaker models like GPT-3.5-turbo). Moreover, if you use models other than those hosted by OpenAI or Azure, you may incur additional risks related to alignment and safety. Proceed with caution if updating this default.
-
-## Using existing docker image
-Install docker, save your oai key into an environment variable name OPENAI_API_KEY, and then run the following.
->>>>>>> 40dbf31a
-
 ### Option 1. Install and Run AutoGen in Docker
 
 Find detailed instructions for users [here](https://microsoft.github.io/autogen/docs/Installation#option-1-install-and-run-autogen-in-docker), and for developers [here](https://microsoft.github.io/autogen/docs/Contribute#docker).
