{
 "cells": [
  {
   "attachments": {},
   "cell_type": "markdown",
   "id": "ae1f50ec",
   "metadata": {},
   "source": [
    "<a href=\"https://colab.research.google.com/github/microsoft/autogen/blob/main/notebook/agentchat_function_call.ipynb\" target=\"_parent\"><img src=\"https://colab.research.google.com/assets/colab-badge.svg\" alt=\"Open In Colab\"/></a>"
   ]
  },
  {
   "attachments": {},
   "cell_type": "markdown",
   "id": "9a71fa36",
   "metadata": {},
   "source": [
    "# Auto Generated Agent Chat: Task Solving with Provided Tools as Functions\n",
    "\n",
    "AutoGen offers conversable agents powered by LLM, tool, or human, which can be used to perform tasks collectively via automated chat. This framework allows tool use and human participation through multi-agent conversation. Please find documentation about this feature [here](https://microsoft.github.io/autogen/docs/Use-Cases/agent_chat).\n",
    "\n",
    "In this notebook, we demonstrate how to use `AssistantAgent` and `UserProxyAgent` to make function calls with the new feature of OpenAI models (in model version 0613). A specified prompt and function configs must be passed to `AssistantAgent` to initialize the agent. The corresponding functions must be passed to `UserProxyAgent`, which will execute any function calls made by `AssistantAgent`. Besides this requirement of matching descriptions with functions, we recommend checking the system message in the `AssistantAgent` to ensure the instructions align with the function call descriptions.\n",
    "\n",
    "## Requirements\n",
    "\n",
    "AutoGen requires `Python>=3.8`. To run this notebook example, please install the [mathchat] option since we will import functions from `MathUserProxyAgent`:\n",
    "```bash\n",
    "pip install \"pyautogen[mathchat]\"\n",
    "```"
   ]
  },
  {
   "cell_type": "code",
   "execution_count": 1,
   "id": "2b803c17",
   "metadata": {},
   "outputs": [],
   "source": [
    "# %pip install \"pyautogen[mathchat]~=0.1.0\""
   ]
  },
  {
   "attachments": {},
   "cell_type": "markdown",
   "id": "5ebd2397",
   "metadata": {},
   "source": [
    "## Set your API Endpoint\n",
    "\n",
    "The [`config_list_from_models`](https://microsoft.github.io/autogen/docs/reference/oai/openai_utils#config_list_from_models) function tries to create a list of configurations using Azure OpenAI endpoints and OpenAI endpoints for the provided list of models. It assumes the api keys and api bases are stored in the corresponding environment variables or local txt files:\n",
    "\n",
    "- OpenAI API key: os.environ[\"OPENAI_API_KEY\"] or `openai_api_key_file=\"key_openai.txt\"`.\n",
    "- Azure OpenAI API key: os.environ[\"AZURE_OPENAI_API_KEY\"] or `aoai_api_key_file=\"key_aoai.txt\"`. Multiple keys can be stored, one per line.\n",
    "- Azure OpenAI API base: os.environ[\"AZURE_OPENAI_API_BASE\"] or `aoai_api_base_file=\"base_aoai.txt\"`. Multiple bases can be stored, one per line.\n",
    "\n",
    "It's OK to have only the OpenAI API key, or only the Azure OpenAI API key + base.\n",
    "If you open this notebook in google colab, you can upload your files by clicking the file icon on the left panel and then choosing \"upload file\" icon.\n",
    "\n",
    "The following code excludes Azure OpenAI endpoints from the config list because some endpoints don't support functions yet. Remove the `exclude` argument if they do."
   ]
  },
  {
   "cell_type": "code",
   "execution_count": 2,
   "id": "dca301a4",
   "metadata": {},
   "outputs": [],
   "source": [
    "import autogen\n",
    "\n",
    "config_list = autogen.config_list_from_json(\n",
    "    \"OAI_CONFIG_LIST\",\n",
    "    file_location=\".\",\n",
    "    filter_dict={\n",
    "        \"model\": [\"gpt-4\"],\n",
    "    },\n",
    ")"
   ]
  },
  {
   "attachments": {},
   "cell_type": "markdown",
   "id": "92fde41f",
   "metadata": {},
   "source": [
    "The config list looks like the following:\n",
    "```python\n",
    "config_list = [\n",
    "    {\n",
    "        'model': 'gpt-4',\n",
    "        'api_key': '<your OpenAI API key here>',\n",
    "    },  # OpenAI API endpoint for gpt-4\n",
    "    {\n",
    "        'model': 'gpt-3.5-turbo',\n",
    "        'api_key': '<your OpenAI API key here>',\n",
    "    },  # OpenAI API endpoint for gpt-3.5-turbo\n",
    "    {\n",
    "        'model': 'gpt-3.5-turbo-16k',\n",
    "        'api_key': '<your OpenAI API key here>',\n",
    "    },  # OpenAI API endpoint for gpt-3.5-turbo-16k\n",
    "]\n",
    "```\n"
   ]
  },
  {
   "attachments": {},
   "cell_type": "markdown",
   "id": "2b9526e7",
   "metadata": {},
   "source": [
    "## Making Async and Sync Function Calls\n",
    "\n",
    "In this example, we demonstrate function call execution with `AssistantAgent` and `UserProxyAgent`. With the default system prompt of `AssistantAgent`, we allow the LLM assistant to perform tasks with code, and the `UserProxyAgent` would extract code blocks from the LLM response and execute them. With the new \"function_call\" feature, we define functions and specify the description of the function in the OpenAI config for the `AssistantAgent`. Then we register the functions in `UserProxyAgent`."
   ]
  },
  {
   "cell_type": "code",
   "execution_count": 4,
   "id": "9fb85afb",
   "metadata": {},
   "outputs": [
    {
     "name": "stdout",
     "output_type": "stream",
     "text": [
      "\u001b[33muser_proxy\u001b[0m (to chatbot):\n",
      "\n",
      "Create a timer for 5 seconds and then a stopwatch for 5 seconds.\n",
      "\n",
      "--------------------------------------------------------------------------------\n",
      "\u001b[33mchatbot\u001b[0m (to user_proxy):\n",
      "\n",
      "\u001b[32m***** Suggested function Call: timer *****\u001b[0m\n",
      "Arguments: \n",
      "{\"num_seconds\":\"5\"}\n",
      "\u001b[32m******************************************\u001b[0m\n",
      "\n",
      "--------------------------------------------------------------------------------\n",
      "\u001b[35m\n",
      ">>>>>>>> EXECUTING ASYNC FUNCTION timer...\u001b[0m\n",
      "\u001b[33muser_proxy\u001b[0m (to chatbot):\n",
      "\n",
      "\u001b[32m***** Response from calling function \"timer\" *****\u001b[0m\n",
      "Timer is done!\n",
      "\u001b[32m**************************************************\u001b[0m\n",
      "\n",
      "--------------------------------------------------------------------------------\n",
      "\u001b[33mchatbot\u001b[0m (to user_proxy):\n",
      "\n",
      "\u001b[32m***** Suggested function Call: stopwatch *****\u001b[0m\n",
      "Arguments: \n",
      "{\"num_seconds\":\"5\"}\n",
      "\u001b[32m**********************************************\u001b[0m\n",
      "\n",
      "--------------------------------------------------------------------------------\n",
      "\u001b[35m\n",
      ">>>>>>>> EXECUTING FUNCTION stopwatch...\u001b[0m\n",
      "\u001b[33muser_proxy\u001b[0m (to chatbot):\n",
      "\n",
      "\u001b[32m***** Response from calling function \"stopwatch\" *****\u001b[0m\n",
      "Stopwatch is done!\n",
      "\u001b[32m******************************************************\u001b[0m\n",
      "\n",
      "--------------------------------------------------------------------------------\n",
      "\u001b[33mchatbot\u001b[0m (to user_proxy):\n",
      "\n",
      "TERMINATE\n",
      "\n",
      "--------------------------------------------------------------------------------\n"
     ]
    }
   ],
   "source": [
    "# define functions according to the function description\n",
    "import time\n",
    "\n",
    "llm_config = {\n",
    "    \"config_list\": config_list,\n",
    "}\n",
    "\n",
    "coder = autogen.AssistantAgent(\n",
    "    name=\"chatbot\",\n",
    "    system_message=\"For coding tasks, only use the functions you have been provided with. Reply TERMINATE when the task is done.\",\n",
    "    llm_config=llm_config,\n",
    ")\n",
    "\n",
    "# create a UserProxyAgent instance named \"user_proxy\"\n",
    "user_proxy = autogen.UserProxyAgent(\n",
    "    name=\"user_proxy\",\n",
    "    system_message=\"A proxy for the user for executing code.\",\n",
    "    is_termination_msg=lambda x: x.get(\"content\", \"\") and x.get(\"content\", \"\").rstrip().endswith(\"TERMINATE\"),\n",
    "    human_input_mode=\"NEVER\",\n",
    "    max_consecutive_auto_reply=10,\n",
    "    code_execution_config={\"work_dir\": \"coding\"},\n",
    ")\n",
    "\n",
    "from typing_extensions import Annotated\n",
    "\n",
    "# An example async function\n",
    "@user_proxy.register_for_execution()\n",
    "@coder.register_for_llm(description=\"create a timer for N seconds\")\n",
    "async def timer(num_seconds: Annotated[str, \"Number of seconds in the timer.\"]) -> str:\n",
    "    for i in range(int(num_seconds)):\n",
    "        time.sleep(1)\n",
    "        # should print to stdout\n",
    "    return \"Timer is done!\"\n",
    "\n",
    "\n",
    "# An example sync function\n",
    "@user_proxy.register_for_execution()\n",
    "@coder.register_for_llm(description=\"create a stopwatch for N seconds\")\n",
    "def stopwatch(num_seconds: Annotated[str, \"Number of seconds in the stopwatch.\"]) -> str:\n",
    "    for i in range(int(num_seconds)):\n",
    "        time.sleep(1)\n",
    "    return \"Stopwatch is done!\"\n",
    "\n",
    "\n",
    "# start the conversation\n",
    "# 'await' is used to pause and resume code execution for async IO operations.\n",
    "# Without 'await', an async function returns a coroutine object but doesn't execute the function.\n",
    "# With 'await', the async function is executed and the current function is paused until the awaited function returns a result.\n",
    "await user_proxy.a_initiate_chat(\n",
    "    coder,\n",
    "    message=\"Create a timer for 5 seconds and then a stopwatch for 5 seconds.\",\n",
    ")"
   ]
  },
  {
   "cell_type": "markdown",
   "id": "950f3de7",
   "metadata": {},
   "source": [
    "# Async Function Call with Group Chat\n",
    "Sync and async can be used in topologies beyond two agents. Below, we show this feature for a group chat."
   ]
  },
  {
   "cell_type": "code",
   "execution_count": 5,
   "id": "2472f95c",
   "metadata": {},
   "outputs": [],
   "source": [
    "markdownagent = autogen.AssistantAgent(\n",
    "    name=\"Markdown_agent\",\n",
    "    system_message=\"Respond in markdown only\",\n",
    "    llm_config=llm_config,\n",
    ")\n",
    "\n",
    "# Add a function for robust group chat termination\n",
    "@user_proxy.register_for_execution()\n",
    "@markdownagent.register_for_llm()\n",
    "@coder.register_for_llm(description=\"terminate the group chat\")\n",
    "def terminate_group_chat(message: Annotated[str, \"Message to be sent to the group chat.\"]) -> str:\n",
    "    return f\"[GROUPCHAT_TERMINATE] {message}\"\n",
    "\n",
    "\n",
    "groupchat = autogen.GroupChat(agents=[user_proxy, coder, markdownagent], messages=[], max_round=12)\n",
<<<<<<< HEAD
    "\n",
    "llm_config_manager = llm_config.copy()\n",
    "llm_config_manager.pop(\"functions\", None)\n",
    "\n",
    "manager = autogen.GroupChatManager(groupchat=groupchat, llm_config=llm_config_manager,\n",
    "                                is_termination_msg=lambda x: \"GROUPCHAT_TERMINATE\" in x.get(\"content\", \"\"),\n",
    "                                )"
=======
    "manager = autogen.GroupChatManager(\n",
    "    groupchat=groupchat,\n",
    "    llm_config=llm_config,\n",
    "    is_termination_msg=lambda x: \"GROUPCHAT_TERMINATE\" in x.get(\"content\", \"\"),\n",
    ")"
>>>>>>> a9483a49
   ]
  },
  {
   "cell_type": "code",
   "execution_count": 6,
   "id": "e2c9267a",
   "metadata": {},
   "outputs": [
    {
     "name": "stdout",
     "output_type": "stream",
     "text": [
      "\u001b[33muser_proxy\u001b[0m (to chat_manager):\n",
      "\n",
      "\n",
      "1) Create a timer for 5 seconds.\n",
      "2) a stopwatch for 5 seconds.\n",
      "3) Pretty print the result as md.\n",
      "4) when 1-3 are done, terminate the group chat\n",
      "\n",
      "--------------------------------------------------------------------------------\n",
      "\u001b[33muser_proxy\u001b[0m (to chat_manager):\n",
      "\n",
      "\n",
      "\n",
      "--------------------------------------------------------------------------------\n",
      "\u001b[33mchatbot\u001b[0m (to chat_manager):\n",
      "\n",
      "\u001b[32m***** Suggested function Call: timer *****\u001b[0m\n",
      "Arguments: \n",
      "{\"num_seconds\":\"5\"}\n",
      "\u001b[32m******************************************\u001b[0m\n",
      "\n",
      "--------------------------------------------------------------------------------\n",
      "\u001b[35m\n",
      ">>>>>>>> EXECUTING ASYNC FUNCTION timer...\u001b[0m\n",
      "\u001b[33muser_proxy\u001b[0m (to chat_manager):\n",
      "\n",
      "\u001b[32m***** Response from calling function \"timer\" *****\u001b[0m\n",
      "Timer is done!\n",
      "\u001b[32m**************************************************\u001b[0m\n",
      "\n",
      "--------------------------------------------------------------------------------\n",
      "\u001b[33muser_proxy\u001b[0m (to chat_manager):\n",
      "\n",
      "\n",
      "\n",
      "--------------------------------------------------------------------------------\n",
      "\u001b[33mchatbot\u001b[0m (to chat_manager):\n",
      "\n",
      "\u001b[32m***** Suggested function Call: stopwatch *****\u001b[0m\n",
      "Arguments: \n",
      "{\"num_seconds\":\"5\"}\n",
      "\u001b[32m**********************************************\u001b[0m\n",
      "\n",
      "--------------------------------------------------------------------------------\n",
      "\u001b[35m\n",
      ">>>>>>>> EXECUTING FUNCTION stopwatch...\u001b[0m\n",
      "\u001b[33muser_proxy\u001b[0m (to chat_manager):\n",
      "\n",
      "\u001b[32m***** Response from calling function \"stopwatch\" *****\u001b[0m\n",
      "Stopwatch is done!\n",
      "\u001b[32m******************************************************\u001b[0m\n",
      "\n",
      "--------------------------------------------------------------------------------\n",
      "\u001b[33mMarkdown_agent\u001b[0m (to chat_manager):\n",
      "\n",
      "The results are as follows:\n",
      "\n",
      "- Timer: Completed after `5 seconds`.\n",
      "- Stopwatch: Recorded time of `5 seconds`.\n",
      "\n",
      "**Timer and Stopwatch Summary:**\n",
      "Both the timer and stopwatch were set for `5 seconds` and have now concluded successfully. \n",
      "\n",
      "Now, let's proceed to terminate the group chat as requested.\n",
      "\u001b[32m***** Suggested function Call: terminate_group_chat *****\u001b[0m\n",
      "Arguments: \n",
      "{\"message\":\"All tasks have been completed. The group chat will now be terminated. Goodbye!\"}\n",
      "\u001b[32m*********************************************************\u001b[0m\n",
      "\n",
      "--------------------------------------------------------------------------------\n",
      "\u001b[35m\n",
      ">>>>>>>> EXECUTING FUNCTION terminate_group_chat...\u001b[0m\n",
      "\u001b[33muser_proxy\u001b[0m (to chat_manager):\n",
      "\n",
      "\u001b[32m***** Response from calling function \"terminate_group_chat\" *****\u001b[0m\n",
      "[GROUPCHAT_TERMINATE] All tasks have been completed. The group chat will now be terminated. Goodbye!\n",
      "\u001b[32m*****************************************************************\u001b[0m\n",
      "\n",
      "--------------------------------------------------------------------------------\n"
     ]
    }
   ],
   "source": [
    "await user_proxy.a_initiate_chat(\n",
    "    manager,\n",
    "    message=\"\"\"\n",
    "1) Create a timer for 5 seconds.\n",
    "2) a stopwatch for 5 seconds.\n",
    "3) Pretty print the result as md.\n",
    "4) when 1-3 are done, terminate the group chat\"\"\",\n",
    ")"
   ]
  },
  {
   "cell_type": "code",
   "execution_count": null,
   "id": "6d074e51",
   "metadata": {},
   "outputs": [],
   "source": []
  }
 ],
 "metadata": {
  "kernelspec": {
   "display_name": "flaml_dev",
   "language": "python",
   "name": "python3"
  },
  "language_info": {
   "codemirror_mode": {
    "name": "ipython",
    "version": 3
   },
   "file_extension": ".py",
   "mimetype": "text/x-python",
   "name": "python",
   "nbconvert_exporter": "python",
   "pygments_lexer": "ipython3",
   "version": "3.10.13"
  }
 },
 "nbformat": 4,
 "nbformat_minor": 5
}<|MERGE_RESOLUTION|>--- conflicted
+++ resolved
@@ -256,21 +256,15 @@
     "\n",
     "\n",
     "groupchat = autogen.GroupChat(agents=[user_proxy, coder, markdownagent], messages=[], max_round=12)\n",
-<<<<<<< HEAD
     "\n",
     "llm_config_manager = llm_config.copy()\n",
     "llm_config_manager.pop(\"functions\", None)\n",
     "\n",
-    "manager = autogen.GroupChatManager(groupchat=groupchat, llm_config=llm_config_manager,\n",
-    "                                is_termination_msg=lambda x: \"GROUPCHAT_TERMINATE\" in x.get(\"content\", \"\"),\n",
-    "                                )"
-=======
     "manager = autogen.GroupChatManager(\n",
     "    groupchat=groupchat,\n",
-    "    llm_config=llm_config,\n",
+    "    llm_config=llm_config_manager,\n",
     "    is_termination_msg=lambda x: \"GROUPCHAT_TERMINATE\" in x.get(\"content\", \"\"),\n",
     ")"
->>>>>>> a9483a49
    ]
   },
   {
