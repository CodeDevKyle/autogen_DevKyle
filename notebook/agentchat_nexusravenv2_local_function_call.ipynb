--- conflicted
+++ resolved
@@ -142,15 +142,9 @@
     "chatbot = Nexus.NexusFunctionCallingAssistant(\n",
     "    name=\"chatbot\",\n",
     "    # Iteration 4, two examples to help guide LLM on response\n",
-<<<<<<< HEAD
-    "    system_message=\"\"\"For currency exchange tasks, \n",
-    "        only use the functions you have been provided with. \n",
-    "        Output 'BAZINGA!' when an answer has been provided. \n",
-=======
     "    system_message=\"\"\"For currency exchange tasks,\n",
     "        only use the functions you have been provided with.\n",
     "        Output 'BAZINGA!' when an answer has been provided.\n",
->>>>>>> b0389005
     "        Do not include the function name or result in the JSON.\n",
     "        Example of the return JSON is:\n",
     "        {\n",
