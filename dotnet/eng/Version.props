--- conflicted
+++ resolved
@@ -15,10 +15,7 @@
         <MicrosoftASPNETCoreVersion>8.0.4</MicrosoftASPNETCoreVersion>
         <GoogleCloudAPIPlatformVersion>3.0.0</GoogleCloudAPIPlatformVersion>
         <JsonSchemaVersion>4.3.0.2</JsonSchemaVersion>
-<<<<<<< HEAD
         <AzureAIInferenceVersion>1.0.0-beta.1</AzureAIInferenceVersion>
-=======
         <PowershellSDKVersion>7.4.4</PowershellSDKVersion>
->>>>>>> 5732b3e7
     </PropertyGroup>
 </Project>