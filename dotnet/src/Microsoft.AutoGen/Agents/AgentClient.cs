using System.Diagnostics;
using Google.Protobuf;
using Microsoft.AutoGen.Abstractions;
using Microsoft.Extensions.DependencyInjection;
using Microsoft.Extensions.Logging;

namespace Microsoft.AutoGen.Agents;
<<<<<<< HEAD
public sealed class AgentClient(AgentWorkerRuntime runtime, DistributedContextPropagator distributedContextPropagator,
    [FromKeyedServices("EventTypes")] EventTypes eventTypes, ILogger<AgentBase> logger)
    : AgentBase(new AgentContext(new AgentId("client", Guid.NewGuid().ToString()), runtime, logger, distributedContextPropagator), eventTypes)
{
    public async ValueTask PublishEventAsync(CloudEvent evt) => await PublishEvent(evt);
=======
public sealed class AgentClient(ILogger<AgentClient> logger, AgentWorkerRuntime runtime, DistributedContextPropagator distributedContextPropagator,
    [FromKeyedServices("EventTypes")] EventTypes eventTypes)
    : AgentBase(new ClientContext(logger, runtime, distributedContextPropagator), eventTypes)
{
    public async ValueTask PublishEventAsync(CloudEvent evt) => await PublishEvent(evt);
    public async ValueTask<RpcResponse> SendRequestAsync(AgentId target, string method, Dictionary<string, string> parameters) => await RequestAsync(target, method, parameters);
>>>>>>> 14846a3e
    public async ValueTask PublishEventAsync(string topic, IMessage evt)
    {
        await PublishEventAsync(evt.ToCloudEvent(topic)).ConfigureAwait(false);
    }
<<<<<<< HEAD
=======
    private sealed class ClientContext(ILogger<AgentClient> logger, AgentWorkerRuntime runtime, DistributedContextPropagator distributedContextPropagator) : IAgentContext
    {
        public AgentId AgentId { get; } = new AgentId("client", Guid.NewGuid().ToString());
        public AgentBase? AgentInstance { get; set; }
        public ILogger Logger { get; } = logger;
        public DistributedContextPropagator DistributedContextPropagator { get; } = distributedContextPropagator;
        public async ValueTask PublishEventAsync(CloudEvent @event)
        {
            await runtime.PublishEvent(@event).ConfigureAwait(false);
        }
        public async ValueTask SendRequestAsync(AgentBase agent, RpcRequest request)
        {
            await runtime.SendRequest(AgentInstance!, request).ConfigureAwait(false);
        }

        public async ValueTask SendResponseAsync(RpcRequest request, RpcResponse response)
        {
            await runtime.SendResponse(response).ConfigureAwait(false);
        }
        public ValueTask Store(AgentState value)
        {
            throw new NotImplementedException();
        }
        public ValueTask<AgentState> Read(AgentId agentId)
        {
            throw new NotImplementedException();
        }
    }
>>>>>>> 14846a3e
}<|MERGE_RESOLUTION|>--- conflicted
+++ resolved
@@ -5,53 +5,14 @@
 using Microsoft.Extensions.Logging;
 
 namespace Microsoft.AutoGen.Agents;
-<<<<<<< HEAD
 public sealed class AgentClient(AgentWorkerRuntime runtime, DistributedContextPropagator distributedContextPropagator,
     [FromKeyedServices("EventTypes")] EventTypes eventTypes, ILogger<AgentBase> logger)
     : AgentBase(new AgentContext(new AgentId("client", Guid.NewGuid().ToString()), runtime, logger, distributedContextPropagator), eventTypes)
 {
     public async ValueTask PublishEventAsync(CloudEvent evt) => await PublishEvent(evt);
-=======
-public sealed class AgentClient(ILogger<AgentClient> logger, AgentWorkerRuntime runtime, DistributedContextPropagator distributedContextPropagator,
-    [FromKeyedServices("EventTypes")] EventTypes eventTypes)
-    : AgentBase(new ClientContext(logger, runtime, distributedContextPropagator), eventTypes)
-{
-    public async ValueTask PublishEventAsync(CloudEvent evt) => await PublishEvent(evt);
-    public async ValueTask<RpcResponse> SendRequestAsync(AgentId target, string method, Dictionary<string, string> parameters) => await RequestAsync(target, method, parameters);
->>>>>>> 14846a3e
+
     public async ValueTask PublishEventAsync(string topic, IMessage evt)
     {
         await PublishEventAsync(evt.ToCloudEvent(topic)).ConfigureAwait(false);
     }
-<<<<<<< HEAD
-=======
-    private sealed class ClientContext(ILogger<AgentClient> logger, AgentWorkerRuntime runtime, DistributedContextPropagator distributedContextPropagator) : IAgentContext
-    {
-        public AgentId AgentId { get; } = new AgentId("client", Guid.NewGuid().ToString());
-        public AgentBase? AgentInstance { get; set; }
-        public ILogger Logger { get; } = logger;
-        public DistributedContextPropagator DistributedContextPropagator { get; } = distributedContextPropagator;
-        public async ValueTask PublishEventAsync(CloudEvent @event)
-        {
-            await runtime.PublishEvent(@event).ConfigureAwait(false);
-        }
-        public async ValueTask SendRequestAsync(AgentBase agent, RpcRequest request)
-        {
-            await runtime.SendRequest(AgentInstance!, request).ConfigureAwait(false);
-        }
-
-        public async ValueTask SendResponseAsync(RpcRequest request, RpcResponse response)
-        {
-            await runtime.SendResponse(response).ConfigureAwait(false);
-        }
-        public ValueTask Store(AgentState value)
-        {
-            throw new NotImplementedException();
-        }
-        public ValueTask<AgentState> Read(AgentId agentId)
-        {
-            throw new NotImplementedException();
-        }
-    }
->>>>>>> 14846a3e
 }